--- conflicted
+++ resolved
@@ -1,9 +1,5 @@
 import $ from 'jquery';
-<<<<<<< HEAD
-import shortid from 'shortid';
-=======
 import { nanoid } from 'nanoid';
->>>>>>> bd3e944a
 
 export function getHashValue(key: string) {
   var matches = location.hash.match(new RegExp(key + '=([^&]*)'));
@@ -45,11 +41,7 @@
 }
 
 export function getUniqueId() {
-<<<<<<< HEAD
-  return shortid();
-=======
   return nanoid();
->>>>>>> bd3e944a
 }
 
 /**
