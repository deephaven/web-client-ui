/* eslint-disable @typescript-eslint/no-unused-vars */
/* eslint-disable @typescript-eslint/ban-types */
/* eslint-disable @typescript-eslint/no-empty-interface */
/* eslint-disable @typescript-eslint/no-explicit-any */
/* eslint-disable lines-between-class-members */

/* eslint-disable max-classes-per-file */
export default dh;

export interface dh {
  IdeConnection: IdeConnectionConstructor;
  Session: IdeSession;
  VariableType: typeof VariableType;
  i18n: {
    DateTimeFormat: DateTimeFormat;
    NumberFormat: NumberFormat;
    TimeZone: i18nTimeZone;
  };
  DateWrapper: DateWrapper;
  LongWrapper: LongWrapper;
  FilterCondition: FilterConditionStatic;
  FilterValue: FilterValueStatic;
  plot: Plot;
  Axis: Axis;
  Table: TableStatic;
  Client: ClientStatic;
  TreeTable: TreeTableStatic;
  Column: Column;
  SearchDisplayMode?: SearchDisplayModeStatic;
  RangeSet: RangeSet;
  IdeSession: IdeSessionStatic;
  calendar: CalendarStatic;
  CoreClient: CoreClientContructor;
  storage: {
    FileContents: FileContentsStatic;
  };
  ValueType: typeof ValueType;
  Widget: Widget;
}

const VariableType = {
  FIGURE: 'Figure',
  OTHERWIDGET: 'OtherWidget',
  PANDAS: 'Pandas',
  TABLE: 'Table',
  TABLEMAP: 'TableMap',
  TREETABLE: 'TreeTable',
  HIERARCHICALTABLE: 'HierarchicalTable',
  PARTITIONEDTABLE: 'PartitionedTable',
} as const;

const ValueType = {
  STRING: 'String',
  NUMBER: 'Number',
  DOUBLE: 'Double',
  LONG: 'Long',
  DATETIME: 'Datetime',
  BOOLEAN: 'Boolean',
} as const;

export type ValueTypeUnion = (typeof ValueType)[keyof typeof ValueType];

export interface CalendarStatic {
  DayOfWeek: { values: () => string[] };
}

/**
 * @deprecated
 * Used to be a string union, but it can really be any string
 */
export type VariableTypeUnion = string;

export interface VariableDefinition<T extends string = string> {
  type: T;

  /**
   * @deprecated
   */
  name?: string;

  title?: string;

  id?: string;
}

export interface JsWidget extends Evented {
  getDataAsBase64: () => string;
  getDataAsU8: () => Uint8Array;
  getDataAsString: () => string;
  exportedObjects: {
    fetch: () => Promise<Table | Figure | TreeTable | JsWidget>;
  }[];
  sendMessage: (
    message: string | ArrayBuffer | ArrayBufferView,
    references?: unknown[]
  ) => void;
  close: () => void;
}

export interface LogItem {
  micros: number;
  logLevel: string;
  message: string;
}

export interface VariableChanges {
  created: VariableDefinition[];
  updated: VariableDefinition[];
  removed: VariableDefinition[];
}

export interface CommandResult {
  changes: VariableChanges;
  error: string;
}

export interface Position {
  line: number;
  character: number;
}

export interface DocumentRange {
  start: Position;
  end: Position;
}

export interface TextEdit {
  text: string;
  range: DocumentRange;
}

export interface MarkupContent {
  value: string;
  kind: 'markdown' | 'plaintext';
}

export interface CompletionItem {
  label: string;
  kind: number;
  detail: string;
  documentation: MarkupContent;
  sortText: string;
  filterText: string;
  textEdit: TextEdit;
  insertTextFormat: number;
}

export interface ParameterInfo {
  label: string;
  documentation: string;
}

export interface SignatureInfo {
  label: string;
  documentation?: MarkupContent;
  parameters?: ParameterInfo[];
  activeParameter: number;
}

export interface Hover {
  contents?: MarkupContent;
  range?: DocumentRange;
}

export interface IdeSessionStatic {
  EVENT_COMMANDSTARTED: 'commandstarted';
}

export interface WorkerConnection {
  subscribeToFieldUpdates: (
    param: (changes: VariableChanges) => void
  ) => () => void;
}

export interface IdeSession extends Evented {
  subscribeToFieldUpdates: (
    param: (changes: VariableChanges) => void
  ) => () => void;
  getTable: (name: string) => Promise<Table>;
  getFigure: (name: string) => Promise<Figure>;
  getTreeTable: (name: string) => Promise<TreeTable>;
  getObject: ((
    definition: VariableDefinition<typeof VariableType.TABLE>
<<<<<<< HEAD
  ): Promise<Table>;
  getObject(
    definition: VariableDefinition<typeof VariableType.FIGURE>
  ): Promise<Figure>;
  getObject(
    definition: VariableDefinition<typeof VariableType.TREETABLE>
  ): Promise<TreeTable>;
  getObject(
    definition: VariableDefinition<typeof VariableType.HIERARCHICALTABLE>
  ): Promise<TreeTable>;
  getObject(
    definition: VariableDefinition<typeof VariableType.PARTITIONEDTABLE>
  ): Promise<PartitionedTable>;
  getObject(definition: VariableDefinition): Promise<unknown>;
  onLogMessage(logHandler: (logItem: LogItem) => void): () => void;
  runCode(code: string): Promise<CommandResult>;
  bindTableToVariable(table: Table, variableName: string): Promise<void>;
  mergeTables(tables: Table[]): Promise<Table>;
  newTable(
=======
  ) => Promise<Table>) &
    ((
      definition: VariableDefinition<typeof VariableType.FIGURE>
    ) => Promise<Figure>) &
    ((
      definition: VariableDefinition<typeof VariableType.TREETABLE>
    ) => Promise<TreeTable>) &
    ((
      definition: VariableDefinition<typeof VariableType.HIERARCHICALTABLE>
    ) => Promise<TreeTable>) &
    ((definition: VariableDefinition) => Promise<unknown>);
  onLogMessage: (logHandler: (logItem: LogItem) => void) => () => void;
  runCode: (code: string) => Promise<CommandResult>;
  bindTableToVariable: (table: Table, variableName: string) => Promise<void>;
  mergeTables: (tables: Table[]) => Promise<Table>;
  newTable: (
>>>>>>> 3d4499b2
    columnNames: string[],
    columnTypes: string[],
    data: string[][],
    userTimeZone: string
  ) => Promise<Table>;
  getCompletionItems: (params: unknown) => Promise<CompletionItem[]>;
  getSignatureHelp?: (params: unknown) => Promise<SignatureInfo[]>;
  getHover?: (params: unknown) => Promise<Hover>;
  closeDocument: (params: unknown) => void;
  openDocument: (params: unknown) => void;
  changeDocument: (params: unknown) => void;
  close: () => void;
}

export interface Evented {
  addEventListener: (eventType: string, listener: EventListener) => RemoverFn;
  nextEvent: (
    eventType: string,
    timeoutInMillis?: number
  ) => Promise<CustomEvent>;

  hasListeners: (eventType: string) => boolean;
  removeEventListener: (eventType: string, listener: EventListener) => boolean;
}

export interface Plot {
  Figure: Figure;

  SourceType: SourceType;
  SeriesPlotStyle: SeriesPlotStyle;
  ChartType: ChartType;
  AxisType: AxisType;
  AxisPosition: AxisPosition;
  AxisFormatType: AxisFormatType;

  FigureDescriptor: FigureDescriptor;
  ChartDescriptor: ChartDescriptor;
  SeriesDescriptor: SeriesDescriptor;
  SourceDescriptor: SourceDescriptor;
  DownsampleOptions: DownsampleOptions;

  ChartData: typeof ChartData;
}

export interface RemoverFn {
  (): void;
}

export interface EventListener {
  (event: CustomEvent): void;
}

export interface FigureDescriptor {
  title: string;
  titleFont?: string;
  titleColor?: string;
  isResizable?: boolean;
  isDefaultTheme?: boolean;
  updateInterval?: number;
  rows?: number;
  cols?: number;
  charts: Partial<ChartDescriptor>[];
}
export interface ChartDescriptor {
  rowspan?: number;
  colspan?: number;
  series: Partial<SeriesDescriptor>[];
  axes: Partial<AxisDescriptor>[];
  chartType: string;
  title?: string;
  titleFont?: string;
  titleColor?: string;
  showLegend?: boolean;
  legendFont?: string;
  legendColor?: string;
  is3d?: boolean;
}
export interface SeriesDescriptor {
  plotStyle: string;
  name: string;
  linesVisible?: boolean;
  shapesVisible?: boolean;
  gradientVisible?: boolean;
  lineColor?: string;
  pointLabelFormat?: string;
  xToolTipPattern?: string;
  yToolTipPattern?: string;
  shapeLabel?: string;
  shapeSize?: number;
  shapeColor?: string;
  shape?: string;
}
export interface SourceDescriptor {
  axis?: AxisDescriptor;
  table: Table;
  columnName: string;
  columnType: string;
}
export interface AxisDescriptor {
  formatType: string;
  type: string;
  position: string;
  log?: boolean;
  label?: string;
  labelFont?: string;
  ticksFont?: string;
  formatPattern?: string;
  color?: string;
  minRange?: number;
  maxRange?: number;
  minorTicksVisible?: boolean;
  majorTicksVisible?: boolean;
  minorTickCount?: number;
  gapBetweenMajorTicks?: number;
  tickLabelAngle?: number;
  invert?: boolean;
  isTimeAxis?: boolean;
}
export interface Figure extends Evented {
  readonly EVENT_UPDATED: string;
  readonly EVENT_DISCONNECT: string;
  readonly EVENT_RECONNECT: string;
  readonly EVENT_RECONNECTFAILED: string;
  readonly EVENT_DOWNSAMPLESTARTED: string;
  readonly EVENT_DOWNSAMPLEFINISHED: string;
  readonly EVENT_DOWNSAMPLEFAILED: string;
  readonly EVENT_DOWNSAMPLENEEDED: string;
  readonly EVENT_SERIES_ADDED: string;

  /** Given a client-created figure descriptor, generate a figure that can be subscribed to */
  create: (figure: Partial<FigureDescriptor>) => Promise<Figure>;

  readonly title: string;
  readonly titleFont: string;
  readonly titleColor: string;
  readonly isResizable: boolean;
  readonly isDefaultTheme: boolean;
  readonly updateInterval: number;
  readonly cols: number;
  readonly rows: number;
  readonly charts: Chart[];

  /**
   * Subscribes to all series in this figure.
   * @param forceDisableDownsample optional, can be specified to force downsampling to be disabled
   */
  subscribe: (forceDisableDownsample?: DownsampleOptions) => void;

  /**
   * Unsubscribes to all series in this figure.
   */
  unsubscribe: () => void;

  close: () => void;
}

export type WidgetExportedObject = {
  type: string;
  fetch: () => Promise<unknown>;
  close: () => void;
};

export interface Widget {
  readonly EVENT_MESSAGE: string;

  addEventListener: (
    type: string,
    listener: (event: unknown) => void
  ) => () => void;
  getDataAsBase64: () => string;
  getDataAsString: () => string;
  getDataAsU8: () => Uint8Array;
  sendMessage: (message: string, references?: never[]) => void;
  exportedObjects: WidgetExportedObject[];
}

export interface FigureDataUpdatedEvent {
  /**
   * The series instances which were affected by this event and need to be updated.
   */
  readonly series: Series[];

  /**
   * Reads data out for this series from the event which just occurred for the given series.
   * The array returned by this method will be cached and reused to minimize the garbage
   * created, and to reduce processing time in handling updates.
   *
   * The pattern when using this is to iterate over the series which this event affects, and
   * for each series, iterate over each source. For each series+source, pass them in, along
   * with the optional mapping function, and get back the array of data across the entire plot.
   *
   * @param series
   * @param sourceType
   * @param mapFn
   */
  getArray: <I, O>(
    series: Series,
    sourceType: SourceType,
    mapFn?: MapFn<I, O>
  ) => O[];
}

export interface MapFn<I, O> {
  (input: I): O;
}

export interface DownsampleOptions {
  readonly DEFAULT: DownsampleOptions;
  readonly DISABLE: DownsampleOptions;
}

export interface SourceType {
  readonly X: SourceType;
  readonly Y: SourceType;
  readonly Z: SourceType;
  readonly X_LOW: SourceType;
  readonly X_HIGH: SourceType;
  readonly Y_LOW: SourceType;
  readonly Y_HIGH: SourceType;
  readonly TIME: SourceType;
  readonly OPEN: SourceType;
  readonly HIGH: SourceType;
  readonly LOW: SourceType;
  readonly CLOSE: SourceType;
  readonly SHAPE: SourceType;
  readonly SIZE: SourceType;
  readonly LABEL: SourceType;
  readonly COLOR: SourceType;
  readonly PARENT: SourceType;
  readonly HOVER_TEXT: SourceType;
  readonly TEXT: SourceType;
}
export interface ChartType {
  readonly XY: ChartType;
  readonly PIE: ChartType;
  readonly OHLC: ChartType;
  readonly CATEGORY: ChartType;
  readonly XYZ: ChartType;
  readonly CATEGORY_3D: ChartType;
}
export interface SeriesPlotStyle {
  readonly BAR: SeriesPlotStyle;
  readonly STACKED_BAR: SeriesPlotStyle;
  readonly LINE: SeriesPlotStyle;
  readonly AREA: SeriesPlotStyle;
  readonly STACKED_AREA: SeriesPlotStyle;
  readonly PIE: SeriesPlotStyle;
  readonly HISTOGRAM: SeriesPlotStyle;
  readonly OHLC: SeriesPlotStyle;
  readonly SCATTER: SeriesPlotStyle;
  readonly STEP: SeriesPlotStyle;
  readonly ERROR_BAR: SeriesPlotStyle;
  readonly TREEMAP: SeriesPlotStyle;
}
export interface AxisFormatType {
  readonly CATEGORY: AxisFormatType;
  readonly NUMBER: AxisFormatType;
}
export interface AxisType {
  readonly X: AxisType;
  readonly Y: AxisType;
  readonly Z: AxisType;
  readonly SHAPE: AxisType;
  readonly SIZE: AxisType;
  readonly LABEL: AxisType;
  readonly COLOR: AxisType;
}
export interface AxisPosition {
  readonly TOP: AxisPosition;
  readonly BOTTOM: AxisPosition;
  readonly LEFT: AxisPosition;
  readonly RIGHT: AxisPosition;
  readonly NONE: AxisPosition;
}

export interface Chart extends Evented {
  readonly EVENT_SERIES_ADDED: string;

  readonly row: number;
  readonly column: number;
  readonly colspan: number;
  readonly rowspan: number;
  readonly chartType: ChartType;
  readonly title: string;
  readonly titleFont: string;
  readonly titleColor: string;
  readonly showLegend: boolean;
  readonly legendFont: string;
  readonly legendColor: string;
  readonly is3d: boolean;
  readonly series: Series[];
  readonly multiSeries: MultiSeries[];
  readonly axes: Axis[];
}

export interface Series {
  readonly plotStyle: SeriesPlotStyle;
  readonly name: string;
  readonly isLinesVisible: boolean | null;
  readonly isShapesVisible: boolean | null;
  readonly isGradientVisible: boolean;
  readonly lineColor: string;
  readonly pointLabelFormat: string;
  readonly xToolTipPattern: string;
  readonly yToolTipPattern: string;
  readonly shapeLabel: string;
  readonly shapeSize: number;
  readonly shape: string;
  readonly shapeColor: string;
  readonly sources: SeriesDataSource[];
  readonly multiSeries: MultiSeries;
  readonly oneClick: OneClick;

  subscribe: (downsampleOptions?: DownsampleOptions) => void;
  unsubscribe: () => void;
}

export interface MultiSeries {
  readonly plotStyle: SeriesPlotStyle;
  readonly name: string;
}

export interface BusinessPeriod {
  open: string;
  close: string;
}

export interface LocalDateWrapper {
  toString: () => string;
}
export interface Holiday {
  date: LocalDateWrapper;
  businessPeriods: BusinessPeriod[];
}

export interface BusinessCalendar {
  getName: () => string;
  timeZone: TimeZone;
  businessPeriods: BusinessPeriod[];
  businessDays: string[];
  holidays: Holiday[];
}

export interface Axis {
  readonly id: string;
  readonly formatType: AxisFormatType;
  readonly type: AxisType;
  readonly position: AxisPosition;
  readonly log: boolean;
  readonly label: string;
  readonly labelFont: string;
  readonly ticksFont: string;
  readonly formatPattern: string;
  readonly minRange: number;
  readonly maxRange: number;
  readonly isMinorTicksVisible: boolean;
  readonly isMajorTicksVisible: boolean;
  readonly minorTickCount: number;
  readonly gapBetweenMajorTicks: number;
  readonly majorTickLocations: number[];
  readonly tickLabelAngle: number;
  readonly isInvert: boolean;
  readonly isTimeAxis: boolean;

  readonly FORMAT_TYPE_NUMBER: unknown;
  readonly businessCalendar: BusinessCalendar;

  /**
   * Indicate the density and range of data that the UI needs for this axis, across any series which
   * draws on this axis. Ignored for non-time series data, for non-line series.
   * @param pixelCount the approx number of pixels wide
   * @param min the optional minimum value visible on this axis - even if specified, smaller values may
   * be returned, to ensure that lines drawn off the screen.
   * @param max the optional max value visible on this axis. If min is specified, max is also expected.
   */
  range: (pixelCount?: number, min?: any, max?: any) => void;
}

export interface SeriesDataSource {
  readonly axis: Axis;
  readonly type: SourceType;
  readonly columnType: string;
}

export interface OneClick {
  readonly columns: { name: string; type: string }[];
  readonly requireAllFiltersToDisplay: boolean;

  setValueForColumn: (columnName: string, value: any) => void;
  getValueForColumn: (columnName: string) => any;
}

export interface Column {
  readonly type: string;
  readonly name: string;
  readonly description: string;
  readonly constituentType: string;

  readonly isPartitionColumn: boolean;
  readonly isSortable?: boolean;

  filter: () => FilterValue;
  sort: () => Sort;

  formatColor: (expression: string) => CustomColumn;
  formatRowColor: (expression: string) => CustomColumn;
}

export interface CustomColumn {
  readonly type: string;
  readonly name: string;
  readonly expression: string;
}

export interface FilterValueStatic {
  ofString: (input: unknown) => FilterValue;
  ofNumber: (input: unknown) => FilterValue;
  ofBoolean: (input: unknown) => FilterValue;
}
export interface FilterValue {
  eq: (value: FilterValue) => FilterCondition;
  eqIgnoreCase: (value: FilterValue) => FilterCondition;
  notEq: (value: FilterValue) => FilterCondition;
  notEqIgnoreCase: (value: FilterValue) => FilterCondition;
  greaterThan: (value: FilterValue) => FilterCondition;
  lessThan: (value: FilterValue) => FilterCondition;
  greaterThanOrEqualTo: (value: FilterValue) => FilterCondition;
  lessThanOrEqualTo: (value: FilterValue) => FilterCondition;
  in: (values: FilterValue[]) => FilterCondition;
  inIgnoreCase: (values: FilterValue[]) => FilterCondition;
  notIn: (values: FilterValue[]) => FilterCondition;
  notInIgnoreCase: (values: FilterValue[]) => FilterCondition;
  contains: (value: FilterValue) => FilterCondition;
  containsIgnoreCase: (value: FilterValue) => FilterCondition;
  isFalse: () => FilterCondition;
  isTrue: () => FilterCondition;
  isNull: () => FilterCondition;
  invoke: (method: string, ...args: FilterValue[]) => FilterCondition;
  matches: (value: FilterValue) => FilterCondition;
  matchesIgnoreCase: (value: FilterValue) => FilterCondition;
}

export interface FilterConditionStatic {
  invoke: (method: string, ...args: FilterValue[]) => FilterCondition;
  search: (value: FilterValue, columns?: FilterValue[]) => FilterCondition;
}
export interface FilterCondition {
  not: () => FilterCondition;
  and: (first: FilterCondition, ...rest: FilterCondition[]) => FilterCondition;
  or: (first: FilterCondition, ...rest: FilterCondition[]) => FilterCondition;

  toString: () => string;
}
export interface Sort {
  reverse: () => Sort;

  readonly column: Column;
  readonly direction: 'ASC' | 'DESC' | 'REVERSE' | null;

  readonly isAbs: boolean;

  asc: () => Sort;
  desc: () => Sort;
  abs: () => Sort;
}

export interface InputTable {
  keys: string[];
  keyColumns: Column[];
  values: string[];
  valueColumns: Column[];
  addRow: (
    row: Record<string, unknown>,
    userTimeZone?: string
  ) => Promise<InputTable>;
  addRows: (
    rows: Record<string, unknown>[],
    userTimeZone?: string
  ) => Promise<InputTable>;
  addTable: (table: Table) => Promise<InputTable>;
  addTables: (tables: Table[]) => Promise<InputTable>;
  deleteTable: (table: Table) => Promise<InputTable>;
  deleteTables: (tables: Table[]) => Promise<InputTable>;
  table: Table;
}
export interface ColumnGroup {
  name: string;
  children: string[];
  color?: string;
}

export interface LayoutHints {
  areSavedLayoutsAllowed?: boolean;
  frontColumns?: string[];
  backColumns?: string[];
  hiddenColumns?: string[];
  frozenColumns?: string[];
  columnGroups?: ColumnGroup[];
  searchDisplayMode?: keyof SearchDisplayModeStatic;
}

export interface SearchDisplayModeStatic {
  SEARCH_DISPLAY_DEFAULT: 'Default';
  SEARCH_DISPLAY_HIDE: 'Hide';
  SEARCH_DISPLAY_SHOW: 'Show';
}

export interface TableStatic {
  readonly EVENT_SIZECHANGED: string;
  readonly EVENT_UPDATED: string;
  readonly EVENT_ROWADDED: string;
  readonly EVENT_ROWREMOVED: string;
  readonly EVENT_ROWUPDATED: string;
  readonly EVENT_SORTCHANGED: string;
  readonly EVENT_FILTERCHANGED: string;
  readonly EVENT_CUSTOMCOLUMNSCHANGED: string;
  readonly EVENT_DISCONNECT: string;
  readonly EVENT_RECONNECT: string;
  readonly EVENT_RECONNECTFAILED: string;
  readonly SIZE_UNCOALESCED: number;
  reverse: () => Sort;
}

export interface ClientStatic {
  readonly EVENT_REQUEST_FAILED: 'requestfailed';
  readonly EVENT_REQUEST_STARTED: 'requeststarted';
  readonly EVENT_REQUEST_SUCCEEDED: 'requestsucceeded';
}
export interface Table extends TableTemplate<Table>, TableStatic {
  readonly totalSize: number;

  readonly description: string;

  customColumns: string[];

  readonly layoutHints: LayoutHints;

  readonly isUncoalesced: boolean;
  readonly hasInputTable: boolean;

  readonly isClosed: boolean;
  readonly pluginName: string;

  applyCustomColumns: (columns: (CustomColumn | string)[]) => string[];

  getViewportData: () => Promise<TableData>;

  subscribe: (columns: Column[]) => TableSubscription;

  selectDistinct: (columns: Column[]) => Promise<Table>;
  copy: () => Promise<Table>;

  rollup: (config: RollupConfig) => Promise<TreeTable>;
  treeTable: (config: TreeTableConfig) => Promise<TreeTable>;

  inputTable: () => Promise<InputTable>;

  freeze: () => Promise<Table>;

  snapshot: (
    rightHandSide: Table,
    doInitialSnapshot?: boolean,
    stampColumns?: string[]
  ) => Promise<Table>;

  getColumnStatistics: (column: Column) => Promise<ColumnStatistics>;

  join: (
    joinType: string,
    rightTable: Table,
    columnsToMatch: string[],
    columnsToAdd?: string[]
  ) => Promise<Table>;
  byExternal: (keys: string[], dropKeys?: boolean) => Promise<TableMap>;

  fireViewportUpdate: () => void;

  seekRow: (
    startRow: number,
    column: Column,
    valueType: ValueTypeUnion,
    value: unknown,
    insensitive?: boolean,
    contains?: boolean,
    isBackwards?: boolean
  ) => Promise<number>;
}

export interface TableViewportSubscription extends Evented {
  setViewport: (firstRow: number, lastRow: number, columns?: Column[]) => void;
  getViewportData: () => Promise<TableData>;
  snapshot: (rows: RangeSet, columns: readonly Column[]) => Promise<TableData>;
  close: () => void;
}

export interface ViewportData {
  offset: number;
  rows: Row[];
  columns: Column[];
}

export interface TableSubscription extends Evented {
  readonly EVENT_UPDATED: string;

  readonly columns: Column[];
  close: () => void;
}

export interface RangeSet {
  ofRange: (first: number, last: number) => RangeSet;
  ofItems: (rows: number[]) => RangeSet;
  ofRanges: (ranges: RangeSet[]) => RangeSet;

  readonly size: number;
  iterator: () => JsIterator<LongWrapper>;
}

export interface JsIterator<T> {
  hasNext: () => boolean;
  next: () => IteratorResult<T>;
}

export interface LongWrapper {
  asNumber: () => number;
  valueOf: () => string;
  toString: () => string;
  ofString: (str: string) => LongWrapper;
}
export interface DateWrapper extends LongWrapper {
  ofJsDate: (date: Date) => DateWrapper;
  asDate: () => Date;
}

export interface TimeZone {
  adjustments: number[];
  standardOffset: number;
  timeZoneID: string;
  id: string;
  transitionPoints: number[];
  tzNames: string[];
}

export interface i18nTimeZone {
  getTimeZone: (tzCode: string) => TimeZone;
}

export interface DateTimeFormat {
  format: (
    pattern: string,
    date: DateWrapper | Date | number,
    timeZone?: TimeZone
  ) => string;
  parse: (pattern: string, text: string, timeZone?: TimeZone) => DateWrapper;
  parseAsDate: (pattern: string, text: string) => Date;
}

export interface NumberFormat {
  format: (pattern: string, number: number) => string;
  parse: (pattern: string, text: string) => number;
}

export interface TableData {
  readonly columns: Column[];
  readonly rows: Row[];

  get: ((index: number) => Row) & ((index: LongWrapper) => Row);

  getData: ((index: number, column: Column) => any) &
    ((index: LongWrapper, column: Column) => any);

  getFormat: ((index: number, column: Column) => Format) &
    ((index: LongWrapper, column: Column) => Format);
}

export interface UpdateEventData extends TableData {
  readonly added: RangeSet;
  readonly removed: RangeSet;
  readonly modified: RangeSet;
  readonly fullIndex: RangeSet;
}

export interface Row {
  readonly index: LongWrapper;

  get: (column: Column) => any;

  getFormat: (column: Column) => Format;
}

export interface Format {
  readonly color: string;
  readonly backgroundColor: string;
  readonly formatString: string;
  readonly formatDataBar: DatabarFormat;
}

export interface DatabarFormat {
  axis: string;
  direction: string;
  max: number;
  min: number;
  negativeColor: string | string[];
  opacity: number;
  positiveColor: string | string[];
  valuePlacement: string;
  value: number;
  marker: number;
  markerColor: string | string[];
}

export interface ColumnStatistics {
  readonly statisticsMap: Map<string, number>;
  readonly uniqueValues: Map<string, number>;

  getType: (name: string) => string;
}

export interface PartitionedTableStatic {
  readonly EVENT_KEYADDED: string;
  readonly EVENT_DISCONNECT: string;
  readonly EVENT_RECONNECT: string;
  readonly EVENT_RECONNECTFAILED: string;
}

export interface TreeTableStatic {
  readonly EVENT_UPDATED: string;
  readonly EVENT_DISCONNECT: string;
  readonly EVENT_RECONNECT: string;
  readonly EVENT_RECONNECTFAILED: string;
}

export interface TableTemplate<T = Table> extends Evented {
  readonly size: number;
  readonly columns: Column[];
  readonly sort: Sort[];
  readonly filter: FilterCondition[];
  readonly totalsTableConfig: TotalsTableConfig;

  findColumn: (name: string) => Column;
  findColumns: (names: string[]) => Column[];

  applySort: (sorts: Sort[]) => Sort[];
  applyFilter: (filters: FilterCondition[]) => FilterCondition[];
  selectDistinct: (columns: Column[]) => Promise<Table>;

  getTotalsTable: (config?: TotalsTableConfig) => Promise<TotalsTable>;
  getGrandTotalsTable: (config?: TotalsTableConfig) => Promise<TotalsTable>;

  setViewport: (
    firstRow: number,
    lastRow: number,
    columns?: Column[],
    updateIntervalMs?: number
  ) => TableViewportSubscription;

  copy: () => Promise<T>;
  close: () => void;
}

export interface PartitionedTable extends Evented, PartitionedTableStatic {
  readonly size: number;

  getTable(key: object): Promise<Table>;
  getMergedTable(): Promise<Table>;
  getKeys(): Set<object>;

  close(): void;
}

export interface TreeTable extends TableTemplate<TreeTable>, TreeTableStatic {
  readonly isIncludeConstituents: boolean;
  readonly groupedColumns: Column[];

  expand: ((row: number) => void) & ((row: TreeRow) => void);
  collapse: ((row: number) => void) & ((row: TreeRow) => void);
  setExpanded: ((
    row: number,
    isExpanded: boolean,
    expandDescendants?: boolean
  ) => void) &
    ((row: TreeRow, isExpanded: boolean, expandDescendants?: boolean) => void);
  expandAll?: () => void;
  collapseAll?: () => void;
  isExpanded: ((row: number) => boolean) & ((row: TreeRow) => boolean);

  getViewportData: () => Promise<TreeTableData>;

  saveExpandedState: () => string;
  restoreExpandedState: (nodesToRestore: string) => void;
}
export interface TreeTableData extends TableData {
  readonly rows: TreeRow[];
}
export interface TreeRow extends Row {
  readonly isExpanded: boolean;
  readonly hasChildren: boolean;
  readonly depth: number;
}

export interface RollupConfig {
  groupingColumns: string[] | null;
  aggregations: Record<string, readonly string[]> | null;
  includeConstituents: boolean;
  includeOriginalColumns?: boolean;
  includeDescriptions: boolean;
}

export interface TreeTableConfig {}

export interface TotalsTableConfig {
  showTotalsByDefault?: boolean;
  showGrandTotalsByDefault?: boolean;
  defaultOperation?: string;
  groupBy?: readonly string[];
  operationMap: Record<string, readonly string[]>;
}

export interface TotalsTable extends Evented {
  readonly size: number;
  readonly columns: Column[];

  readonly sort: Sort[];
  readonly filter: FilterCondition[];
  customColumns: string[];

  readonly totalsTableConfig: TotalsTableConfig;

  applySort: (sorts: Sort[]) => Sort[];
  applyFilter: (filters: FilterCondition[]) => FilterCondition[];
  applyCustomColumns: (columns: string[]) => string[];

  setViewport: (
    firstRow: number,
    lastRow: number,
    columns?: Column[],
    updateIntervalMs?: number
  ) => void;
  getViewportData: () => Promise<TableData>;

  close: () => void;
}

export interface TableMap extends Evented {
  readonly size: number;
  close: () => void;
  getKeys: () => Promise<Set<object>>;
  getTable: (key: object) => Promise<Table>;
}

export interface WorkerHeapInfo {
  readonly maximumHeapSize: number;
  readonly freeMemory: number;
  readonly totalHeapSize: number;
}

export interface QueryConnectable extends Evented {
  getWorkerHeapInfo: () => Promise<WorkerHeapInfo>;
  getConsoleTypes: () => Promise<string[]>;
  startSession: (type: string) => Promise<IdeSession>;
}

export interface IdeConnectionOptions {
  authoToken?: string;
  serviceId?: string;
}

export interface IdeConnectionConstructor {
  /** @deprecated Use EVENT_DISCONNECT and EVENT_RECONNECT instead */
  HACK_CONNECTION_FAILURE: string;
  EVENT_DISCONNECT: string;
  EVENT_RECONNECT: string;
  EVENT_SHUTDOWN: string;

  new (serverUrl: string, options?: IdeConnectionOptions): IdeConnection;
}

export interface IdeConnection
  extends QueryConnectable,
    IdeConnectionConstructor {
  close: () => void;
  running: () => Promise<IdeConnection>;
  disconnected: () => void;
  getObject: ((
    definition: VariableDefinition<typeof VariableType.TABLE>
<<<<<<< HEAD
  ): Promise<Table>;
  getObject(
    definition: VariableDefinition<typeof VariableType.FIGURE>
  ): Promise<Figure>;
  getObject(
    definition: VariableDefinition<typeof VariableType.TREETABLE>
  ): Promise<TreeTable>;
  getObject(
    definition: VariableDefinition<typeof VariableType.HIERARCHICALTABLE>
  ): Promise<TreeTable>;
  getObject(
    definition: VariableDefinition<typeof VariableType.PARTITIONEDTABLE>
  ): Promise<PartitionedTable>;
  getObject(definition: VariableDefinition): Promise<unknown>;
  subscribeToFieldUpdates(
=======
  ) => Promise<Table>) &
    ((
      definition: VariableDefinition<typeof VariableType.FIGURE>
    ) => Promise<Figure>) &
    ((
      definition: VariableDefinition<typeof VariableType.TREETABLE>
    ) => Promise<TreeTable>) &
    ((
      definition: VariableDefinition<typeof VariableType.HIERARCHICALTABLE>
    ) => Promise<TreeTable>) &
    ((definition: VariableDefinition) => Promise<unknown>);
  subscribeToFieldUpdates: (
>>>>>>> 3d4499b2
    param: (changes: VariableChanges) => void
  ) => () => void;
}

export interface ItemDetails {
  filename: string;
  basename: string;
  dirname: string;
  type: 'directory' | 'file';
  size: number;
  etag?: string;
}

export interface FileContentsStatic {
  blob: (blob: Blob) => FileContents;
  text: (...text: string[]) => FileContents;
  arrayBuffers: (...buffers: ArrayBuffer[]) => FileContents;
}

export interface FileContents {
  text: () => Promise<string>;
  arrayBuffer: () => Promise<ArrayBuffer>;
  etag?: string;
}

export interface LoginOptions {
  type: string;
  token?: string;
}

export interface StorageService {
  listItems: (path: string, glob?: string) => Promise<ItemDetails[]>;
  loadFile: (path: string, etag?: string) => Promise<FileContents>;
  deleteItem: (path: string) => Promise<void>;
  saveFile: (
    path: string,
    contents: FileContents,
    allowOverwrite?: boolean
  ) => Promise<void>;
  moveItem: (path: string, newPath: string, newFile?: boolean) => Promise<void>;
  createDirectory: (path: string) => Promise<void>;
}

export interface ConnectOptions {
  headers?: Record<string, string>;
}

export interface CoreClientContructor extends Evented {
  EVENT_CONNECT: string;
  EVENT_DISCONNECT: string;
  EVENT_RECONNECT: string;
  EVENT_RECONNECT_AUTH_FAILED: string;
  EVENT_REFRESH_TOKEN_UPDATED: string;
  LOGIN_TYPE_ANONYMOUS: string;
  new (serverUrl: string, options?: ConnectOptions): CoreClient;
}

export interface CoreClient extends CoreClientContructor {
  login: (options: LoginOptions) => Promise<void>;
  getAsIdeConnection: () => Promise<IdeConnection>;
  getStorageService: () => StorageService;
  getServerConfigValues: () => Promise<[string, string][]>;
  getAuthConfigValues: () => Promise<[string, string][]>;
  disconnect: () => void;
}

/**
 * Helper class to manage snapshots and deltas and keep not only a contiguous JS array of data per column in the
 * underlying table, but also support a mapping function to let client code translate data in some way for display and
 * keep that cached as well.
 */
declare class ChartData {
  constructor(table: Table);

  update(eventDetail: object): void;
  getColumn(
    columnName: string,
    mappingFunc: (input: any) => any,
    currentUpdate: TableData
  ): Array<any>;
  /**
   * Removes some column from the cache, avoiding extra computation on incoming events, and possibly freeing some
   * memory. If this pair of column name and map function are requested again, it will be recomputed from scratch.
   */
  removeColumn(columnName: string, mappingFunc: (input: any) => any): void;
}

export type { ChartData };<|MERGE_RESOLUTION|>--- conflicted
+++ resolved
@@ -179,29 +179,9 @@
   getTable: (name: string) => Promise<Table>;
   getFigure: (name: string) => Promise<Figure>;
   getTreeTable: (name: string) => Promise<TreeTable>;
+  getPartitionedTable: (name: string) => Promise<PartitionedTable>;
   getObject: ((
     definition: VariableDefinition<typeof VariableType.TABLE>
-<<<<<<< HEAD
-  ): Promise<Table>;
-  getObject(
-    definition: VariableDefinition<typeof VariableType.FIGURE>
-  ): Promise<Figure>;
-  getObject(
-    definition: VariableDefinition<typeof VariableType.TREETABLE>
-  ): Promise<TreeTable>;
-  getObject(
-    definition: VariableDefinition<typeof VariableType.HIERARCHICALTABLE>
-  ): Promise<TreeTable>;
-  getObject(
-    definition: VariableDefinition<typeof VariableType.PARTITIONEDTABLE>
-  ): Promise<PartitionedTable>;
-  getObject(definition: VariableDefinition): Promise<unknown>;
-  onLogMessage(logHandler: (logItem: LogItem) => void): () => void;
-  runCode(code: string): Promise<CommandResult>;
-  bindTableToVariable(table: Table, variableName: string): Promise<void>;
-  mergeTables(tables: Table[]): Promise<Table>;
-  newTable(
-=======
   ) => Promise<Table>) &
     ((
       definition: VariableDefinition<typeof VariableType.FIGURE>
@@ -212,13 +192,15 @@
     ((
       definition: VariableDefinition<typeof VariableType.HIERARCHICALTABLE>
     ) => Promise<TreeTable>) &
+    ((
+      definition: VariableDefinition<typeof VariableType.PARTITIONEDTABLE>
+    ) => Promise<PartitionedTable>) &
     ((definition: VariableDefinition) => Promise<unknown>);
   onLogMessage: (logHandler: (logItem: LogItem) => void) => () => void;
   runCode: (code: string) => Promise<CommandResult>;
   bindTableToVariable: (table: Table, variableName: string) => Promise<void>;
   mergeTables: (tables: Table[]) => Promise<Table>;
   newTable: (
->>>>>>> 3d4499b2
     columnNames: string[],
     columnTypes: string[],
     data: string[][],
@@ -981,11 +963,11 @@
 export interface PartitionedTable extends Evented, PartitionedTableStatic {
   readonly size: number;
 
-  getTable(key: object): Promise<Table>;
-  getMergedTable(): Promise<Table>;
-  getKeys(): Set<object>;
-
-  close(): void;
+  getTable: (key: object) => Promise<Table>;
+  getMergedTable: () => Promise<Table>;
+  getKeys: () => Set<object>;
+
+  close: () => void;
 }
 
 export interface TreeTable extends TableTemplate<TreeTable>, TreeTableStatic {
@@ -1103,23 +1085,6 @@
   disconnected: () => void;
   getObject: ((
     definition: VariableDefinition<typeof VariableType.TABLE>
-<<<<<<< HEAD
-  ): Promise<Table>;
-  getObject(
-    definition: VariableDefinition<typeof VariableType.FIGURE>
-  ): Promise<Figure>;
-  getObject(
-    definition: VariableDefinition<typeof VariableType.TREETABLE>
-  ): Promise<TreeTable>;
-  getObject(
-    definition: VariableDefinition<typeof VariableType.HIERARCHICALTABLE>
-  ): Promise<TreeTable>;
-  getObject(
-    definition: VariableDefinition<typeof VariableType.PARTITIONEDTABLE>
-  ): Promise<PartitionedTable>;
-  getObject(definition: VariableDefinition): Promise<unknown>;
-  subscribeToFieldUpdates(
-=======
   ) => Promise<Table>) &
     ((
       definition: VariableDefinition<typeof VariableType.FIGURE>
@@ -1130,9 +1095,11 @@
     ((
       definition: VariableDefinition<typeof VariableType.HIERARCHICALTABLE>
     ) => Promise<TreeTable>) &
+    ((
+      definition: VariableDefinition<typeof VariableType.PARTITIONEDTABLE>
+    ) => Promise<PartitionedTable>) &
     ((definition: VariableDefinition) => Promise<unknown>);
   subscribeToFieldUpdates: (
->>>>>>> 3d4499b2
     param: (changes: VariableChanges) => void
   ) => () => void;
 }
