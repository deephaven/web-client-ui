--- conflicted
+++ resolved
@@ -1,12 +1,7 @@
 export {
   ActionBar,
   type SpectrumActionBarProps as ActionBarProps,
-<<<<<<< HEAD
-  ActionMenu,
-  type SpectrumActionMenuProps as ActionMenuProps,
-=======
   // ListBox - we aren't planning to support this component
->>>>>>> bd3e944a
   MenuTrigger,
   type SpectrumMenuTriggerProps as MenuTriggerProps,
   // TableView - we aren't planning to support this component
