--- conflicted
+++ resolved
@@ -1,8 +1,4 @@
 import { Key, ReactElement, ReactNode } from 'react';
-<<<<<<< HEAD
-import { SpectrumPickerProps } from '@adobe/react-spectrum';
-=======
->>>>>>> bd3e944a
 import type { ItemRenderer } from '@react-types/shared';
 import { isElementOfType } from '@deephaven/react-hooks';
 import { ensureArray, KeyedItem, SelectionT } from '@deephaven/utils';
@@ -110,11 +106,6 @@
 
 export type NormalizedItemOrSection<TItemOrSection extends ItemOrSection> =
   TItemOrSection extends SectionElement ? NormalizedSection : NormalizedItem;
-<<<<<<< HEAD
-
-export type NormalizedSpectrumPickerProps = SpectrumPickerProps<NormalizedItem>;
-=======
->>>>>>> bd3e944a
 
 export type TooltipOptions = { placement: PopperOptions['placement'] };
 
@@ -139,8 +130,6 @@
 }
 
 /**
-<<<<<<< HEAD
-=======
  * Determine Item `textValue` based on the `textValue` prop or primitive children
  * value.
  * @param item The item to get the text value for
@@ -160,7 +149,6 @@
 }
 
 /**
->>>>>>> bd3e944a
  * Get the position of the item with the given selected key in a list of items.
  * @param items The items to search
  * @param itemHeight The height of each item
