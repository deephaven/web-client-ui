<<<<<<< HEAD
import { useCallback, useMemo, useState } from 'react';
import type { DOMRef } from '@react-types/shared';
import { Picker as SpectrumPicker } from '@adobe/react-spectrum';
import cl from 'classnames';
import {
  EMPTY_FUNCTION,
  ensureArray,
  PICKER_ITEM_HEIGHTS,
  PICKER_TOP_OFFSET,
} from '@deephaven/utils';
import {
  NormalizedSpectrumPickerProps,
  ItemOrSection,
  getPositionOfSelectedItemElement,
  ItemKey,
  normalizeTooltipOptions,
  TooltipOptions,
  isItemElementWithDescription,
  isSectionElement,
} from '../utils/itemUtils';
import { wrapItemChildren } from '../utils/itemWrapperUtils';
import usePickerScrollOnOpen from './usePickerScrollOnOpen';
import { useSpectrumThemeProvider } from '../../theme';

export type PickerProps = {
  children: ItemOrSection | ItemOrSection[];

  /** Can be set to true or a TooltipOptions to enable item tooltips */
  tooltip?: boolean | TooltipOptions;

  /** The currently selected key in the collection (controlled). */
  selectedKey?: ItemKey | null;

  /** The initial selected key in the collection (uncontrolled). */
  defaultSelectedKey?: ItemKey;

  /**
   * Handler that is called when the selection change.
   * Note that under the hood, this is just an alias for Spectrum's
   * `onSelectionChange`. We are renaming for better consistency with other
   * components.
   */
  onChange?: (key: ItemKey) => void;

  /** Handler that is called when the picker is scrolled. */
  onScroll?: (event: Event) => void;

  /**
   * Handler that is called when the selection changes.
   * @deprecated Use `onChange` instead
   */
  onSelectionChange?: (key: ItemKey) => void;
} /*
 * Support remaining SpectrumPickerProps.
 * Note that `selectedKey`, `defaultSelectedKey`, and `onSelectionChange` are
 * re-defined above to account for boolean types which aren't included in the
 * React `Key` type, but are actually supported by the Spectrum Picker component.
 */ & Omit<
  NormalizedSpectrumPickerProps,
  | 'children'
  | 'items'
  | 'onSelectionChange'
  | 'selectedKey'
  | 'defaultSelectedKey'
>;
=======
import {
  Picker as SpectrumPicker,
  SpectrumPickerProps,
} from '@adobe/react-spectrum';
import cl from 'classnames';
import type { NormalizedItem } from '../utils';
import type { PickerProps } from './PickerProps';
import { usePickerProps } from './usePickerProps';
>>>>>>> bd3e944a

/**
 * Picker component for selecting items from a list of items. Items can be
 * provided via the `children` prop. Each item can be a string,	number, boolean,
 * or a Spectrum <Item> element. The remaining props are just	pass through props
 * for the Spectrum Picker component.
 * See https://react-spectrum.adobe.com/react-spectrum/Picker.html
 */
export function Picker({
<<<<<<< HEAD
  children,
  tooltip = true,
  defaultSelectedKey,
  selectedKey,
  onChange,
  onOpenChange,
  onScroll = EMPTY_FUNCTION,
  onSelectionChange,
  // eslint-disable-next-line camelcase
=======
>>>>>>> bd3e944a
  UNSAFE_className,
  ...props
}: PickerProps): JSX.Element {
<<<<<<< HEAD
  const { scale } = useSpectrumThemeProvider();
  const itemHeight = PICKER_ITEM_HEIGHTS[scale];

  const tooltipOptions = useMemo(
    () => normalizeTooltipOptions(tooltip),
    [tooltip]
  );

  // `null` is a valid value for `selectedKey` in controlled mode, so we check
  // for explicit `undefined` to identify uncontrolled mode.
  const isUncontrolled = selectedKey === undefined;
  const [uncontrolledSelectedKey, setUncontrolledSelectedKey] =
    useState(defaultSelectedKey);

  const wrappedItems = useMemo(
    () => ensureArray(wrapItemChildren(children, tooltipOptions)),
    [children, tooltipOptions]
  );

  // Item descriptions and Section elements introduce variable item heights.
  // This throws off scroll position calculations, so we disable auto scrolling
  // if either of these are found.
  const disableScrollOnOpen = useMemo(
    () =>
      wrappedItems.some(
        item => isSectionElement(item) || isItemElementWithDescription(item)
      ),
    [wrappedItems]
  );

  const getInitialScrollPosition = useCallback(
    async () =>
      disableScrollOnOpen
        ? null
        : getPositionOfSelectedItemElement({
            items: wrappedItems,
            itemHeight,
            selectedKey: isUncontrolled ? uncontrolledSelectedKey : selectedKey,
            topOffset: PICKER_TOP_OFFSET,
          }),
    [
      disableScrollOnOpen,
      isUncontrolled,
      itemHeight,
      selectedKey,
      uncontrolledSelectedKey,
      wrappedItems,
    ]
  );

  const onSelectionChangeInternal = useCallback(
    (key: ItemKey): void => {
      // If our component is uncontrolled, track the selected key internally
      // so that we can scroll to the selected item if the user re-opens
      if (isUncontrolled) {
        setUncontrolledSelectedKey(key);
      }

      (onChange ?? onSelectionChange)?.(key);
    },
    [isUncontrolled, onChange, onSelectionChange]
  );
=======
  const { defaultSelectedKey, disabledKeys, selectedKey, ...pickerProps } =
    usePickerProps<PickerProps, HTMLDivElement>(props);
>>>>>>> bd3e944a

  const { ref: scrollRef, onOpenChange: onOpenChangeInternal } =
    usePickerScrollOnOpen({
      getInitialScrollPosition,
      onScroll,
      onOpenChange,
    });

  return (
    <SpectrumPicker
      // eslint-disable-next-line react/jsx-props-no-spreading
<<<<<<< HEAD
      {...spectrumPickerProps}
      ref={scrollRef as DOMRef<HTMLDivElement>}
      UNSAFE_className={cl('dh-picker', UNSAFE_className)}
      selectedKey={selectedKey as NormalizedSpectrumPickerProps['selectedKey']}
      defaultSelectedKey={
        defaultSelectedKey as NormalizedSpectrumPickerProps['defaultSelectedKey']
      }
      onSelectionChange={onSelectionChangeInternal}
      onOpenChange={onOpenChangeInternal}
    >
      {wrappedItems}
    </SpectrumPicker>
=======
      {...pickerProps}
      UNSAFE_className={cl('dh-picker', UNSAFE_className)}
      // Type assertions are necessary here since Spectrum types don't account
      // for number and boolean key values even though they are valid runtime
      // values.
      defaultSelectedKey={
        defaultSelectedKey as SpectrumPickerProps<NormalizedItem>['defaultSelectedKey']
      }
      disabledKeys={
        disabledKeys as SpectrumPickerProps<NormalizedItem>['disabledKeys']
      }
      selectedKey={
        selectedKey as SpectrumPickerProps<NormalizedItem>['selectedKey']
      }
    />
>>>>>>> bd3e944a
  );
}

export default Picker;<|MERGE_RESOLUTION|>--- conflicted
+++ resolved
@@ -1,70 +1,3 @@
-<<<<<<< HEAD
-import { useCallback, useMemo, useState } from 'react';
-import type { DOMRef } from '@react-types/shared';
-import { Picker as SpectrumPicker } from '@adobe/react-spectrum';
-import cl from 'classnames';
-import {
-  EMPTY_FUNCTION,
-  ensureArray,
-  PICKER_ITEM_HEIGHTS,
-  PICKER_TOP_OFFSET,
-} from '@deephaven/utils';
-import {
-  NormalizedSpectrumPickerProps,
-  ItemOrSection,
-  getPositionOfSelectedItemElement,
-  ItemKey,
-  normalizeTooltipOptions,
-  TooltipOptions,
-  isItemElementWithDescription,
-  isSectionElement,
-} from '../utils/itemUtils';
-import { wrapItemChildren } from '../utils/itemWrapperUtils';
-import usePickerScrollOnOpen from './usePickerScrollOnOpen';
-import { useSpectrumThemeProvider } from '../../theme';
-
-export type PickerProps = {
-  children: ItemOrSection | ItemOrSection[];
-
-  /** Can be set to true or a TooltipOptions to enable item tooltips */
-  tooltip?: boolean | TooltipOptions;
-
-  /** The currently selected key in the collection (controlled). */
-  selectedKey?: ItemKey | null;
-
-  /** The initial selected key in the collection (uncontrolled). */
-  defaultSelectedKey?: ItemKey;
-
-  /**
-   * Handler that is called when the selection change.
-   * Note that under the hood, this is just an alias for Spectrum's
-   * `onSelectionChange`. We are renaming for better consistency with other
-   * components.
-   */
-  onChange?: (key: ItemKey) => void;
-
-  /** Handler that is called when the picker is scrolled. */
-  onScroll?: (event: Event) => void;
-
-  /**
-   * Handler that is called when the selection changes.
-   * @deprecated Use `onChange` instead
-   */
-  onSelectionChange?: (key: ItemKey) => void;
-} /*
- * Support remaining SpectrumPickerProps.
- * Note that `selectedKey`, `defaultSelectedKey`, and `onSelectionChange` are
- * re-defined above to account for boolean types which aren't included in the
- * React `Key` type, but are actually supported by the Spectrum Picker component.
- */ & Omit<
-  NormalizedSpectrumPickerProps,
-  | 'children'
-  | 'items'
-  | 'onSelectionChange'
-  | 'selectedKey'
-  | 'defaultSelectedKey'
->;
-=======
 import {
   Picker as SpectrumPicker,
   SpectrumPickerProps,
@@ -73,7 +6,6 @@
 import type { NormalizedItem } from '../utils';
 import type { PickerProps } from './PickerProps';
 import { usePickerProps } from './usePickerProps';
->>>>>>> bd3e944a
 
 /**
  * Picker component for selecting items from a list of items. Items can be
@@ -83,113 +15,15 @@
  * See https://react-spectrum.adobe.com/react-spectrum/Picker.html
  */
 export function Picker({
-<<<<<<< HEAD
-  children,
-  tooltip = true,
-  defaultSelectedKey,
-  selectedKey,
-  onChange,
-  onOpenChange,
-  onScroll = EMPTY_FUNCTION,
-  onSelectionChange,
-  // eslint-disable-next-line camelcase
-=======
->>>>>>> bd3e944a
   UNSAFE_className,
   ...props
 }: PickerProps): JSX.Element {
-<<<<<<< HEAD
-  const { scale } = useSpectrumThemeProvider();
-  const itemHeight = PICKER_ITEM_HEIGHTS[scale];
-
-  const tooltipOptions = useMemo(
-    () => normalizeTooltipOptions(tooltip),
-    [tooltip]
-  );
-
-  // `null` is a valid value for `selectedKey` in controlled mode, so we check
-  // for explicit `undefined` to identify uncontrolled mode.
-  const isUncontrolled = selectedKey === undefined;
-  const [uncontrolledSelectedKey, setUncontrolledSelectedKey] =
-    useState(defaultSelectedKey);
-
-  const wrappedItems = useMemo(
-    () => ensureArray(wrapItemChildren(children, tooltipOptions)),
-    [children, tooltipOptions]
-  );
-
-  // Item descriptions and Section elements introduce variable item heights.
-  // This throws off scroll position calculations, so we disable auto scrolling
-  // if either of these are found.
-  const disableScrollOnOpen = useMemo(
-    () =>
-      wrappedItems.some(
-        item => isSectionElement(item) || isItemElementWithDescription(item)
-      ),
-    [wrappedItems]
-  );
-
-  const getInitialScrollPosition = useCallback(
-    async () =>
-      disableScrollOnOpen
-        ? null
-        : getPositionOfSelectedItemElement({
-            items: wrappedItems,
-            itemHeight,
-            selectedKey: isUncontrolled ? uncontrolledSelectedKey : selectedKey,
-            topOffset: PICKER_TOP_OFFSET,
-          }),
-    [
-      disableScrollOnOpen,
-      isUncontrolled,
-      itemHeight,
-      selectedKey,
-      uncontrolledSelectedKey,
-      wrappedItems,
-    ]
-  );
-
-  const onSelectionChangeInternal = useCallback(
-    (key: ItemKey): void => {
-      // If our component is uncontrolled, track the selected key internally
-      // so that we can scroll to the selected item if the user re-opens
-      if (isUncontrolled) {
-        setUncontrolledSelectedKey(key);
-      }
-
-      (onChange ?? onSelectionChange)?.(key);
-    },
-    [isUncontrolled, onChange, onSelectionChange]
-  );
-=======
   const { defaultSelectedKey, disabledKeys, selectedKey, ...pickerProps } =
     usePickerProps<PickerProps, HTMLDivElement>(props);
->>>>>>> bd3e944a
-
-  const { ref: scrollRef, onOpenChange: onOpenChangeInternal } =
-    usePickerScrollOnOpen({
-      getInitialScrollPosition,
-      onScroll,
-      onOpenChange,
-    });
 
   return (
     <SpectrumPicker
       // eslint-disable-next-line react/jsx-props-no-spreading
-<<<<<<< HEAD
-      {...spectrumPickerProps}
-      ref={scrollRef as DOMRef<HTMLDivElement>}
-      UNSAFE_className={cl('dh-picker', UNSAFE_className)}
-      selectedKey={selectedKey as NormalizedSpectrumPickerProps['selectedKey']}
-      defaultSelectedKey={
-        defaultSelectedKey as NormalizedSpectrumPickerProps['defaultSelectedKey']
-      }
-      onSelectionChange={onSelectionChangeInternal}
-      onOpenChange={onOpenChangeInternal}
-    >
-      {wrappedItems}
-    </SpectrumPicker>
-=======
       {...pickerProps}
       UNSAFE_className={cl('dh-picker', UNSAFE_className)}
       // Type assertions are necessary here since Spectrum types don't account
@@ -205,7 +39,6 @@
         selectedKey as SpectrumPickerProps<NormalizedItem>['selectedKey']
       }
     />
->>>>>>> bd3e944a
   );
 }
 
