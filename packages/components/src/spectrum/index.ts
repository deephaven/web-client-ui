--- conflicted
+++ resolved
@@ -16,14 +16,11 @@
 /**
  * Custom DH components wrapping React Spectrum components.
  */
-<<<<<<< HEAD
-=======
 export * from './ActionMenu';
 export * from './ActionGroup';
 export * from './comboBox';
 export * from './ListActionGroup';
 export * from './ListActionMenu';
->>>>>>> bd3e944a
 export * from './listView';
 export * from './picker';
 export * from './Heading';
