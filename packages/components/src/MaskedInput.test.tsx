import React from 'react';
<<<<<<< HEAD
import { render, screen } from '@testing-library/react';
import userEvent from '@testing-library/user-event';
import MaskedInput, { fillToLength, trimTrailingMask } from './MaskedInput';
=======
import { render } from '@testing-library/react';
import MaskedInput from './MaskedInput';
import { fillToLength, trimTrailingMask } from './MaskedInputUtils';
>>>>>>> ac6a5144

const TIME_PATTERN = '([01][0-9]|2[0-3]):[0-5][0-9]:[0-5][0-9]';

function makeMaskedInput({
  value = '00:00:00',
  pattern = TIME_PATTERN,
  example = '12:34:56',
  onSubmit = jest.fn(),
} = {}) {
  return render(
    <MaskedInput
      value={value}
      pattern={pattern}
      example={example}
      onSubmit={onSubmit}
    />
  );
}

it('mounts and unmounts properly', async () => {
  const onSubmit = jest.fn();
  const { unmount } = makeMaskedInput({ onSubmit });
  const input: HTMLInputElement = screen.getByRole('textbox');
  const user = userEvent.setup();
  await user.type(input, '{enter}');
  expect(onSubmit).toBeCalledTimes(1);
  unmount();
});

it('mounts and unmounts properly', () => {
  const { unmount } = makeMaskedInput();
  unmount();
});

describe('fillToLength', () => {
  it('fills empty string with the example value', () => {
    expect(fillToLength('te', 'TEST', 0)).toBe('te');
    expect(fillToLength('te', 'TEST', 2)).toBe('te');
    expect(fillToLength('te', 'TEST', 4)).toBe('teST');
    expect(fillToLength('te', 'TEST', 10)).toBe('teST');
  });
});

describe('trimTrailingMask', () => {
  it('trims characters matching the empty mask on the right', () => {
    expect(trimTrailingMask('00:00:00', '  :  :  ')).toBe('00:00:00');
    expect(trimTrailingMask('00:00:00', '  :  ')).toBe('00:00:00');
    expect(trimTrailingMask('00:00', '  :  :  ')).toBe('00:00');
    expect(trimTrailingMask('00:00:  ', '  :  :  ')).toBe('00:00');
    expect(trimTrailingMask('0 :  :  ', '  :  :  ')).toBe('0');
    expect(trimTrailingMask('  :  :  ', '  :  :  ')).toBe('');
    expect(trimTrailingMask('', '  :  :  ')).toBe('');
    expect(trimTrailingMask('00:00:00', '')).toBe('00:00:00');
    expect(trimTrailingMask('', '')).toBe('');
  });
});<|MERGE_RESOLUTION|>--- conflicted
+++ resolved
@@ -1,13 +1,8 @@
 import React from 'react';
-<<<<<<< HEAD
 import { render, screen } from '@testing-library/react';
 import userEvent from '@testing-library/user-event';
-import MaskedInput, { fillToLength, trimTrailingMask } from './MaskedInput';
-=======
-import { render } from '@testing-library/react';
 import MaskedInput from './MaskedInput';
 import { fillToLength, trimTrailingMask } from './MaskedInputUtils';
->>>>>>> ac6a5144
 
 const TIME_PATTERN = '([01][0-9]|2[0-3]):[0-5][0-9]:[0-5][0-9]';
 
