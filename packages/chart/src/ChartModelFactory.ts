import type { dh as DhType } from '@deephaven/jsapi-types';
import ChartUtils, { ChartModelSettings } from './ChartUtils';
import FigureChartModel from './FigureChartModel';
import ChartModel from './ChartModel';

class ChartModelFactory {
  /**
   * Creates a model from the settings provided.
   * Tries to create a Figure in the API with it.
   * @param dh JSAPI instance
   * @param settings The chart builder settings
   * @param settings.isLinked Whether the newly created chart should stay linked with the original table, update when filters are updated
   * @param settings.series The column names to use for creating the series of this chart
   * @param settings.type Chart builder type, from ChartBuilder.types
   * @param settings.xAxis The column name to use for the x-axis
   * @param [settings.hiddenSeries] Array of hidden series names
   * @param table The table to build the model for
   * @returns The ChartModel Promise representing the figure
   * CRA sets tsconfig to type check JS based on jsdoc comments. It isn't able to figure out FigureChartModel extends ChartModel
   * This causes TS issues in 1 or 2 spots. Once this is TS it can be returned to just FigureChartModel
   */
  static async makeModelFromSettings(
    dh: typeof DhType,
    settings: ChartModelSettings,
<<<<<<< HEAD
    table: DhType.Table,
    theme: ChartTheme
=======
    table: Table
>>>>>>> d91d833e
  ): Promise<ChartModel> {
    const figure = await ChartModelFactory.makeFigureFromSettings(
      dh,
      settings,
      table
    );
    return new FigureChartModel(dh, figure, settings);
  }

  /**
   * Creates a model from the settings provided.
   * Tries to create a Figure in the API with it.
   * @param dh DH JSAPI instance
   * @param settings The chart builder settings
   * @param settings.isLinked Whether the newly created chart should stay linked with the original table, update when filters are updated
   * @param settings.series The column names to use for creating the series of this chart
   * @param settings.type Chart builder type, from ChartBuilder.types
   * @param settings.xAxis The column name to use for the x-axis
   * @param [settings.hiddenSeries] Array of hidden series names
   * @param table The table to build the model for
   * @returns The Figure created with the settings provided
   */
  static async makeFigureFromSettings(
    dh: typeof DhType,
    settings: ChartModelSettings,
    table: DhType.Table
  ): Promise<DhType.plot.Figure> {
    // Copy the table first and then re-apply the filters from the original table
    // When we add table linking we'll want to listen to the original table and update
    // the copied table with any changes that occur.
    // The table gets owned by the Figure that gets created, which closes the table
    const tableCopy = await table.copy();
    tableCopy.applyCustomColumns(table.customColumns);
    tableCopy.applyFilter(table.filter);
    tableCopy.applySort(table.sort);

    return dh.plot.Figure.create(
      new ChartUtils(dh).makeFigureSettings(settings, tableCopy)
    );
  }

  /**
   * Creates a model from the settings provided.
   * Tries to create a Figure in the API with it.
   * @param dh DH JSAPI instance
   * @param settings The chart builder settings
   * @param settings.isLinked Whether the newly created chart should stay linked with the original table, update when filters are updated
   * @param settings.series The column names to use for creating the series of this chart
   * @param settings.type Chart builder type, from ChartBuilder.types
   * @param settings.xAxis The column name to use for the x-axis
   * @param [settings.hiddenSeries] Array of hidden series names
   * @param figure The figure to build the model for
   * @returns The FigureChartModel representing the figure
   * CRA sets tsconfig to type check JS based on jsdoc comments. It isn't able to figure out FigureChartModel extends ChartModel
   * This causes TS issues in 1 or 2 spots. Once this is TS it can be returned to just FigureChartModel
   */
  static async makeModel(
    dh: typeof DhType,
    settings: ChartModelSettings | undefined,
<<<<<<< HEAD
    figure: DhType.plot.Figure,
    theme: ChartTheme
=======
    figure: Figure
>>>>>>> d91d833e
  ): Promise<ChartModel> {
    return new FigureChartModel(dh, figure, settings);
  }
}

export default ChartModelFactory;<|MERGE_RESOLUTION|>--- conflicted
+++ resolved
@@ -22,12 +22,7 @@
   static async makeModelFromSettings(
     dh: typeof DhType,
     settings: ChartModelSettings,
-<<<<<<< HEAD
-    table: DhType.Table,
-    theme: ChartTheme
-=======
-    table: Table
->>>>>>> d91d833e
+    table: DhType.Table
   ): Promise<ChartModel> {
     const figure = await ChartModelFactory.makeFigureFromSettings(
       dh,
@@ -87,12 +82,7 @@
   static async makeModel(
     dh: typeof DhType,
     settings: ChartModelSettings | undefined,
-<<<<<<< HEAD
-    figure: DhType.plot.Figure,
-    theme: ChartTheme
-=======
-    figure: Figure
->>>>>>> d91d833e
+    figure: DhType.plot.Figure
   ): Promise<ChartModel> {
     return new FigureChartModel(dh, figure, settings);
   }
