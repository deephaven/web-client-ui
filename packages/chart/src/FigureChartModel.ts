/* eslint class-methods-use-this: "off" */
import memoize from 'memoizee';
import debounce from 'lodash.debounce';
import set from 'lodash.set';
import type { dh as DhType } from '@deephaven/jsapi-types';
import Log from '@deephaven/log';
import { Range } from '@deephaven/utils';
import type {
  Annotations,
  Layout,
  Data,
  PlotData,
  XAxisName,
  YAxisName,
} from 'plotly.js';
import type {
  DateTimeColumnFormatter,
  Formatter,
} from '@deephaven/jsapi-utils';
import ChartModel, { ChartEvent } from './ChartModel';
import ChartUtils, {
  AxisTypeMap,
  ChartModelSettings,
  FilterColumnMap,
  FilterMap,
} from './ChartUtils';

const log = Log.module('FigureChartModel');

/**
 * Takes a Figure object from a widget to make a model for a chart
 */
class FigureChartModel extends ChartModel {
  static ADD_SERIES_DEBOUNCE = 50;

  /**
   * @param dh JSAPI instance
   * @param figure The figure object created by the API
   * @param settings Chart settings
   */
  constructor(
<<<<<<< HEAD
    dh: typeof DhType,
    figure: DhType.plot.Figure,
    theme: ChartTheme,
=======
    dh: DhType,
    figure: Figure,
>>>>>>> d91d833e
    settings: Partial<ChartModelSettings> = {}
  ) {
    super(dh);

    this.handleFigureUpdated = this.handleFigureUpdated.bind(this);
    this.handleFigureDisconnected = this.handleFigureDisconnected.bind(this);
    this.handleFigureReconnected = this.handleFigureReconnected.bind(this);
    this.handleFigureSeriesAdded = this.handleFigureSeriesAdded.bind(this);
    this.handleDownsampleStart = this.handleDownsampleStart.bind(this);
    this.handleDownsampleFinish = this.handleDownsampleFinish.bind(this);
    this.handleDownsampleFail = this.handleDownsampleFail.bind(this);
    this.handleDownsampleNeeded = this.handleDownsampleNeeded.bind(this);
    this.handleRequestFailed = this.handleRequestFailed.bind(this);

    this.dh = dh;
    this.chartUtils = new ChartUtils(dh);
    this.figure = figure;
    this.settings = settings;
    this.data = [];
    this.layout = {
      grid: {
        rows: figure.rows,
        columns: figure.cols,
        pattern: 'independent',
      },
    };
    this.seriesDataMap = new Map();
    this.pendingSeries = [];
    this.oneClicks = [];
    this.filterColumnMap = new Map();
    this.lastFilter = new Map();
    this.isConnected = true; // Assume figure is connected to start
    this.seriesToProcess = new Set();

    this.setTitle(this.getDefaultTitle());
    this.initAllSeries();
    this.updateAxisPositions();
    this.startListeningFigure();
  }

  chartUtils: ChartUtils;

  dh: typeof DhType;

  figure: DhType.plot.Figure;

  settings: Partial<ChartModelSettings>;

  data: Partial<Data>[];

  layout: Partial<Layout>;

  seriesDataMap: Map<
    string,
    Partial<PlotData> & {
      xLow?: number[];
      xHigh?: number[];
      yLow?: number[];
      yHigh?: number[];
    }
  >;

  pendingSeries: DhType.plot.Series[];

  oneClicks: DhType.plot.OneClick[];

  filterColumnMap: FilterColumnMap;

  lastFilter: FilterMap;

  isConnected: boolean; // Assume figure is connected to start

  seriesToProcess;

  close(): void {
    this.figure.close();
    this.addPendingSeries.cancel();
    this.stopListeningFigure();
  }

  getDefaultTitle(): string {
    if (this.figure.title != null && this.figure.title.length > 0) {
      return this.figure.title;
    }
    if (this.figure.charts.length === 1) {
      return this.figure.charts[0].title ?? '';
    }
    return '';
  }

  initAllSeries(): void {
    this.oneClicks = [];
    this.filterColumnMap.clear();

    const { charts } = this.figure;
    const axisTypeMap = ChartUtils.getAxisTypeMap(this.figure);
    const activeSeriesNames: string[] = [];

    this.seriesToProcess = new Set();

    for (let i = 0; i < charts.length; i += 1) {
      const chart = charts[i];

      for (let j = 0; j < chart.series.length; j += 1) {
        const series = chart.series[j];
        activeSeriesNames.push(series.name);
        this.addSeries(series, axisTypeMap, chart.showLegend);
      }

      // Need to add the chart titles as annotations if they are set
      const { axes, title } = chart;
      if (
        title != null &&
        title.length > 0 &&
        (charts.length > 1 || this.figure.title != null)
      ) {
        const xAxis = axes.find(axis => axis.type === this.dh.plot.AxisType.X);
        const yAxis = axes.find(axis => axis.type === this.dh.plot.AxisType.Y);
        if (xAxis == null || yAxis == null) {
          log.warn(
            'Chart title provided, but unknown how to map to the correct axes for this chart type',
            chart
          );
        } else {
          const xAxisIndex =
            (axisTypeMap.get(xAxis.type)?.findIndex(a => a === xAxis) ?? 0) + 1;
          const yAxisIndex =
            (axisTypeMap.get(yAxis.type)?.findIndex(a => a === yAxis) ?? 0) + 1;

          const annotation: Partial<Annotations> = {
            align: 'center',
            x: 0.5,
            y: 1,
            yshift: 17,
            text: title,
            showarrow: false,

            // Typing is incorrect in Plotly for this, as it doesn't seem to be typed for the "domain" part: https://plotly.com/javascript/reference/layout/annotations/#layout-annotations-items-annotation-xref
            xref: `x${xAxisIndex} domain` as XAxisName,
            yref: `y${yAxisIndex} domain` as YAxisName,
          };
          if (this.layout.annotations == null) {
            this.layout.annotations = [annotation];
          } else {
            this.layout.annotations.push(annotation);
          }
        }
      }
    }

    // Remove any series that no longer exist
    const allSeriesNames = [...this.seriesDataMap.keys()];
    const inactiveSeriesNames = allSeriesNames.filter(
      seriesName => activeSeriesNames.indexOf(seriesName) < 0
    );
    for (let i = 0; i < inactiveSeriesNames.length; i += 1) {
      const seriesName = inactiveSeriesNames[i];
      this.seriesDataMap.delete(seriesName);
    }
  }

  /**
   * Add a series to the model
   * @param series Series object to add
   * @param axisTypeMap Map of axis type to the axes in this Figure
   * @param showLegend Whether this series should show the legend or not
   */
  addSeries(
    series: DhType.plot.Series,
    axisTypeMap: AxisTypeMap,
    showLegend: boolean | null
  ): void {
    const { dh } = this;

    const seriesData = this.chartUtils.makeSeriesDataFromSeries(
      series,
      axisTypeMap,
      ChartUtils.getSeriesVisibility(series.name, this.settings),
      showLegend
    );

    this.seriesDataMap.set(series.name, seriesData);
    this.seriesToProcess.add(series.name);

    this.data = [...this.seriesDataMap.values()];

    if (series.plotStyle === dh.plot.SeriesPlotStyle.STACKED_BAR) {
      this.layout.barmode = 'stack';
    } else if (series.plotStyle === dh.plot.SeriesPlotStyle.PIE) {
      this.layout.hiddenlabels = ChartUtils.getHiddenLabels(this.settings);
    }

    // We only want to force hide the legend if there is only one series that is not a PIE
    // Right now this means that if the user only has one series, they cannot explicitly show the legend until deephaven-core#3254 is implemented
    // TODO: deephaven-core#3254, once done, this can be removed.
    this.layout.showlegend =
      this.data.length > 1 || series.plotStyle === dh.plot.SeriesPlotStyle.PIE
        ? showLegend ?? undefined
        : false;

    if (series.oneClick != null) {
      const { oneClick } = series;
      const { columns } = oneClick;
      for (let i = 0; i < columns.length; i += 1) {
        this.filterColumnMap.set(columns[i].name, columns[i]);
      }

      this.oneClicks.push(oneClick);
    }

    this.updateLayoutFormats();
  }

  // We need to debounce adding series so we subscribe to them all in the same tick
  // This should no longer be necessary after IDS-5049 lands
  addPendingSeries = debounce(() => {
    const axisTypeMap = ChartUtils.getAxisTypeMap(this.figure);
    const { pendingSeries } = this;
    for (let i = 0; i < pendingSeries.length; i += 1) {
      const series = pendingSeries[i];
      const chart = this.figure.charts.find(c => c.series.includes(series));
      this.addSeries(series, axisTypeMap, chart?.showLegend ?? null);

      series.subscribe();
      // We'll get an update with the data after subscribing
    }

    this.pendingSeries = [];
  }, FigureChartModel.ADD_SERIES_DEBOUNCE);

  subscribe(callback: (event: ChartEvent) => void): void {
    super.subscribe(callback);

    if (this.listeners.length === 1) {
      // Need to initialize the series here as we may have missed some series when not subscribed
      this.initAllSeries();
      this.subscribeFigure();
    }
  }

  unsubscribe(callback: (event: ChartEvent) => void): void {
    super.unsubscribe(callback);

    if (this.listeners.length === 0) {
      this.unsubscribeFigure();
    }
  }

  subscribeFigure(): void {
    if (!this.isConnected) {
      log.debug('Ignoring subscribe when figure in disconnected state');
      return;
    }

    this.figure.subscribe(
      this.isDownsamplingDisabled
        ? this.dh.plot.DownsampleOptions.DISABLE
        : this.dh.plot.DownsampleOptions.DEFAULT
    );

    if (this.figure.errors.length > 0) {
      log.error('Errors in figure', this.figure.errors);
      this.fireError(this.figure.errors);
    }
  }

  unsubscribeFigure(): void {
    this.figure.unsubscribe();
  }

  startListeningFigure(): void {
    const { dh } = this;
    this.figure.addEventListener(
      dh.plot.Figure.EVENT_UPDATED,
      this.handleFigureUpdated
    );
    this.figure.addEventListener(
      dh.plot.Figure.EVENT_SERIES_ADDED,
      this.handleFigureSeriesAdded
    );
    this.figure.addEventListener(
      dh.plot.Figure.EVENT_DISCONNECT,
      this.handleFigureDisconnected
    );
    this.figure.addEventListener(
      dh.plot.Figure.EVENT_RECONNECT,
      this.handleFigureReconnected
    );
    this.figure.addEventListener(
      dh.plot.Figure.EVENT_DOWNSAMPLESTARTED,
      this.handleDownsampleStart
    );
    this.figure.addEventListener(
      dh.plot.Figure.EVENT_DOWNSAMPLEFINISHED,
      this.handleDownsampleFinish
    );
    this.figure.addEventListener(
      dh.plot.Figure.EVENT_DOWNSAMPLEFAILED,
      this.handleDownsampleFail
    );
    this.figure.addEventListener(
      dh.plot.Figure.EVENT_DOWNSAMPLENEEDED,
      this.handleDownsampleNeeded
    );
    this.figure.addEventListener(
      dh.Client.EVENT_REQUEST_FAILED,
      this.handleRequestFailed
    );
  }

  stopListeningFigure(): void {
    const { dh } = this;
    this.figure.removeEventListener(
      dh.plot.Figure.EVENT_UPDATED,
      this.handleFigureUpdated
    );
    this.figure.removeEventListener(
      dh.plot.Figure.EVENT_SERIES_ADDED,
      this.handleFigureSeriesAdded
    );
    this.figure.removeEventListener(
      dh.plot.Figure.EVENT_DISCONNECT,
      this.handleFigureDisconnected
    );
    this.figure.removeEventListener(
      dh.plot.Figure.EVENT_RECONNECT,
      this.handleFigureReconnected
    );
    this.figure.removeEventListener(
      dh.plot.Figure.EVENT_DOWNSAMPLESTARTED,
      this.handleDownsampleStart
    );
    this.figure.removeEventListener(
      dh.plot.Figure.EVENT_DOWNSAMPLEFINISHED,
      this.handleDownsampleFinish
    );
    this.figure.removeEventListener(
      dh.plot.Figure.EVENT_DOWNSAMPLEFAILED,
      this.handleDownsampleFail
    );
    this.figure.removeEventListener(
      dh.plot.Figure.EVENT_DOWNSAMPLENEEDED,
      this.handleDownsampleNeeded
    );
    this.figure.removeEventListener(
      dh.Client.EVENT_REQUEST_FAILED,
      this.handleRequestFailed
    );
  }

  getTimeZone = memoize(
    (columnType: string, formatter: Formatter | undefined) => {
      if (formatter != null) {
        const dataFormatter = formatter.getColumnTypeFormatter(columnType);
        if (dataFormatter != null) {
          return (dataFormatter as DateTimeColumnFormatter).dhTimeZone;
        }
      }
      return undefined;
    }
  );

  getValueTranslator = memoize(
    (columnType: string, formatter: Formatter | undefined) => {
      const timeZone = this.getTimeZone(columnType, formatter);
      return (value: unknown) => this.chartUtils.unwrapValue(value, timeZone);
    }
  );

  /** Gets the parser for a value with the provided column type */
  getValueParser = memoize(
    (columnType: string, formatter: Formatter | undefined) => {
      const timeZone = this.getTimeZone(columnType, formatter);
      return (value: unknown) =>
        this.chartUtils.wrapValue(value, columnType, timeZone);
    }
  );

  /**
   * Gets the range parser for a particular column type
   */
  getRangeParser = memoize(
    (columnType: string, formatter?: Formatter) => (range: Range) => {
      let [rangeStart, rangeEnd]: [unknown, unknown] = range;
      const valueParser = this.getValueParser(columnType, formatter);
      rangeStart = valueParser(rangeStart);
      rangeEnd = valueParser(rangeEnd);
      return [rangeStart, rangeEnd];
    }
  );

  /**
   * Gets the parser for parsing the range from an axis within the given chart
   */
  getAxisRangeParser = memoize(
    (chart: DhType.plot.Chart, formatter?: Formatter) =>
      (axis: DhType.plot.Axis) => {
        const source = ChartUtils.getSourceForAxis(chart, axis);
        if (source != null) {
          return this.getRangeParser(source.columnType, formatter);
        }

        return (range: [unknown, unknown]) => range;
      }
  );

  handleDownsampleStart(event: ChartEvent): void {
    log.debug('Downsample started', event);

    this.fireDownsampleStart(event.detail);
  }

  handleDownsampleFinish(event: ChartEvent): void {
    log.debug('Downsample finished', event);

    this.fireDownsampleFinish(event.detail);
  }

  handleDownsampleFail(event: ChartEvent): void {
    log.error('Downsample failed', event);

    this.fireDownsampleFail(event.detail);
  }

  handleDownsampleNeeded(event: ChartEvent): void {
    log.info('Downsample needed', event);

    this.fireDownsampleNeeded(event.detail);
  }

  handleFigureUpdated(event: ChartEvent): void {
    const { detail: figureUpdateEvent } = event;
    const { series: seriesArray } = figureUpdateEvent;

    log.debug2('handleFigureUpdated', seriesArray);

    for (let i = 0; i < seriesArray.length; i += 1) {
      const series = seriesArray[i];

      log.debug2('handleFigureUpdated updating series', series.name);

      const { sources } = series;
      for (let j = 0; j < sources.length; j += 1) {
        const source = sources[j];
        const { columnType, type } = source;
        const valueTranslator = this.getValueTranslator(
          columnType,
          this.formatter
        );
        const dataArray = figureUpdateEvent.getArray(
          series,
          type,
          valueTranslator
        );
        this.setDataArrayForSeries(series, type, dataArray);
      }

      this.seriesToProcess.delete(series.name);

      this.cleanSeries(series);
    }
    if (this.seriesToProcess.size === 0) {
      this.fireLoadFinished();
    }

    const { data } = this;
    this.fireUpdate(data);
  }

  handleRequestFailed(event: ChartEvent): void {
    log.error('Request failed', event);
    this.fireError([`${event.detail}`]);
  }

  /**
   * Resubscribe to the figure, should be done if settings change
   */
  resubscribe(): void {
    if (this.listeners.length > 0) {
      this.unsubscribeFigure();
      this.subscribeFigure();
    }
  }

  setFormatter(formatter: Formatter): void {
    super.setFormatter(formatter);

    this.updateLayoutFormats();

    // Unsubscribe and resubscribe to trigger a data update
    // Data may need to be translated again because of the new formatter
    this.resubscribe();
  }

  setDownsamplingDisabled(isDownsamplingDisabled: boolean): void {
    super.setDownsamplingDisabled(isDownsamplingDisabled);

    this.resubscribe();
  }

  handleFigureDisconnected(event: CustomEvent): void {
    log.debug('Figure disconnected', event);

    this.isConnected = false;

    if (this.listeners.length > 0) {
      this.unsubscribeFigure();
    }

    this.fireDisconnect();
  }

  handleFigureReconnected(event: CustomEvent): void {
    log.debug('Figure reconnected', event);

    this.isConnected = true;

    // It's possible the series have changed completely, as the query could have been changed
    this.initAllSeries();

    this.fireReconnect();

    if (this.listeners.length > 0) {
      this.subscribeFigure();
    }
  }

  handleFigureSeriesAdded(event: { detail: DhType.plot.Series }): void {
    const { detail: series } = event;
    log.debug('handleFigureSeriesAdded', series);

    this.pendingSeries.push(series);
    this.addPendingSeries();
  }

  setDimensions(rect: DOMRect): void {
    super.setDimensions(rect);

    this.updateAxisPositions();
  }

  setTitle(title: string): void {
    super.setTitle(title);

    // Need to recalculate the padding based on how many lines of text the title is
    // Plotly doesn't handle positioning it correctly, and it's an undocumented feature
    const subtitleCount = (title ?? '').match(/<br>/g)?.length ?? 0;
    const margin =
      ChartUtils.DEFAULT_MARGIN.t +
      subtitleCount * ChartUtils.SUBTITLE_LINE_HEIGHT;

    if (this.layout.margin) {
      this.layout.margin.t = margin;
    } else {
      this.layout.margin = { t: margin };
    }

    if (typeof this.layout.title === 'string') {
      this.layout.title = title;
    } else {
      this.layout.title = { ...this.layout.title };
      this.layout.title.text = title;
      this.layout.title.pad = { ...this.layout.title.pad };
      this.layout.title.pad.t =
        ChartUtils.DEFAULT_TITLE_PADDING.t +
        subtitleCount * ChartUtils.SUBTITLE_LINE_HEIGHT * 0.5;
    }
  }

  getPlotWidth(): number {
    if (!this.rect || !this.rect.width) {
      return 0;
    }

    return Math.max(
      this.rect.width -
        (this.layout.margin?.l ?? 0) -
        (this.layout.margin?.r ?? 0),
      0
    );
  }

  getPlotHeight(): number {
    if (!this.rect || !this.rect.height) {
      return 0;
    }

    return Math.max(
      this.rect.height -
        (this.layout.margin?.t ?? 0) -
        (this.layout.margin?.b ?? 0),
      0
    );
  }

  updateAxisPositions(): void {
    const plotWidth = this.getPlotWidth();
    const plotHeight = this.getPlotHeight();
    this.chartUtils.updateFigureAxes(
      this.layout,
      this.figure,
      chart => this.getAxisRangeParser(chart, this.formatter),
      plotWidth,
      plotHeight
    );
  }

  /**
   * Updates the format patterns used
   */
  updateLayoutFormats(): void {
    if (!this.formatter) {
      return;
    }

    const axisFormats = this.chartUtils.getAxisFormats(
      this.figure,
      this.formatter
    );
    axisFormats.forEach((axisFormat, axisLayoutProperty) => {
      log.debug(
        `Assigning ${axisLayoutProperty}`,
        this.layout[axisLayoutProperty],
        axisFormat
      );

      const props = this.layout[axisLayoutProperty];
      if (props != null) {
        Object.assign(props, axisFormat);
      } else {
        log.debug(`Ignoring null layout.${axisLayoutProperty}`);
      }
    });
  }

  /**
   * Set a specific array for the array of series properties specified.
   * @param series The series to set the data array for.
   * @param sourceType The source type within that series to set the data for.
   * @param dataArray The array to use for the data for this series source.
   */
  setDataArrayForSeries(
    series: DhType.plot.Series,
    sourceType: DhType.plot.SourceType,
    dataArray: unknown[]
  ): void {
    const { name, plotStyle } = series;

    const seriesData = this.seriesDataMap.get(name);
    const property = this.chartUtils.getPlotlyProperty(plotStyle, sourceType);

    if (seriesData) {
      set(seriesData, property, dataArray);
    }
  }

  /**
   * After setting all the data in the series data, we may need to adjust some other properties
   * Eg. Calculating the width from the xLow/xHigh values; Plot.ly uses `width` instead of a low/high
   * value for x.
   * @param series The series to clean the data for
   */
  cleanSeries(series: DhType.plot.Series): void {
    const { dh } = this;
    const { name, plotStyle } = series;
    const seriesData = this.seriesDataMap.get(name);
    if (seriesData == null) {
      return;
    }
    if (plotStyle === dh.plot.SeriesPlotStyle.HISTOGRAM) {
      const { xLow, xHigh } = seriesData;
      if (xLow && xHigh && xLow.length === xHigh.length) {
        const width = [];
        for (let i = 0; i < xLow.length; i += 1) {
          width.push(xHigh[i] - xLow[i]);
        }
        seriesData.width = width;
      }
    } else if (
      plotStyle === dh.plot.SeriesPlotStyle.LINE ||
      plotStyle === dh.plot.SeriesPlotStyle.ERROR_BAR ||
      plotStyle === dh.plot.SeriesPlotStyle.BAR
    ) {
      const { x, xLow, xHigh, y, yLow, yHigh } = seriesData;
      if (xLow && xHigh && xLow !== x) {
        seriesData.error_x = ChartUtils.getPlotlyErrorBars(
          x as number[],
          xLow,
          xHigh
        );
      }
      if (yLow && yHigh && yLow !== y) {
        seriesData.error_y = ChartUtils.getPlotlyErrorBars(
          y as number[],
          yLow,
          yHigh
        );
      }
    } else if (plotStyle === dh.plot.SeriesPlotStyle.TREEMAP) {
      const { ids, labels } = seriesData;
      if (ids !== undefined && labels === undefined) {
        // If the user only provided IDs, we assign the IDs to the labels property as well automatically
        // Plotly uses the labels primarily, which from our API perspective seems kind of backwards
        seriesData.labels = ids;
      }
    }
  }

  getData(): Partial<Data>[] {
    return this.data;
  }

  getLayout(): Partial<Layout> {
    return this.layout;
  }

  getFilterColumnMap(): FilterColumnMap {
    return new Map(this.filterColumnMap);
  }

  isFilterRequired(): boolean {
    return (
      this.oneClicks.find(oneClick => oneClick.requireAllFiltersToDisplay) !=
      null
    );
  }

  /**
   * Sets the filter on the model. Will only set the values that have changed.
   * @param filterMap Map of filter column names to values
   */
  setFilter(filterMap: FilterMap): void {
    if (this.oneClicks.length === 0) {
      log.warn('Trying to set a filter, but no one click!');
      return;
    }

    log.debug('setFilter', filterMap);

    for (let i = 0; i < this.oneClicks.length; i += 1) {
      const oneClick = this.oneClicks[i];
      const { columns } = oneClick;
      // Need to get all the keys in case a filter was removed
      const keys = new Set([...filterMap.keys(), ...this.lastFilter.keys()]);
      keys.forEach(key => {
        const value = filterMap.get(key);
        if (
          this.lastFilter.get(key) !== value &&
          columns.find(column => column.name === key) != null
        ) {
          oneClick.setValueForColumn(key, value);
        }
      });
    }

    this.lastFilter = new Map(filterMap);
  }

  setFigure(figure: DhType.plot.Figure): void {
    this.close();

    this.figure = figure;

    this.setTitle(this.getDefaultTitle());
    this.initAllSeries();
    this.updateAxisPositions();
    this.startListeningFigure();
    if (this.listeners.length > 0) {
      this.subscribeFigure();
    }
  }

  updateSettings(settings: Partial<ChartModelSettings>): void {
    this.settings = settings;
  }
}

export default FigureChartModel;<|MERGE_RESOLUTION|>--- conflicted
+++ resolved
@@ -39,14 +39,8 @@
    * @param settings Chart settings
    */
   constructor(
-<<<<<<< HEAD
     dh: typeof DhType,
     figure: DhType.plot.Figure,
-    theme: ChartTheme,
-=======
-    dh: DhType,
-    figure: Figure,
->>>>>>> d91d833e
     settings: Partial<ChartModelSettings> = {}
   ) {
     super(dh);
