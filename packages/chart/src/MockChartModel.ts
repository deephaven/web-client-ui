--- conflicted
+++ resolved
@@ -175,16 +175,10 @@
     return [areaPattern, trendLine, line, errorBand];
   }
 
-<<<<<<< HEAD
   static makeDefaultLayout(dh: typeof DhType): Partial<Layout> {
-    const layout = new ChartUtils(dh).makeDefaultLayout(MockChartModel.theme);
-    layout.title = 'Chart';
-=======
-  static makeDefaultLayout(dh: DhType): Partial<Layout> {
     const layout: Partial<Layout> = {
       template: new ChartUtils(dh).makeDefaultTemplate(MockChartModel.theme),
     };
->>>>>>> d91d833e
 
     layout.title = 'Chart';
 
