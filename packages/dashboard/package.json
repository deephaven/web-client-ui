{
  "name": "@deephaven/dashboard",
<<<<<<< HEAD
  "version": "0.77.0",
=======
  "version": "0.83.0",
>>>>>>> bd3e944a
  "description": "Deephaven Dashboard",
  "author": "Deephaven Data Labs LLC",
  "license": "Apache-2.0",
  "type": "module",
  "repository": {
    "type": "git",
    "url": "https://github.com/deephaven/web-client-ui.git",
    "directory": "packages/dashboard"
  },
  "source": "src/index.ts",
  "main": "dist/index.js",
  "types": "dist/index.d.ts",
  "engines": {
    "node": ">=16"
  },
  "scripts": {
    "build": "cross-env NODE_ENV=production run-p build:*",
    "build:babel": "babel ./src --out-dir ./dist --extensions \".ts,.tsx,.js,.jsx\" --source-maps --root-mode upward",
    "build:sass": "sass --embed-sources --load-path=../../node_modules ./src:./dist"
  },
  "dependencies": {
    "@deephaven/components": "file:../components",
    "@deephaven/golden-layout": "file:../golden-layout",
    "@deephaven/log": "file:../log",
    "@deephaven/react-hooks": "file:../react-hooks",
    "@deephaven/redux": "file:../redux",
    "@deephaven/utils": "file:../utils",
    "fast-deep-equal": "^3.1.3",
    "lodash.ismatch": "^4.1.1",
    "lodash.throttle": "^4.1.1",
    "nanoid": "^5.0.7",
    "prop-types": "^15.7.2"
  },
  "peerDependencies": {
    "react": ">=16.8.0",
    "react-dom": ">=16.8.0",
    "react-redux": "^7.2.4"
  },
  "devDependencies": {
    "@deephaven/mocks": "file:../mocks",
    "@types/lodash.ismatch": "^4.4.0"
  },
  "files": [
    "dist"
  ],
  "publishConfig": {
    "access": "public"
  }
}<|MERGE_RESOLUTION|>--- conflicted
+++ resolved
@@ -1,10 +1,6 @@
 {
   "name": "@deephaven/dashboard",
-<<<<<<< HEAD
-  "version": "0.77.0",
-=======
   "version": "0.83.0",
->>>>>>> bd3e944a
   "description": "Deephaven Dashboard",
   "author": "Deephaven Data Labs LLC",
   "license": "Apache-2.0",
@@ -41,6 +37,7 @@
   "peerDependencies": {
     "react": ">=16.8.0",
     "react-dom": ">=16.8.0",
+    "react-is": ">=16.8.0",
     "react-redux": "^7.2.4"
   },
   "devDependencies": {
