--- conflicted
+++ resolved
@@ -1,10 +1,6 @@
 import { DragEvent } from 'react';
 import deepEqual from 'fast-deep-equal';
-<<<<<<< HEAD
-import shortid from 'shortid';
-=======
 import { nanoid } from 'nanoid';
->>>>>>> bd3e944a
 import isMatch from 'lodash.ismatch';
 import Log from '@deephaven/log';
 import GoldenLayout, {
