--- conflicted
+++ resolved
@@ -22,9 +22,6 @@
 export * from './PanelEvent';
 export { default as PanelErrorBoundary } from './PanelErrorBoundary';
 export { default as PanelManager } from './PanelManager';
-<<<<<<< HEAD
 export { default as TabEvent } from './TabEvent';
-=======
 export * from './useDashboardId';
-export * from './useDhId';
->>>>>>> 9de971f4
+export * from './useDhId';