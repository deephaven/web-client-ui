import { DashboardData, PluginData, RootState } from '@deephaven/redux';
import type { Action } from 'redux';
import type { ThunkAction } from 'redux-thunk';
import { SET_DASHBOARD_DATA } from './actionTypes';
import { getDashboardData, getPluginDataMapForDashboard } from './selectors';

/**
 * Action to replace the dashboard data for a dashboard
 * @param id The ID of the dashboard to set the data on
 * @param data Data for the dashboard
 * @returns The action to get dispatched
 */
export const setDashboardData = (
  id: string,
  data: DashboardData
): {
  type: string;
  id: string;
  payload: DashboardData;
} => ({
  type: SET_DASHBOARD_DATA,
  id,
  payload: data,
});

/**
 * Action to update the dashboard data. Will combine the update with any existing dashboard data.
 * @param id The id of the dashboard to update the data on
 * @param updateData The data to combine with the existing dashboard data
 * @returns
 */
export const updateDashboardData =
  (
    id: string,
    data: DashboardData
  ): ThunkAction<unknown, RootState, undefined, Action<unknown>> =>
  (dispatch, getState) =>
    dispatch(
      setDashboardData(id, {
        ...getDashboardData(getState(), id),
        ...data,
      })
    );

/**
<<<<<<< HEAD
 * Action to set the plugin data for a dashboard
 * @param dashboardId The ID of the dashboard to set the data on
 * @param pluginId The ID of the plugin to set the data on
 * @param data Data for the plugin on the dashboard
 * @returns The thunk to get dispatched
 */
export const setDashboardPluginData =
  (
    dashboardId: string,
    pluginId: string,
    data: unknown
  ): ThunkAction<unknown, RootState, undefined, Action<unknown>> =>
  (dispatch, getState) => {
    const dashboardData = getDashboardData(getState(), dashboardId);
    dispatch(
      setDashboardData(dashboardId, {
        ...dashboardData,
        pluginData: {
          ...dashboardData.pluginData,
          [pluginId]: data,
        },
      })
    );
  };
=======
 * Action to update the dashboard data. Will combine the update with any existing dashboard data.
 * @param id The id of the dashboard to set the data on
 * @param pluginId The id of the plugin to set the data on
 * @param data The data to replace the existing plugin data with
 * @returns
 */
export const setDashboardPluginData =
  (
    id: string,
    pluginId: string,
    data: PluginData
  ): ThunkAction<unknown, RootState, undefined, Action<unknown>> =>
  (dispatch, getState) =>
    dispatch(
      setDashboardData(id, {
        ...getDashboardData(getState(), id),
        pluginDataMap: new Map(
          getPluginDataMapForDashboard(getState(), id)
        ).set(pluginId, data),
      })
    );
>>>>>>> e1b45625
<|MERGE_RESOLUTION|>--- conflicted
+++ resolved
@@ -43,32 +43,6 @@
     );
 
 /**
-<<<<<<< HEAD
- * Action to set the plugin data for a dashboard
- * @param dashboardId The ID of the dashboard to set the data on
- * @param pluginId The ID of the plugin to set the data on
- * @param data Data for the plugin on the dashboard
- * @returns The thunk to get dispatched
- */
-export const setDashboardPluginData =
-  (
-    dashboardId: string,
-    pluginId: string,
-    data: unknown
-  ): ThunkAction<unknown, RootState, undefined, Action<unknown>> =>
-  (dispatch, getState) => {
-    const dashboardData = getDashboardData(getState(), dashboardId);
-    dispatch(
-      setDashboardData(dashboardId, {
-        ...dashboardData,
-        pluginData: {
-          ...dashboardData.pluginData,
-          [pluginId]: data,
-        },
-      })
-    );
-  };
-=======
  * Action to update the dashboard data. Will combine the update with any existing dashboard data.
  * @param id The id of the dashboard to set the data on
  * @param pluginId The id of the plugin to set the data on
@@ -89,5 +63,4 @@
           getPluginDataMapForDashboard(getState(), id)
         ).set(pluginId, data),
       })
-    );
->>>>>>> e1b45625
+    );