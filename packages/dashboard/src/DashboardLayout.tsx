import React, {
  ComponentType,
  ReactElement,
  useCallback,
  useEffect,
  useMemo,
  useState,
} from 'react';
import PropTypes from 'prop-types';
import GoldenLayout from '@deephaven/golden-layout';
import type {
  Container,
  ItemConfigType,
  ReactComponentConfig,
} from '@deephaven/golden-layout';
import Log from '@deephaven/log';
import { usePrevious, useThrottledCallback } from '@deephaven/react-hooks';
<<<<<<< HEAD
=======
import { ErrorBoundary } from '@deephaven/components';
>>>>>>> bd3e944a
import { RootState } from '@deephaven/redux';
import { useDispatch, useSelector } from 'react-redux';
import PanelManager, { ClosedPanels } from './PanelManager';
import PanelErrorBoundary from './PanelErrorBoundary';
import LayoutUtils from './layout/LayoutUtils';
import {
  canHaveRef,
  dehydrate as dehydrateDefault,
  hydrate as hydrateDefault,
} from './DashboardUtils';
import PanelEvent from './PanelEvent';
import { GLPropTypes, useListener } from './layout';
import { getDashboardData, updateDashboardData } from './redux';
import {
  PanelComponentType,
  PanelDehydrateFunction,
  PanelHydrateFunction,
  PanelProps,
} from './DashboardPlugin';
import DashboardPanelWrapper from './DashboardPanelWrapper';

export type DashboardLayoutConfig = ItemConfigType[];

const log = Log.module('DashboardLayout');

const EMPTY_OBJECT = Object.freeze({});

const DEFAULT_LAYOUT_CONFIG: DashboardLayoutConfig = [];

const DEFAULT_CALLBACK = (): void => undefined;

const STATE_CHANGE_THROTTLE_MS = 1000;

// If a component isn't registered, just pass through the props so they are saved if a plugin is loaded later
const FALLBACK_CALLBACK = (props: unknown): unknown => props;

type DashboardData = {
  closed?: ClosedPanels;
};

interface DashboardLayoutProps {
  id: string;

  // Default hydrate/dehydration functions
  hydrate?: PanelHydrateFunction;
  dehydrate?: PanelDehydrateFunction;
  layout: GoldenLayout;
  layoutConfig?: DashboardLayoutConfig;
  onLayoutChange?: (dehydratedLayout: DashboardLayoutConfig) => void;
  onLayoutInitialized?: () => void;
  data?: DashboardData;
  children?: React.ReactNode | React.ReactNode[];
  emptyDashboard?: React.ReactNode;

  /** Component to wrap each panel with */
  panelWrapper?: ComponentType;
}

/**
 * DashboardLayout component. Handles hydrating, dehydrating components, listening for dragging panels.
 */
export function DashboardLayout({
  id,
  children,
  emptyDashboard = <div>Dashboard is empty.</div>,
  layout,
  layoutConfig = DEFAULT_LAYOUT_CONFIG,
  onLayoutChange = DEFAULT_CALLBACK,
  onLayoutInitialized = DEFAULT_CALLBACK,
  hydrate = hydrateDefault,
  dehydrate = dehydrateDefault,
  panelWrapper = DashboardPanelWrapper,
}: DashboardLayoutProps): JSX.Element {
  const dispatch = useDispatch();
  const data =
    useSelector<RootState>(state => getDashboardData(state, id)) ??
    EMPTY_OBJECT;

  const [isDashboardEmpty, setIsDashboardEmpty] = useState(false);
  const [isItemDragging, setIsItemDragging] = useState(false);
  const [lastConfig, setLastConfig] = useState<DashboardLayoutConfig>();
  const [initialClosedPanels] = useState<ReactComponentConfig[] | undefined>(
    (data as DashboardData)?.closed ?? []
  );
  const [layoutChildren, setLayoutChildren] = useState(
    layout.getReactChildren()
  );

  const hydrateMap = useMemo(() => new Map(), []);
  const dehydrateMap = useMemo(() => new Map(), []);
  const registerComponent = useCallback(
    (
      name: string,
      componentType: PanelComponentType,
      componentHydrate = hydrate,
      componentDehydrate = dehydrate
    ) => {
      log.debug2(
        'registerComponent',
        name,
        componentType,
        componentHydrate,
        componentDehydrate
      );

      function wrappedComponent(
        props: PanelProps,
        ref: React.Ref<unknown>
      ): JSX.Element {
        // eslint-disable-next-line @typescript-eslint/no-explicit-any
        const CType = componentType as any;
        const PanelWrapperType = panelWrapper;

        /**
         * The ref is used to detect changes to class component state so we
         * can track changes to panelState. We should opt for more explicit
         * state changes in the future and in functional components.
         */
        const hasRef = canHaveRef(CType);

        // Props supplied by GoldenLayout
        const { glContainer, glEventHub } = props;
        return (
          <PanelErrorBoundary glContainer={glContainer} glEventHub={glEventHub}>
            {/* eslint-disable-next-line react/jsx-props-no-spreading */}
            <PanelWrapperType {...props}>
              {hasRef ? (
                // eslint-disable-next-line react/jsx-props-no-spreading
                <CType {...props} ref={ref} />
              ) : (
                // eslint-disable-next-line react/jsx-props-no-spreading
                <CType {...props} />
              )}
            </PanelWrapperType>
          </PanelErrorBoundary>
        );
      }

      wrappedComponent.displayName = `DashboardWrapper(${
        componentType.displayName ?? name
      })`;

      const cleanup = layout.registerComponent(
        name,
        React.forwardRef(wrappedComponent)
      );
      hydrateMap.set(name, componentHydrate);
      dehydrateMap.set(name, componentDehydrate);
      return cleanup;
    },
    [hydrate, dehydrate, hydrateMap, dehydrateMap, layout, panelWrapper]
  );
  const hydrateComponent = useCallback(
    (name, props) => (hydrateMap.get(name) ?? FALLBACK_CALLBACK)(props, id),
    [hydrateMap, id]
  );
  const dehydrateComponent = useCallback(
    (name, config) => (dehydrateMap.get(name) ?? FALLBACK_CALLBACK)(config, id),
    [dehydrateMap, id]
  );
  const panelManager = useMemo(
    () =>
      new PanelManager(
        layout,
        hydrateComponent,
        dehydrateComponent,
        new Map(),
        initialClosedPanels,
        ({ closed, openedMap }) => {
          dispatch(updateDashboardData(id, { closed, openedMap }));
        }
      ),
    [
      dehydrateComponent,
      dispatch,
      hydrateComponent,
      id,
      initialClosedPanels,
      layout,
    ]
  );

  // Throttle the calls so that we don't flood comparing these layouts
  const throttledProcessDehydratedLayoutConfig = useThrottledCallback(
    (dehydratedLayoutConfig: DashboardLayoutConfig) => {
      const hasChanged =
        lastConfig == null ||
        !LayoutUtils.isEqual(lastConfig, dehydratedLayoutConfig);

      log.debug('handleLayoutStateChanged', hasChanged, dehydratedLayoutConfig);

      if (hasChanged) {
        setIsDashboardEmpty(layout.root.contentItems.length === 0);

        setLastConfig(dehydratedLayoutConfig);

        onLayoutChange(dehydratedLayoutConfig);

        setLayoutChildren(layout.getReactChildren());
      }
    },
    STATE_CHANGE_THROTTLE_MS,
    { flushOnUnmount: true }
  );

  useEffect(
    () => () => throttledProcessDehydratedLayoutConfig.flush(),
    [throttledProcessDehydratedLayoutConfig]
  );

  const handleLayoutStateChanged = useCallback(() => {
    // we don't want to emit stateChanges that happen during item drags or else
    // we risk the last saved state being one without that panel in the layout entirely
    if (isItemDragging) return;

    const glConfig = layout.toConfig();
    const contentConfig = glConfig.content;
    const dehydratedLayoutConfig = LayoutUtils.dehydrateLayoutConfig(
      contentConfig,
      dehydrateComponent
    );
    throttledProcessDehydratedLayoutConfig(dehydratedLayoutConfig);
  }, [
    dehydrateComponent,
    isItemDragging,
    layout,
    throttledProcessDehydratedLayoutConfig,
  ]);

  const handleLayoutItemPickedUp = useCallback(
    (component: Container) => {
      const componentId = LayoutUtils.getIdFromContainer(component);
      layout.eventHub.emit(PanelEvent.DRAGGING, componentId);
      setIsItemDragging(true);
    },
    [layout.eventHub]
  );

  const handleLayoutItemDropped = useCallback(
    (component: Container) => {
      const componentId = LayoutUtils.getIdFromContainer(component);
      layout.eventHub.emit(PanelEvent.DROPPED, componentId);
      setIsItemDragging(false);
    },
    [layout.eventHub]
  );

  const handleComponentCreated = useCallback(item => {
    log.debug2('handleComponentCreated', item);

    if (
      item == null ||
      item.config == null ||
      item.config.component == null ||
      item.element == null
    ) {
      return;
    }

    const cssComponent = item.config.component
      .replace(/([a-z])([A-Z])/g, '$1-$2')
      .toLowerCase();
    const cssClass = `${cssComponent}-component`;
    item.element.addClass(cssClass);
  }, []);

  const handleReactChildrenChange = useCallback(() => {
    setLayoutChildren(layout.getReactChildren());
  }, [layout]);

  useListener(layout, 'stateChanged', handleLayoutStateChanged);
  useListener(layout, 'itemPickedUp', handleLayoutItemPickedUp);
  useListener(layout, 'itemDropped', handleLayoutItemDropped);
  useListener(layout, 'componentCreated', handleComponentCreated);
  useListener(
    layout.eventHub,
    PanelEvent.TITLE_CHANGED,
    handleLayoutStateChanged
  );
  useListener(layout, 'reactChildrenChanged', handleReactChildrenChange);

  const previousLayoutConfig = usePrevious(layoutConfig);
  useEffect(
    function loadNewConfig() {
      if (
        previousLayoutConfig !== layoutConfig &&
        layoutConfig !== lastConfig
      ) {
        log.debug('Setting new layout content...');
        const content = LayoutUtils.hydrateLayoutConfig(
          layoutConfig,
          hydrateComponent
        );
        // Remove the old layout before add the new one
        while (layout.root.contentItems.length > 0) {
          layout.root.contentItems[0].remove();
        }

        // Add the new content. It is usally just one item from the root
        for (let i = 0; i < content.length; i += 1) {
          layout.root.addChild(content[i]);
        }

        setIsDashboardEmpty(layout.root.contentItems.length === 0);
      }
    },
    [
      hydrateComponent,
      layout,
      layoutConfig,
      lastConfig,
      panelManager,
      previousLayoutConfig,
    ]
  );

  // This should be the last hook called in this component
  // Ensures it runs after any other effects on mount
  // Fire only once after the layout is mounted
  // This should ensure DashboardPlugins have been mounted
  // eslint-disable-next-line react-hooks/exhaustive-deps
  useEffect(() => onLayoutInitialized(), []);

  return (
    <>
      {isDashboardEmpty && emptyDashboard}
      {layoutChildren}
      {React.Children.map(children, child =>
        child != null ? (
          // Have fallback be an empty array so that we don't show the error message over entire app
          // Look into using toast message in the future
          <ErrorBoundary fallback={[]}>
            {React.cloneElement(child as ReactElement, {
              id,
              layout,
              panelManager,
              registerComponent,
            })}
          </ErrorBoundary>
        ) : null
      )}
    </>
  );
}

DashboardLayout.propTypes = {
  id: PropTypes.string.isRequired,
  children: PropTypes.node,
  data: PropTypes.shape({}),
  emptyDashboard: PropTypes.node,
  layout: GLPropTypes.Layout.isRequired,
  layoutConfig: PropTypes.arrayOf(PropTypes.shape({})),
  onLayoutChange: PropTypes.func,
  onLayoutInitialized: PropTypes.func,
};

export default DashboardLayout;<|MERGE_RESOLUTION|>--- conflicted
+++ resolved
@@ -15,10 +15,7 @@
 } from '@deephaven/golden-layout';
 import Log from '@deephaven/log';
 import { usePrevious, useThrottledCallback } from '@deephaven/react-hooks';
-<<<<<<< HEAD
-=======
 import { ErrorBoundary } from '@deephaven/components';
->>>>>>> bd3e944a
 import { RootState } from '@deephaven/redux';
 import { useDispatch, useSelector } from 'react-redux';
 import PanelManager, { ClosedPanels } from './PanelManager';
