--- conflicted
+++ resolved
@@ -362,17 +362,11 @@
         config.component,
         config
       );
-<<<<<<< HEAD
-      (dehydratedConfig as ClosedPanel).parentStackId =
-        LayoutUtils.getStackForConfig(root, config)?.config.id;
-      this.closed.push(dehydratedConfig);
-=======
       if (dehydratedConfig != null) {
         (dehydratedConfig as ClosedPanel).parentStackId =
           LayoutUtils.getStackForConfig(root, config)?.config.id;
         this.closed.push(dehydratedConfig);
       }
->>>>>>> bd3e944a
     }
   }
 
