--- conflicted
+++ resolved
@@ -26,15 +26,8 @@
     "@deephaven/log": "file:../log",
     "@deephaven/react-hooks": "file:../react-hooks",
     "@deephaven/utils": "file:../utils",
-<<<<<<< HEAD
     "@fortawesome/fontawesome-svg-core": "1.2.36",
     "@fortawesome/react-fontawesome": "^0.1.15",
-=======
-    "@fortawesome/fontawesome-svg-core": "^6.1.1",
-    "@fortawesome/react-fontawesome": "^0.1.18",
-    "@testing-library/react": "^12.1.3",
-    "@testing-library/user-event": "^12.8.3",
->>>>>>> 0401b263
     "@types/jest": "^26.0.24",
     "@types/node": "^16.11.7",
     "@types/react": "^17.0.2",
