--- conflicted
+++ resolved
@@ -24,18 +24,13 @@
 
 declare global {
   interface Window {
-    MonacoEnvironment: Environment;
+    MonacoEnvironment?: Environment;
   }
 }
 
 window.MonacoEnvironment = {
-<<<<<<< HEAD
-  getWorker(workerId, label) {
+  getWorker() {
     return new EditorWorker();
-=======
-  getWorker() {
-    return editorWorker();
->>>>>>> d1896675
   },
 };
 
