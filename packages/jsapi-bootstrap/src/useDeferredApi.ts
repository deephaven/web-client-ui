--- conflicted
+++ resolved
@@ -1,5 +1,5 @@
 import { createContext, useContext, useEffect, useState } from 'react';
-import type { dh as DhType, VariableDescriptor } from '@deephaven/jsapi-types';
+import type { dh as DhType } from '@deephaven/jsapi-types';
 import { ApiContext } from './ApiBootstrap';
 
 /**
@@ -10,13 +10,8 @@
  * @returns A promise that resolves to the API instance for the provided variable descriptor.
  */
 export type DeferredApiFetcher = (
-<<<<<<< HEAD
-  options?: DeferredApiOptions
+  descriptor: DhType.ide.VariableDescriptor
 ) => Promise<typeof DhType>;
-=======
-  descriptor: VariableDescriptor
-) => Promise<DhType>;
->>>>>>> 2cd46ce2
 
 export const DeferredApiContext = createContext<
   typeof DhType | DeferredApiFetcher | null
@@ -29,15 +24,9 @@
  * @returns A tuple with the API instance, and an error if one occurred.
  */
 export function useDeferredApi(
-<<<<<<< HEAD
-  options?: Record<string, unknown>
+  widget: DhType.ide.VariableDescriptor
 ): [typeof DhType | null, unknown | null] {
   const [api, setApi] = useState<typeof DhType | null>(null);
-=======
-  widget: VariableDescriptor
-): [DhType | null, unknown | null] {
-  const [api, setApi] = useState<DhType | null>(null);
->>>>>>> 2cd46ce2
   const [error, setError] = useState<unknown | null>(null);
   const deferredApi = useContext(DeferredApiContext);
   const contextApi = useContext(ApiContext);
