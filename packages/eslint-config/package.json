--- conflicted
+++ resolved
@@ -1,10 +1,6 @@
 {
   "name": "@deephaven/eslint-config",
-<<<<<<< HEAD
-  "version": "0.77.0",
-=======
   "version": "0.83.0",
->>>>>>> bd3e944a
   "description": "Deephaven ESLint configuration",
   "repository": {
     "type": "git",
