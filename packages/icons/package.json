{
  "name": "@deephaven/icons",
<<<<<<< HEAD
  "version": "0.77.0",
=======
  "version": "0.83.0",
>>>>>>> bd3e944a
  "description": "Icons used in Deephaven client apps. Extends vscode-codicons to be font-awesome svg-core compatible and adds additional icons in a similar style.",
  "main": "dist/index.js",
  "types": "dist/index.d.ts",
  "type": "module",
  "exports": {
    ".": {
      "require": "./dist/index.cjs",
      "import": "./dist/index.js"
    }
  },
  "files": [
    "dist/index.cjs",
    "dist/index.js",
    "dist/index.d.ts"
  ],
  "sideEffects": false,
  "scripts": {
    "prestart": "npm run build",
    "start": "npm run watch",
    "watch": "chokidar \"src/**/*\" -c \"npm run build\"",
    "svgo-dh": "svgo -q -f ./src/icons/ -o ./dist/svg/dh",
    "svgo-vs": "svgo -q -f \"../../node_modules/@vscode/codicons/src/icons/\" -o ./dist/svg/vs",
    "build": "run-s build:icons build:js clean:dist:icons",
    "build:icons": "run-p svgo-dh svgo-vs",
    "build:js": "node ./scripts/build.js",
    "clean:dist:icons": "rimraf ./dist/svg"
  },
  "repository": {
    "type": "git",
    "url": "https://github.com/deephaven/web-client-ui.git",
    "directory": "packages/icons"
  },
  "keywords": [
    "icons"
  ],
  "author": "Deephaven Data Labs LLC",
  "license": "Apache-2.0",
  "dependencies": {
    "@fortawesome/fontawesome-common-types": "^6.1.1"
  },
  "devDependencies": {
    "svg-parser": "^2.0.4",
    "svg-path-tools": "^1.0.0",
    "svgo": "^3.0.2"
  },
  "peerDependencies": {
    "@fortawesome/fontawesome-svg-core": "^6.2.1",
    "@fortawesome/react-fontawesome": "^0.2.0"
  },
  "publishConfig": {
    "access": "public"
  }
}<|MERGE_RESOLUTION|>--- conflicted
+++ resolved
@@ -1,10 +1,6 @@
 {
   "name": "@deephaven/icons",
-<<<<<<< HEAD
-  "version": "0.77.0",
-=======
   "version": "0.83.0",
->>>>>>> bd3e944a
   "description": "Icons used in Deephaven client apps. Extends vscode-codicons to be font-awesome svg-core compatible and adds additional icons in a similar style.",
   "main": "dist/index.js",
   "types": "dist/index.d.ts",
