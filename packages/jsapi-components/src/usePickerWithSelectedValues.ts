import { Key, useCallback, useMemo, useState } from 'react';
import type { dh } from '@deephaven/jsapi-types';
import {
  createSearchTextFilter,
  createSelectedValuesFilter,
  FilterConditionFactory,
} from '@deephaven/jsapi-utils';
import {
  useDebouncedCallback,
  useDebouncedValue,
  usePromiseFactory,
} from '@deephaven/react-hooks';
import {
  COMBO_BOX_ITEM_HEIGHT,
  KeyedItem,
  SEARCH_DEBOUNCE_MS,
  SelectionT,
  VIEWPORT_PADDING,
  VIEWPORT_SIZE,
} from '@deephaven/utils';
import useFilterConditionFactories from './useFilterConditionFactories';
import useViewportData, { UseViewportDataResult } from './useViewportData';
import useViewportFilter from './useViewportFilter';
import useTableUtils from './useTableUtils';
import useTableClose from './useTableClose';

export interface UsePickerWithSelectedValuesResult<TItem, TValue> {
  list: UseViewportDataResult<TItem, dh.Table>;
  hasSearchTextWithZeroResults: boolean;
  searchText: string;
  searchTextExists: boolean | null;
  searchTextIsInSelectedValues: boolean;
  selectedKey: Key | null;
  selectedValueMap: ReadonlyMap<TValue, { value: TValue }>;
  onSearchTextChange: (searchText: string) => void;
  onSelectKey: (key: Key | null) => void;
  onAddValues: (values: ReadonlySet<TValue>) => void;
  onRemoveValues: (values: SelectionT<TValue>) => void;
}

/**
 * Manages a list of available items that can be searched and selected. Selected
 * items are removed from the list and managed in a selectedValueMap data
 * structure. Useful for components that contain a picker but show selected
 * values in a separate component.
 * @param maybeTable The table to get the list of items from
 * @param columnName The column name to get the list of items from
 * @param mapItemToValue A function to map an item to a value
 * @param filterConditionFactories Optional filter condition factories to apply to the list
 * @param trimSearchText Whether to trim the search text before filtering. Defaults to false
 */
<<<<<<< HEAD
export function usePickerWithSelectedValues<TItem, TValue>(
  maybeTable: dh.Table | null,
  columnName: string,
  mapItemToValue: (item: KeyedItem<TItem>) => TValue,
  ...filterConditionFactories: FilterConditionFactory[]
): UsePickerWithSelectedValuesResult<TItem, TValue> {
=======
export function usePickerWithSelectedValues<TItem, TValue>({
  maybeTable,
  columnName,
  mapItemToValue,
  filterConditionFactories = [],
  trimSearchText = false,
}: {
  maybeTable: Table | null;
  columnName: string;
  mapItemToValue: (item: KeyedItem<TItem>) => TValue;
  filterConditionFactories?: FilterConditionFactory[];
  trimSearchText?: boolean;
}): UsePickerWithSelectedValuesResult<TItem, TValue> {
>>>>>>> 3194c4b4
  const tableUtils = useTableUtils();

  // `searchText` should always be up to date for controlled search input.
  // `appliedSearchText` will get updated after a delay to avoid updating
  // filters on every key stroke. It will also be trimmed of leading / trailing
  // spaces if `trimSearchText` is true.
  const [searchText, setSearchText] = useState('');
  const [appliedSearchText, setAppliedSearchText] = useState('');

  const applySearchText = useCallback(
    (text: string) => {
      setAppliedSearchText(trimSearchText ? text.trim() : text);
    },
    [trimSearchText]
  );

  const searchTextMaybeTrimmed = useMemo(
    () => (trimSearchText ? searchText.trim() : searchText),
    [searchText, trimSearchText]
  );

  const [selectedKey, setSelectedKey] = useState<Key | null>(null);
  const [selectedValueMap, setSelectedValueMap] = useState<
    Map<TValue, { value: TValue }>
  >(() => new Map());

  const { data: valueExists, isLoading: valueExistsIsLoading } =
    usePromiseFactory(tableUtils.doesColumnValueExist, [
      maybeTable,
      columnName,
      appliedSearchText,
      false /* isCaseSensitive */,
    ]);

  // The `searchTextFilter` starts getting applied to the list whenever
  // `appliedSearchText` changes, after which there is a small delay before the
  // items are in sync. Use a debounce timer to allow a little extra time
  // before calculating `searchTextExists` below. Note that there are 2 debounce
  // timers at play here:
  // 1. `onDebouncedSearchTextChange` applies the search text after user stops typing
  // 2. `useDebouncedValue` debounces whenever the result of the first debounce
  //    changes, and `isApplyingFilter` will be true while this 2nd timer is active.
  const { isDebouncing: isApplyingFilter } = useDebouncedValue(
    appliedSearchText,
    SEARCH_DEBOUNCE_MS
  );

  // If value exists check is still loading or if debounce hasn't completed, set
  // `searchTextExists` to null since it is indeterminate.
  const searchTextExists =
    isApplyingFilter || valueExistsIsLoading ? null : valueExists;

  const searchTextFilter = useMemo(
    () => createSearchTextFilter(tableUtils, columnName, appliedSearchText),
    [appliedSearchText, columnName, tableUtils]
  );

  // Filter out selected values from the picker
  const excludeSelectedValuesFilter = useMemo(
    () =>
      createSelectedValuesFilter(
        tableUtils,
        columnName,
        new Set(selectedValueMap.keys()),
        false,
        true
      ),
    [columnName, selectedValueMap, tableUtils]
  );

  const { data: listTable } = usePromiseFactory(
    tableUtils.createDistinctSortedColumnTable,
    [maybeTable, columnName, 'asc', ...filterConditionFactories]
  );

  useTableClose(listTable);

  const list = useViewportData<TItem, dh.Table>({
    table: listTable,
    itemHeight: COMBO_BOX_ITEM_HEIGHT,
    viewportSize: VIEWPORT_SIZE,
    viewportPadding: VIEWPORT_PADDING,
  });

  const hasSearchTextWithZeroResults =
    searchTextMaybeTrimmed.length > 0 && list.size === 0;
  const searchTextIsInSelectedValues = selectedValueMap.has(
    searchTextMaybeTrimmed as TValue
  );

  const onDebouncedSearchTextChange = useDebouncedCallback(
    applySearchText,
    SEARCH_DEBOUNCE_MS
  );

  const onSearchTextChange = useCallback(
    (text: string) => {
      setSearchText(text);
      onDebouncedSearchTextChange(text);
    },
    [onDebouncedSearchTextChange]
  );

  const setSelectedKeyOnNextFrame = useDebouncedCallback(setSelectedKey, 0);

  const onSelectKey = useCallback(
    (key: Key | null) => {
      setSearchText('');
      applySearchText('');

      // Set the selection temporarily to avoid the picker staying open
      setSelectedKey(key);

      // Clear the selection on next frame since selected items get removed from
      // the list and added to `selectedValues` Map
      setSelectedKeyOnNextFrame(null);

      // key will be null in scenarios where search text doesn't match an item
      // and user clicks outside of picker
      if (key == null) {
        return;
      }

      const item = list.viewportData.findItem(key);

      if (item == null) {
        return;
      }

      const value = mapItemToValue(item);

      setSelectedValueMap(prev => {
        const next = new Map(prev);
        next.set(value, { value });
        return next;
      });
    },
    [
      applySearchText,
      setSelectedKeyOnNextFrame,
      list.viewportData,
      mapItemToValue,
    ]
  );

  const onAddValues = useCallback((values: ReadonlySet<TValue>) => {
    setSelectedValueMap(prev => {
      if (values.size === 0) {
        return prev;
      }

      const next = new Map(prev);

      // eslint-disable-next-line no-restricted-syntax
      for (const value of values) {
        next.set(value, { value });
      }

      return next;
    });
  }, []);

  const onRemoveValues = useCallback((values: SelectionT<TValue>) => {
    setSelectedValueMap(prev => {
      if (values === 'all') {
        return new Map();
      }

      const next = new Map(prev);

      // eslint-disable-next-line no-restricted-syntax
      for (const value of values) {
        next.delete(value);
      }

      return next;
    });
  }, []);

  const filter = useFilterConditionFactories(
    list.table,
    searchTextFilter,
    excludeSelectedValuesFilter
  );

  useViewportFilter(list, filter);

  return useMemo(
    () => ({
      list,
      hasSearchTextWithZeroResults,
      searchText,
      searchTextExists,
      searchTextIsInSelectedValues,
      selectedKey,
      selectedValueMap,
      onSearchTextChange,
      onSelectKey,
      onAddValues,
      onRemoveValues,
    }),
    [
      hasSearchTextWithZeroResults,
      list,
      onAddValues,
      onRemoveValues,
      onSearchTextChange,
      onSelectKey,
      searchText,
      searchTextExists,
      searchTextIsInSelectedValues,
      selectedKey,
      selectedValueMap,
    ]
  );
}

export default usePickerWithSelectedValues;<|MERGE_RESOLUTION|>--- conflicted
+++ resolved
@@ -49,14 +49,6 @@
  * @param filterConditionFactories Optional filter condition factories to apply to the list
  * @param trimSearchText Whether to trim the search text before filtering. Defaults to false
  */
-<<<<<<< HEAD
-export function usePickerWithSelectedValues<TItem, TValue>(
-  maybeTable: dh.Table | null,
-  columnName: string,
-  mapItemToValue: (item: KeyedItem<TItem>) => TValue,
-  ...filterConditionFactories: FilterConditionFactory[]
-): UsePickerWithSelectedValuesResult<TItem, TValue> {
-=======
 export function usePickerWithSelectedValues<TItem, TValue>({
   maybeTable,
   columnName,
@@ -64,13 +56,12 @@
   filterConditionFactories = [],
   trimSearchText = false,
 }: {
-  maybeTable: Table | null;
+  maybeTable: dh.Table | null;
   columnName: string;
   mapItemToValue: (item: KeyedItem<TItem>) => TValue;
   filterConditionFactories?: FilterConditionFactory[];
   trimSearchText?: boolean;
 }): UsePickerWithSelectedValuesResult<TItem, TValue> {
->>>>>>> 3194c4b4
   const tableUtils = useTableUtils();
 
   // `searchText` should always be up to date for controlled search input.
