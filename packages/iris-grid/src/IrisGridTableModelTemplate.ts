/* eslint-disable no-underscore-dangle */
/* eslint class-methods-use-this: "off" */
import memoize from 'memoize-one';
import throttle from 'lodash.throttle';
import {
  EditOperation,
  GridRange,
  GridUtils,
  memoizeClear,
  ModelIndex,
  MoveOperation,
  VisibleIndex,
} from '@deephaven/grid';
import type { dh as DhType } from '@deephaven/jsapi-types';
import Log from '@deephaven/log';
import {
  CancelablePromise,
  EventShimCustomEvent,
  PromiseUtils,
  assertNotNull,
} from '@deephaven/utils';
import { TableUtils, Formatter, FormatterUtils } from '@deephaven/jsapi-utils';
import IrisGridModel, { DisplayColumn } from './IrisGridModel';
import AggregationOperation from './sidebar/aggregations/AggregationOperation';
import IrisGridUtils from './IrisGridUtils';
import MissingKeyError from './MissingKeyError';
import {
  ColumnName,
  UITotalsTableConfig,
  UIRow,
  PendingDataMap,
  CellData,
  UIViewportData,
  PendingDataErrorMap,
} from './CommonTypes';
import { IrisGridThemeType } from './IrisGridTheme';
import ColumnHeaderGroup, { isColumnHeaderGroup } from './ColumnHeaderGroup';

const log = Log.module('IrisGridTableModelTemplate');

const SET_VIEWPORT_THROTTLE = 150;
const APPLY_VIEWPORT_THROTTLE = 0;

export function isIrisGridTableModelTemplate(
  model: IrisGridModel
): model is IrisGridTableModelTemplate {
  return (model as IrisGridTableModelTemplate).table !== undefined;
}

/**
 * Template model for a grid
 */

class IrisGridTableModelTemplate<
  T extends DhType.Table | DhType.TreeTable = DhType.Table,
  R extends UIRow = UIRow,
> extends IrisGridModel {
  static ROW_BUFFER_PAGES = 1;

  seekRow(
    startRow: number,
    column: DhType.Column,
    valueType: DhType.ValueTypeType,
    value: unknown,
    insensitive?: boolean | undefined,
    contains?: boolean | undefined,
    isBackwards?: boolean | undefined
  ): Promise<number> {
    throw new Error('Method not implemented.');
  }

  export(): Promise<DhType.Table> {
    throw new Error('Method not implemented.');
  }

  columnStatistics(column: DhType.Column): Promise<DhType.ColumnStatistics> {
    throw new Error('Method not implemented.');
  }

  get customColumns(): ColumnName[] {
    return [];
  }

  set customColumns(customColumns: ColumnName[]) {
    throw new Error('Method not implemented.');
  }

  get formatColumns(): DhType.CustomColumn[] {
    return [];
  }

  set formatColumns(formatColumns: DhType.CustomColumn[]) {
    throw new Error('Method not implemented.');
  }

  updateFrozenColumns(columns: ColumnName[]): void {
    throw new Error('Method not implemented.');
  }

  get rollupConfig(): DhType.RollupConfig | null {
    throw new Error('Method not implemented.');
  }

  set rollupConfig(rollupConfig: DhType.RollupConfig | null) {
    throw new Error('Method not implemented.');
  }

  get selectDistinctColumns(): ColumnName[] {
    throw new Error('Method not implemented.');
  }

  set selectDistinctColumns(names: ColumnName[]) {
    throw new Error('Method not implemented.');
  }

  /**
   * Returns an array of the columns in the model
   * The order of model columns should never change once established
   */
  get columns(): DhType.Column[] {
    return this.table.columns;
  }

  dh: typeof DhType;

  irisGridUtils: IrisGridUtils;

  tableUtils: TableUtils;

  private irisFormatter: Formatter;

  inputTable: DhType.InputTable | null;

  private subscription: DhType.TableViewportSubscription | null;

  table: T;

  viewport: {
    top: VisibleIndex;
    bottom: VisibleIndex;
    columns?: DhType.Column[];
  } | null;

  viewportData: UIViewportData<R> | null;

  formattedStringData: (string | null)[][];

  private pendingStringData: (string | null)[][];

  private isSaveInProgress: boolean;

  private totalsTable: DhType.TotalsTable | null;

  totalsTablePromise: CancelablePromise<DhType.TotalsTable> | null;

  totals: UITotalsTableConfig | null;

  private totalsDataMap: Map<string, R> | null;

  // Map from new row index to their values. Only for input tables that can have new rows added.
  // The index of these rows start at 0, and they are appended at the end of the regular table data.
  // These rows can be sparse, so using a map instead of an array.
  private pendingNewDataMap: PendingDataMap<R>;

  private pendingNewRowCount = 0;

  private _columnHeaderGroupMap: Map<string, ColumnHeaderGroup> = new Map();

  private columnHeaderParentMap: Map<string, ColumnHeaderGroup> = new Map();

  private _columnHeaderMaxDepth: number | null = null;

  private _columnHeaderGroups: ColumnHeaderGroup[] = [];

  private _movedColumns: MoveOperation[] | null = null;

  /**
   * @param dh JSAPI instance
   * @param table Iris data table to be used in the model
   * @param formatter The formatter to use when getting formats
   * @param inputTable Iris input table associated with this table
   */
  constructor(
    dh: typeof DhType,
    table: T,
    formatter = new Formatter(dh),
    inputTable: DhType.InputTable | null = null
  ) {
    super(dh);

    this.handleTableDisconnect = this.handleTableDisconnect.bind(this);
    this.handleTableReconnect = this.handleTableReconnect.bind(this);
    this.handleTableUpdate = this.handleTableUpdate.bind(this);
    this.handleTotalsUpdate = this.handleTotalsUpdate.bind(this);
    this.handleRequestFailed = this.handleRequestFailed.bind(this);
    this.handleCustomColumnsChanged =
      this.handleCustomColumnsChanged.bind(this);

    this.dh = dh;
    this.irisFormatter = formatter;
    this.irisGridUtils = new IrisGridUtils(dh);
    this.inputTable = inputTable;
    this.subscription = null;
    this.table = table;
    this.tableUtils = new TableUtils(dh);
    this.viewport = null;
    this.viewportData = null;
    this.formattedStringData = [];
    this.pendingStringData = [];
    this.isSaveInProgress = false;

    this.totalsTable = null;
    this.totalsTablePromise = null;
    this.totals = null;
    this.totalsDataMap = null;

    // Map from new row index to their values. Only for input tables that can have new rows added.
    // The index of these rows start at 0, and they are appended at the end of the regular table data.
    // These rows can be sparse, so using a map instead of an array.
    this.pendingNewDataMap = new Map();
    this.pendingNewRowCount = 0;

    this.columnHeaderGroups = IrisGridUtils.parseColumnHeaderGroups(
      this,
      this.layoutHints?.columnGroups ?? []
    ).groups;
  }

  close(): void {
    this.table.close();
    if (this.totalsTable !== null) {
      this.totalsTable.close();
    }
    if (this.totalsTablePromise !== null) {
      this.totalsTablePromise.cancel();
    }
  }

  startListening(): void {
    super.startListening();

    const { dh } = this;

    this.table.addEventListener(
      dh.Table.EVENT_DISCONNECT,
      this.handleTableDisconnect
    );
    this.table.addEventListener(
      dh.Table.EVENT_RECONNECT,
      this.handleTableReconnect
    );
    this.table.addEventListener(dh.Table.EVENT_UPDATED, this.handleTableUpdate);
    this.table.addEventListener(
      dh.Client.EVENT_REQUEST_FAILED,
      this.handleRequestFailed
    );
    this.table.addEventListener(
      dh.Table.EVENT_CUSTOMCOLUMNSCHANGED,
      this.handleCustomColumnsChanged
    );

    if (this.totalsTable != null) {
      this.addTotalsListeners(this.totalsTable);
    }

    this.applyViewport();
  }

  stopListening(): void {
    super.stopListening();

    const { dh } = this;

    this.table.removeEventListener(
      dh.Table.EVENT_DISCONNECT,
      this.handleTableDisconnect
    );
    this.table.removeEventListener(
      dh.Table.EVENT_RECONNECT,
      this.handleTableReconnect
    );
    this.table.removeEventListener(
      dh.Table.EVENT_UPDATED,
      this.handleTableUpdate
    );
    this.table.removeEventListener(
      dh.Client.EVENT_REQUEST_FAILED,
      this.handleRequestFailed
    );
    this.table.removeEventListener(
      dh.Table.EVENT_CUSTOMCOLUMNSCHANGED,
      this.handleCustomColumnsChanged
    );

    if (this.totalsTable != null) {
      this.removeTotalsListeners(this.totalsTable);
    }

    this.closeSubscription();
  }

  addTotalsListeners(totalsTable: DhType.TotalsTable): void {
    const { dh } = this;
    totalsTable.addEventListener(
      dh.Table.EVENT_UPDATED,
      this.handleTotalsUpdate
    );

    // Totals table only has one row of data
    totalsTable.setViewport(0, 0);
  }

  removeTotalsListeners(totalsTable: DhType.TotalsTable): void {
    const { dh } = this;
    totalsTable.removeEventListener(
      dh.Table.EVENT_UPDATED,
      this.handleTotalsUpdate
    );
  }

  handleTableDisconnect(): void {
    this.dispatchEvent(
      new EventShimCustomEvent(IrisGridModel.EVENT.DISCONNECT)
    );
  }

  handleTableReconnect(): void {
    this.dispatchEvent(new EventShimCustomEvent(IrisGridModel.EVENT.RECONNECT));
  }

  handleTableUpdate(event: CustomEvent): void {
    this.copyViewportData(event.detail);

    this.dispatchEvent(new EventShimCustomEvent(IrisGridModel.EVENT.UPDATED));
  }

  handleTotalsUpdate(event: CustomEvent): void {
    this.copyTotalsData(event.detail);

    this.dispatchEvent(new EventShimCustomEvent(IrisGridModel.EVENT.UPDATED));
  }

  handleRequestFailed(event: CustomEvent): void {
    this.dispatchEvent(
      new EventShimCustomEvent(IrisGridModel.EVENT.REQUEST_FAILED, event)
    );
  }

  handleCustomColumnsChanged(): void {
    this.dispatchEvent(
      new EventShimCustomEvent(IrisGridModel.EVENT.COLUMNS_CHANGED, {
        detail: this.columns,
      })
    );
  }

  get rowCount(): number {
    return (
      // Table size can be negative if the table isn't ready yet
      Math.max(this.table.size, 0) +
      this.pendingNewRowCount +
      (this.totals?.operationOrder?.length ?? 0)
    );
  }

  get pendingDataErrors(): PendingDataErrorMap {
    return this.getCachedPendingErrors(
      this.pendingNewDataMap,
      this.columns,
      this.inputTable?.keyColumns.length ?? 0
    );
  }

  get pendingDataMap(): PendingDataMap<R> {
    return this.pendingNewDataMap;
  }

  set pendingDataMap(map: PendingDataMap<R>) {
    if (map === this.pendingNewDataMap) {
      return;
    }

    map.forEach((row, rowIndex) => {
      if (!IrisGridUtils.isValidIndex(rowIndex)) {
        throw new Error(`Invalid rowIndex ${rowIndex}`);
      }

      const { data } = row;
      data.forEach((value, columnIndex) => {
        if (!IrisGridUtils.isValidIndex(columnIndex)) {
          throw new Error(`Invalid columnIndex ${columnIndex}`);
        }
      });
    });

    this.pendingNewDataMap = map;

    this.pendingNewRowCount = Math.max(
      this.pendingNewRowCount,
      this.maxPendingDataRow
    );

    this.formattedStringData = [];

    this.dispatchEvent(
      new EventShimCustomEvent(IrisGridModel.EVENT.PENDING_DATA_UPDATED)
    );
  }

  get pendingRowCount(): number {
    return this.pendingNewRowCount;
  }

  set pendingRowCount(count: number) {
    if (count === this.pendingNewRowCount) {
      return;
    }

    this.pendingNewRowCount = Math.max(0, count, this.maxPendingDataRow);

    this.dispatchEvent(new EventShimCustomEvent(IrisGridModel.EVENT.UPDATED));
  }

  get maxPendingDataRow(): number {
    return this.pendingNewDataMap.size > 0
      ? Math.max(...this.pendingNewDataMap.keys()) + 1
      : 0;
  }

  get columnCount(): number {
    return this.columns.length;
  }

  get floatingBottomRowCount(): number {
    return this.totals != null && this.totals.showOnTop
      ? 0
      : this.totals?.operationOrder?.length ?? 0;
  }

  get floatingTopRowCount(): number {
    return this.totals != null && this.totals.showOnTop
      ? this.totals?.operationOrder?.length ?? 0
      : 0;
  }

  get isChartBuilderAvailable(): boolean {
    return true;
  }

  get isTotalsAvailable(): boolean {
    return this.table.getTotalsTable != null;
  }

  get isEditable(): boolean {
    return !this.isSaveInProgress && this.inputTable != null;
  }

  cacheFormattedValue(x: ModelIndex, y: ModelIndex, text: string | null): void {
    if (this.formattedStringData[x] == null) {
      this.formattedStringData[x] = [];
    }
    this.formattedStringData[x][y] = text;
  }

  cachePendingValue(x: ModelIndex, y: ModelIndex, text: string | null): void {
    if (this.pendingStringData[x] == null) {
      this.pendingStringData[x] = [];
    }
    this.pendingStringData[x][y] = text;
  }

  clearPendingValue(x: ModelIndex, y: ModelIndex): void {
    const column = this.pendingStringData[x];
    if (column != null) {
      delete column[y];
    }
  }

  textValueForCell(x: ModelIndex, y: ModelIndex): string | null | undefined {
    // First check if there's any pending values we should read from
    if (this.pendingStringData[x]?.[y] !== undefined) {
      return this.pendingStringData[x][y];
    }

    // Use a separate cache from memoization just for the strings that are currently displayed
    if (this.formattedStringData[x]?.[y] === undefined) {
      const value = this.valueForCell(x, y);
      if (value === null) {
        return null;
      }
      if (value === undefined) {
        return undefined;
      }

      const column = this.sourceColumn(x, y);
      const hasCustomColumnFormat = this.getCachedCustomColumnFormatFlag(
        this.formatter,
        column.name,
        column.type
      );
      let formatOverride;
      if (!hasCustomColumnFormat) {
        const formatForCell = this.formatForCell(x, y);
        if (formatForCell?.formatString != null) {
          formatOverride = formatForCell;
        }
      }
      const text = this.displayString(
        value,
        column.type,
        column.name,
        formatOverride
      );
      this.cacheFormattedValue(x, y, text);
    }

    return this.formattedStringData[x][y];
  }

  textForCell(x: ModelIndex, y: ModelIndex): string {
    const text = this.textValueForCell(x, y);
    if (text == null && this.isKeyColumn(x)) {
      const pendingRow = this.pendingRow(y);
      if (pendingRow != null && this.pendingDataMap.has(pendingRow)) {
        // Asterisk to show a value is required for a key column on a row that has some data entered
        return '*';
      }
    }

    if (TableUtils.isTextType(this.columns[x]?.type)) {
      if (text === null) {
        return 'null';
      }

      if (text === '') {
        return 'empty';
      }
    }

    return text ?? '';
  }

  truncationCharForCell(x: ModelIndex): '#' | undefined {
    const column = this.columns[x];
    const { type } = column;
    if (
      TableUtils.isNumberType(type) &&
      this.formatter.truncateNumbersWithPound
    ) {
      return '#';
    }

    return undefined;
  }

  colorForCell(x: ModelIndex, y: ModelIndex, theme: IrisGridThemeType): string {
    const data = this.dataForCell(x, y);
    if (data) {
      const { format, value } = data;
      if (value == null || value === '') {
        assertNotNull(theme.nullStringColor);
        return theme.nullStringColor;
      }
      if (format?.color != null) {
        return format.color;
      }

      if (this.isPendingRow(y)) {
        // Data entered in a pending row
        assertNotNull(theme.pendingTextColor);
        return theme.pendingTextColor;
      }

      // Fallback to formatting based on the value/type of the cell
      if (value != null) {
        const column = this.sourceColumn(x, y);
        if (TableUtils.isDateType(column.type) || column.name === 'Date') {
          assertNotNull(theme.dateColor);
          return theme.dateColor;
        }
        if (TableUtils.isNumberType(column.type)) {
          if ((value as number) > 0) {
            assertNotNull(theme.positiveNumberColor);
            return theme.positiveNumberColor;
          }
          if ((value as number) < 0) {
            assertNotNull(theme.negativeNumberColor);
            return theme.negativeNumberColor;
          }
          assertNotNull(theme.zeroNumberColor);
          return theme.zeroNumberColor;
        }
      }
    } else if (this.isPendingRow(y) && this.isKeyColumn(x)) {
      assertNotNull(theme.errorTextColor);
      return theme.errorTextColor;
    }

    return theme.textColor;
  }

  backgroundColorForCell(
    x: ModelIndex,
    y: ModelIndex,
    theme: IrisGridThemeType
  ): string | null {
    return this.formatForCell(x, y)?.backgroundColor ?? null;
  }

  textAlignForCell(x: ModelIndex): CanvasTextAlign {
    const column = this.columns[x];
    const { type } = column;

    if (TableUtils.isNumberType(type)) {
      return 'right';
    }
    if (TableUtils.isDateType(type) || column.name === 'Date') {
      return 'center';
    }
    return 'left';
  }

<<<<<<< HEAD
  dataBarOptionsForCell(
    column: ModelIndex,
    row: ModelIndex,
    theme: IrisGridThemeType
  ): DataBarOptions {
    const format = this.formatForCell(column, row);
    assertNotNull(format);
    const { axis, direction, max, min, valuePlacement, value, marker } =
      format.formatDataBar;
    let { positiveColor, negativeColor, markerColor, opacity } =
      format.formatDataBar;

    positiveColor = positiveColor ?? theme.positiveBarColor;
    negativeColor = negativeColor ?? theme.negativeBarColor;
    const databarColor: string | string[] =
      format.color ?? (value >= 0 ? positiveColor : negativeColor);
    // if (databarColor.includes(',')) {
    //   databarColor = databarColor.split(',');
    // }
    markerColor = markerColor ?? theme.markerBarColor;

    opacity = valuePlacement.toLowerCase() === 'overlap' ? 0.5 : opacity;

    const databarOptions = {
      axis: axis.toLowerCase() as AxisOption,
      direction: direction.toUpperCase() as DirectionOption,
      columnMax: max,
      columnMin: min,
      opacity,
      color: databarColor,
      valuePlacement: valuePlacement.toLowerCase() as ValuePlacementOption,
      value,
      markers: [
        {
          value: marker,
          color: markerColor,
        },
      ] as Marker[],
    };

    return databarOptions;
  }

  renderTypeForCell(column: ModelIndex, row: ModelIndex): CellRenderType {
    const format = this.formatForCell(column, row);
    return format?.formatDataBar != null ? 'dataBar' : 'text';
  }

=======
>>>>>>> 3194c4b4
  textForColumnHeader(x: ModelIndex, depth = 0): string | undefined {
    const header = this.columnAtDepth(x, depth);
    if (isColumnHeaderGroup(header)) {
      return header.isNew ? '' : header.name;
    }
    return header?.displayName ?? header?.name;
  }

  colorForColumnHeader(x: ModelIndex, depth = 0): string | null {
    const column = this.columnAtDepth(x, depth);
    if (isColumnHeaderGroup(column)) {
      return column.color ?? null;
    }
    return null;
  }

  getColumnHeaderGroup(
    modelIndex: ModelIndex,
    depth: number
  ): ColumnHeaderGroup | undefined {
    const group = this.columnAtDepth(modelIndex, depth);
    if (isColumnHeaderGroup(group)) {
      return group;
    }
    return undefined;
  }

  getColumnHeaderParentGroup(
    modelIndex: ModelIndex,
    depth: number
  ): ColumnHeaderGroup | undefined {
    return this.columnHeaderParentMap.get(
      this.columnAtDepth(modelIndex, depth)?.name ?? ''
    );
  }

  columnAtDepth(
    x: ModelIndex,
    depth = 0
  ): ColumnHeaderGroup | DisplayColumn | undefined {
    if (depth === 0) {
      return this.columns[x];
    }

    const columnName = this.columns[x]?.name;
    let group = this.columnHeaderParentMap.get(columnName);

    if (!group) {
      return undefined;
    }

    let currentDepth = group.depth;
    while (currentDepth < depth) {
      group = this.columnHeaderParentMap.get(group.name);
      if (!group) {
        return undefined;
      }
      currentDepth = group.depth;
    }

    if (group.depth === depth) {
      return group;
    }

    return undefined;
  }

  textForRowFooter(y: ModelIndex): string {
    const totalsRow = this.totalsRow(y);
    if (totalsRow != null && this.totals) {
      return this.totals.operationOrder[totalsRow];
    }
    return '';
  }

  private getMemoizedInitialMovedColumns = memoize(
    (layoutHints?: DhType.LayoutHints): readonly MoveOperation[] => {
      if (!layoutHints) {
        return [];
      }
      let movedColumns: MoveOperation[] = [];
      const { groupMap } = IrisGridUtils.parseColumnHeaderGroups(
        this,
        layoutHints?.columnGroups ?? []
      );

      const moveColumn = (name: string, toIndex: VisibleIndex): void => {
        const modelIndex = this.getColumnIndexByName(name);
        if (modelIndex == null) {
          throw new Error(`Unknown layout hint column: ${name}`);
        }
        const visibleIndex = GridUtils.getVisibleIndex(
          modelIndex,
          movedColumns
        );
        movedColumns = GridUtils.moveItem(visibleIndex, toIndex, movedColumns);
      };

      const moveGroup = (name: string, toIndex: VisibleIndex): void => {
        const group = groupMap.get(name);
        if (group == null) {
          throw new Error(`Unknown layout hint group: ${name}`);
        }
        const visibleRange = group.getVisibleRange(movedColumns);
        movedColumns = GridUtils.moveRange(visibleRange, toIndex, movedColumns);
      };

      const frontColumns = layoutHints.frontColumns ?? [];
      const backColumns = layoutHints.backColumns ?? [];
      const frozenColumns = layoutHints.frozenColumns ?? [];

      if (
        frontColumns.length > 0 ||
        backColumns.length > 0 ||
        frozenColumns.length > 0
      ) {
        const usedColumns = new Set();

        let frontIndex = 0;
        frozenColumns?.forEach(name => {
          if (usedColumns.has(name)) {
            throw new Error(
              `Column specified in multiple layout hints: ${name}`
            );
          }
          moveColumn(name, frontIndex);
          frontIndex += 1;
        });
        frontColumns.forEach(name => {
          if (usedColumns.has(name)) {
            throw new Error(
              `Column specified in multiple layout hints: ${name}`
            );
          }
          moveColumn(name, frontIndex);
          frontIndex += 1;
        });

        let backIndex = this.columnMap.size - 1;
        backColumns?.forEach(name => {
          if (usedColumns.has(name)) {
            throw new Error(
              `Column specified in multiple layout hints: ${name}`
            );
          }
          moveColumn(name, backIndex);
          backIndex -= 1;
        });
      }

      const layoutHintColumnGroups = layoutHints?.columnGroups;
      if (layoutHintColumnGroups) {
        const columnGroups = [...groupMap.values()];
        columnGroups.sort((a, b) => a.depth - b.depth);

        columnGroups.forEach(group => {
          const firstChildName = group.children[0];
          const rightModelIndex = this.getColumnIndexByName(firstChildName);

          let rightVisibleIndex: number;

          if (rightModelIndex != null) {
            rightVisibleIndex = GridUtils.getVisibleIndex(
              rightModelIndex,
              movedColumns
            );
          } else {
            const firstChildGroup = groupMap.get(firstChildName);
            if (!firstChildGroup) {
              throw new Error(
                `Unknown column ${firstChildName} in group ${group.name}`
              );
            }

            const visibleRange = firstChildGroup.getVisibleRange(movedColumns);
            // Columns will be moved to start at the end of the first child group
            [, rightVisibleIndex] = visibleRange;
          }

          for (let i = 1; i < group.children.length; i += 1) {
            const childName = group.children[i];
            const childGroup = groupMap.get(childName);
            const childColumn = this.getColumnIndexByName(childName);

            if (childGroup) {
              // All columns in the group will be before or after the start index
              // Lower level groups are re-arranged first, so they will be contiguous
              const isBeforeGroup =
                childGroup.getVisibleRange(movedColumns)[0] < rightVisibleIndex;

              const moveToIndex = isBeforeGroup
                ? rightVisibleIndex - childGroup.childIndexes.length + 1
                : rightVisibleIndex + 1;

              moveGroup(childName, moveToIndex);
              rightVisibleIndex =
                moveToIndex + childGroup.childIndexes.length - 1;
            } else if (childColumn != null) {
              const isBeforeGroup =
                GridUtils.getVisibleIndex(childColumn, movedColumns) <
                rightVisibleIndex;

              const moveToIndex = isBeforeGroup
                ? rightVisibleIndex
                : rightVisibleIndex + 1;
              moveColumn(childName, moveToIndex);
              rightVisibleIndex = moveToIndex;
            }
          }
        });
      }

      this._movedColumns = movedColumns;
      return movedColumns;
    }
  );

  /**
   * Used to get the initial moved columns based on layout hints
   */
  get initialMovedColumns(): readonly MoveOperation[] {
    return this.getMemoizedInitialMovedColumns(this.layoutHints ?? undefined);
  }

  getMemoizedInitialColumnHeaderGroups = memoize(
    (layoutHints?: DhType.LayoutHints) =>
      IrisGridUtils.parseColumnHeaderGroups(
        this,
        layoutHints?.columnGroups ?? []
      ).groups
  );

  get initialColumnHeaderGroups(): ColumnHeaderGroup[] {
    return this.getMemoizedInitialColumnHeaderGroups(
      this.layoutHints ?? undefined
    );
  }

  getMemoizedColumnMap = memoize(
    (tableColumns: DhType.Column[]): Map<string, DhType.Column> => {
      const columnMap = new Map();
      tableColumns.forEach(col => columnMap.set(col.name, col));
      return columnMap;
    }
  );

  get columnMap(): Map<ColumnName, DhType.Column> {
    return this.getMemoizedColumnMap(this.table.columns);
  }

  get columnHeaderMaxDepth(): number {
    return this._columnHeaderMaxDepth ?? 1;
  }

  private set columnHeaderMaxDepth(depth: number) {
    this._columnHeaderMaxDepth = depth;
  }

  get columnHeaderGroupMap(): Map<string, ColumnHeaderGroup> {
    return this._columnHeaderGroupMap;
  }

  get columnHeaderGroups(): ColumnHeaderGroup[] {
    return this._columnHeaderGroups;
  }

  set columnHeaderGroups(groups: ColumnHeaderGroup[]) {
    if (groups === this._columnHeaderGroups) {
      return;
    }

    const {
      groups: newGroups,
      maxDepth,
      parentMap,
      groupMap,
    } = IrisGridUtils.parseColumnHeaderGroups(
      this,
      groups ?? this.initialColumnHeaderGroups
    );

    this._columnHeaderGroups = newGroups;
    this.columnHeaderMaxDepth = maxDepth;
    this.columnHeaderParentMap = parentMap;
    this._columnHeaderGroupMap = groupMap;
  }

  row(y: ModelIndex): R | null {
    const totalsRowCount = this.totals?.operationOrder?.length ?? 0;
    const showOnTop = this.totals?.showOnTop ?? false;
    const totalsRow = this.totalsRow(y);
    if (totalsRow != null) {
      const operation = this.totals?.operationOrder[totalsRow];
      assertNotNull(operation);
      return this.totalsDataMap?.get(operation) ?? null;
    }
    const pendingRow = this.pendingRow(y);
    if (pendingRow != null) {
      return this.pendingNewDataMap.get(pendingRow) ?? null;
    }
    const offset = this.viewportData?.offset ?? 0;
    const viewportY = (showOnTop ? y - totalsRowCount : y) - offset;
    return this.viewportData?.rows?.[viewportY] ?? null;
  }

  /**
   * Retrieve the source column for given coordinates.
   * - Retrieve the totals column if this is a totals row
   * - Retrieve the source column if it's a proxied column
   * - Otherwise return the column at the given index
   * @param column Column index to get the source column from
   * @param row Row index to get the source column from
   */
  sourceColumn(column: ModelIndex, row: ModelIndex): DhType.Column {
    const totalsRow = this.totalsRow(row);
    if (totalsRow != null) {
      const operation = this.totals?.operationOrder[totalsRow];
      const defaultOperation =
        this.totals?.defaultOperation ?? AggregationOperation.SUM;
      const tableColumn = this.columns[column];

      // Find the matching totals table column for the operation
      // When there are multiple aggregations, the column name will be the original name of the column with the operation appended afterward
      // When the the operation is the default operation OR there is only one operation, then the totals column name is just the original column name
      const totalsColumn = this.totalsTable?.columns.find(
        col =>
          col.name === `${tableColumn.name}__${operation}` ||
          ((operation === defaultOperation ||
            this.totals?.operationOrder.length === 1) &&
            col.name === tableColumn.name)
      );
      if (totalsColumn != null) {
        return totalsColumn;
      }
      // There may be cases were the totals table doesn't have a column, such as when there's a virtual column
    }
    return this.columns[column];
  }

  /**
   * Translate from the row in the model to a row in the totals table.
   * If the row is not a totals row, return null
   * @param y The row in the model to get the totals row for
   * @returns The row within the totals table if it's a totals row, null otherwise
   */
  totalsRow(y: ModelIndex): ModelIndex | null {
    const totalsRowCount = this.totals?.operationOrder?.length ?? 0;
    const showOnTop = this.totals?.showOnTop ?? false;
    const totalsRow = showOnTop ? y : y - this.table.size;
    if (totalsRow >= 0 && totalsRow < totalsRowCount) {
      return totalsRow;
    }
    return null;
  }

  /**
   * Translate from the row in the model to a pending input row.
   * If the row is not a pending input row, return null
   * @param y The row in the model to get the pending row for
   * @returns The row within the pending input rows if it's a pending row, null otherwise
   */
  pendingRow(y: ModelIndex): ModelIndex | null {
    const pendingRow = y - this.floatingTopRowCount - this.table.size;
    if (pendingRow >= 0 && pendingRow < this.pendingNewRowCount) {
      return pendingRow;
    }

    return null;
  }

  /**
   * Check if a row is a totals table row
   * @param y The row in the model to check if it's a totals table row
   * @returns True if the row is a totals row, false if not
   */
  isTotalsRow(y: ModelIndex): boolean {
    return this.totalsRow(y) != null;
  }

  /**
   * Check if a row is a pending input row
   * @param y The row in the model to check if it's a pending new row
   * @returns True if the row is a pending new row, false if not
   */
  isPendingRow(y: ModelIndex): boolean {
    return this.pendingRow(y) != null;
  }

  dataForCell(x: ModelIndex, y: ModelIndex): CellData | undefined {
    return this.row(y)?.data.get(x);
  }

  formatForCell(x: ModelIndex, y: ModelIndex): DhType.Format | undefined {
    return this.dataForCell(x, y)?.format;
  }

  valueForCell(x: ModelIndex, y: ModelIndex): unknown {
    const data = this.dataForCell(x, y);

    /* JS API current sets null values as undefined in some instances. This means 
    we need to nullish coaelesce so all undefined values from the API return null 
    since the data has been fetched. undefined is used to indicate the API has not 
    fetched data yet */
    if (data) {
      return data.value ?? null;
    }
    return undefined;
  }

  copyViewportData(data: DhType.ViewportData): void {
    if (data == null) {
      log.warn('invalid data!');
      return;
    }

    this.viewportData = this.extractViewportData(data);
    this.formattedStringData = [];
  }

  copyTotalsData(totalsData: DhType.ViewportData): void {
    if (totalsData == null) {
      log.warn('invalid data!');
      return;
    }

    const { columns, rows } = totalsData;
    if (rows.length !== 1) {
      log.error(
        'Unexpected number of rows received for totals table, ignoring update'
      );
      return;
    }

    const dataMap = new Map();
    const row = rows[0];
    const defaultOperation =
      this.totals?.defaultOperation ?? AggregationOperation.SUM;
    const operationMap = this.totals?.operationMap;
    for (let c = 0; c < columns.length; c += 1) {
      const column = columns[c];
      const [name, operation = operationMap?.[name]?.[0] ?? defaultOperation] =
        column.name.split('__');
      if (!dataMap.has(operation)) {
        dataMap.set(operation, { data: new Map() });
      }
      const { data: rowData } = dataMap.get(operation);
      const columnIndex = this.columns.findIndex(col => col.name === name);
      rowData.set(columnIndex, {
        value: row.get(column),
        format: row.getFormat(column),
      });
    }

    log.debug2('copyTotalsData', dataMap);

    this.totalsDataMap = dataMap;
    this.formattedStringData = [];
  }

  /**
   * Use this as the canonical column index since things like layoutHints could have
   * changed the column order.
   */
  getColumnIndexByName(name: ColumnName): number | undefined {
    return this.getColumnIndicesByNameMap(this.columns).get(name);
  }

  getColumnIndicesByNameMap = memoize(
    (columns: DhType.Column[]): Map<ColumnName, ModelIndex> => {
      const indices = new Map();
      columns.forEach(({ name }, i) => indices.set(name, i));
      return indices;
    }
  );

  /**
   * Copies all the viewport data into an object that we can reference later.
   * @param data The data to copy from
   */
  extractViewportData(data: DhType.ViewportData): UIViewportData<R> {
    const newData: UIViewportData<R> = {
      offset: data.offset,
      rows: [],
    };

    const { columns } = data;
    for (let r = 0; r < data.rows.length; r += 1) {
      const row = data.rows[r];
      const newRow = this.extractViewportRow(row, columns);
      newData.rows.push(newRow);
    }

    return newData;
  }

  extractViewportRow(row: DhType.Row, columns: DhType.Column[]): R {
    const data = new Map<ModelIndex, CellData>();
    for (let c = 0; c < columns.length; c += 1) {
      const column = columns[c];

      const index = this.getColumnIndexByName(column.name);
      assertNotNull(index);
      data.set(index, {
        value: row.get(column),
        format: row.getFormat(column),
      });
    }

    return { data } as R;
  }

  closeSubscription(): void {
    log.debug2('closeSubscription', this.subscription);
    if (this.subscription) {
      this.subscription.close();
      this.subscription = null;
    }

    this.setViewport.cancel();
    this.applyViewport.cancel();
  }

  get filter(): DhType.FilterCondition[] {
    return this.table.filter;
  }

  set filter(filter: DhType.FilterCondition[]) {
    this.closeSubscription();
    this.table.applyFilter(filter);
    this.applyViewport();
  }

  get formatter(): Formatter {
    return this.irisFormatter;
  }

  set formatter(formatter: Formatter) {
    this.irisFormatter = formatter;
    this.formattedStringData = [];
    this.dispatchEvent(
      new EventShimCustomEvent(IrisGridModel.EVENT.FORMATTER_UPDATED)
    );
  }

  displayString(
    value: unknown,
    columnType: string,
    columnName = '',
    formatOverride?: { formatString?: string | null }
  ): string {
    return this.getCachedFormattedString(
      this.formatter,
      value,
      columnType,
      columnName,
      formatOverride
    );
  }

  get sort(): DhType.Sort[] {
    return this.table.sort;
  }

  set sort(sort: DhType.Sort[]) {
    this.closeSubscription();
    this.table.applySort(sort);
    this.applyViewport();
  }

  set totalsConfig(totalsConfig: UITotalsTableConfig | null) {
    log.debug('set totalsConfig', totalsConfig);

    if (totalsConfig === this.totals) {
      // Totals already set, or it will be set when the next model actually gets set
      return;
    }

    this.totals = totalsConfig;
    this.formattedStringData = [];

    if (this.totalsTablePromise != null) {
      this.totalsTablePromise.cancel();
    }

    this.setTotalsTable(null);

    if (totalsConfig == null) {
      this.dispatchEvent(new EventShimCustomEvent(IrisGridModel.EVENT.UPDATED));
      return;
    }

    this.totalsTablePromise = PromiseUtils.makeCancelable(
      this.table.getTotalsTable(totalsConfig),
      table => table.close()
    );
    this.totalsTablePromise
      .then(totalsTable => {
        this.totalsTablePromise = null;
        this.setTotalsTable(totalsTable);
      })
      .catch(err => {
        if (PromiseUtils.isCanceled(err)) {
          return;
        }

        log.error('Unable to set next totalsTable', err);
        this.totalsTablePromise = null;

        this.dispatchEvent(
          new EventShimCustomEvent(IrisGridModel.EVENT.REQUEST_FAILED, {
            detail: err,
          })
        );
      });
  }

  setTotalsTable(totalsTable: DhType.TotalsTable | null): void {
    log.debug('setTotalsTable', totalsTable);

    if (this.totalsTable !== null) {
      if (this.listenerCount > 0) {
        this.removeTotalsListeners(this.totalsTable);
      }

      this.totalsTable.close();
    }

    this.totalsTable = totalsTable;
    this.totalsDataMap = null;

    if (this.listenerCount > 0 && this.totalsTable != null) {
      this.addTotalsListeners(this.totalsTable);
    }
  }

  setViewport = throttle(
    (top: VisibleIndex, bottom: VisibleIndex, columns?: DhType.Column[]) => {
      if (bottom < top) {
        log.error('Invalid viewport', top, bottom);
        return;
      }

      const { viewport } = this;
      if (
        viewport != null &&
        viewport.top === top &&
        viewport.bottom === bottom &&
        viewport.columns === columns
      ) {
        log.debug2('Ignoring duplicate viewport', viewport);
        return;
      }

      this.viewport = {
        top,
        bottom,
        columns,
      };
      log.debug2('setViewport', this.viewport);

      this.applyViewport();
    },
    SET_VIEWPORT_THROTTLE
  );

  /**
   * Applies the current viewport to the underlying table.
   */
  applyViewport = throttle(
    (): void => {
      if (!this.viewport) {
        return;
      }

      log.debug2('applyViewport', this.viewport);
      const { top, bottom, columns } = this.viewport;
      const [viewportTop, viewportBottom] = this.getCachedViewportRowRange(
        top,
        bottom
      );
      this.applyBufferedViewport(viewportTop, viewportBottom, columns);
    },
    APPLY_VIEWPORT_THROTTLE,
    { leading: false }
  );

  applyBufferedViewport(
    viewportTop: number,
    viewportBottom: number,
    columns?: DhType.Column[]
  ): void {
    log.debug2('applyBufferedViewport', viewportTop, viewportBottom, columns);
    if (this.subscription == null) {
      log.debug2('applyBufferedViewport creating new subscription');
      this.subscription =
        this.table.setViewport(viewportTop, viewportBottom, columns) ?? null;
    } else {
      log.debug2('applyBufferedViewport using existing subscription');
      this.subscription.setViewport(viewportTop, viewportBottom, columns);
    }
  }

  async snapshot(
    ranges: readonly GridRange[],
    includeHeaders = false,
    formatValue: (value: unknown, column: DhType.Column) => unknown = value =>
      value,
    consolidateRanges = true
  ): Promise<unknown[][]> {
    if (this.subscription == null) {
      throw new Error('No subscription available');
    }

    const consolidated = consolidateRanges
      ? GridRange.consolidate(ranges)
      : ranges;
    if (!IrisGridUtils.isValidSnapshotRanges(consolidated)) {
      throw new Error(`Invalid snapshot ranges ${ranges}`);
    }

    // Need to separate out the floating ranges as they're from a different source
    const topFloatingRowsSet = new Set<number>();
    const tableRanges: GridRange[] = [];
    const bottomFloatingRowsSet = new Set<number>();
    for (let i = 0; i < consolidated.length; i += 1) {
      const range = consolidated[i];
      assertNotNull(range.endRow);
      assertNotNull(range.startRow);
      // Get the rows that are in the top aggregations section
      for (
        let r = range.startRow;
        r <= range.endRow && r < this.floatingTopRowCount;
        r += 1
      ) {
        topFloatingRowsSet.add(r);
      }

      // Separate out the range that is part of the actual table (ie. not the floating ranges, not aggregations)
      if (
        range.endRow >= this.floatingTopRowCount &&
        range.startRow <= this.floatingTopRowCount + this.table.size
      ) {
        tableRanges.push(
          new GridRange(
            range.startColumn,
            Math.min(Math.max(0, range.startRow - this.floatingTopRowCount)),
            range.endColumn,
            Math.min(
              Math.max(0, range.endRow - this.floatingTopRowCount),
              this.table.size - this.floatingTopRowCount
            )
          )
        );
      }
      // Get the rows that are in the bottom aggregations section
      for (
        let r = Math.max(
          range.startRow,
          this.floatingTopRowCount + this.table.size
        );
        r <= range.endRow &&
        r <
          this.floatingTopRowCount +
            this.table.size +
            this.floatingBottomRowCount;
        r += 1
      ) {
        bottomFloatingRowsSet.add(r);
      }
    }

    const columns = IrisGridUtils.columnsFromRanges(consolidated, this.columns);
    const result = [];
    if (includeHeaders) {
      result.push(columns.map(c => c.name));
    }
    const topFloatingRows = [...topFloatingRowsSet].sort();
    for (let i = 0; i < topFloatingRows.length; i += 1) {
      const row = topFloatingRows[i];
      const rowData = columns.map(column => {
        const index = this.getColumnIndexByName(column.name);
        assertNotNull(index);
        return formatValue(this.valueForCell(index, row), column);
      });
      if (includeHeaders) {
        rowData.push(this.textForRowFooter(row));
      }
      result.push(rowData);
    }

    if (tableRanges.length > 0) {
      const rangeSet = this.irisGridUtils.rangeSetFromRanges(tableRanges);
      const snapshot = await this.subscription.snapshot(rangeSet, columns);
      result.push(
        ...snapshot.rows.map(rowData =>
          columns.map(column => formatValue(rowData.get(column), column))
        )
      );
    }

    const bottomFloatingRows = [...bottomFloatingRowsSet].sort();
    for (let i = 0; i < bottomFloatingRows.length; i += 1) {
      const row = bottomFloatingRows[i];
      const rowData = columns.map(column => {
        const index = this.getColumnIndexByName(column.name);
        assertNotNull(index);
        return formatValue(this.valueForCell(index, row), column);
      });
      if (includeHeaders) {
        rowData.push(this.textForRowFooter(row));
      }
      result.push(rowData);
    }

    return result;
  }

  /**
   * Get a text snapshot of the provided ranges
   * @param ranges The ranges to get the snapshot for
   * @param includeHeaders Whether to include the headers in the snapshot or not
   * @param formatValue Function for formatting the raw value into a string
   * @returns A formatted string of all the data, columns separated by `\t` and rows separated by `\n`
   */
  async textSnapshot(
    ranges: readonly GridRange[],
    includeHeaders = false,
    formatValue: (
      value: unknown,
      column: DhType.Column,
      row?: DhType.Row
    ) => string = value => `${value}`
  ): Promise<string> {
    log.debug2('textSnapshot', ranges, includeHeaders);

    const data = await this.snapshot(
      ranges,
      includeHeaders,
      formatValue,
      false
    );
    return data.map(row => row.join('\t')).join('\n');
  }

  async valuesTable(
    columns: DhType.Column | readonly DhType.Column[]
  ): Promise<DhType.Table> {
    let table = null;
    try {
      table = await this.table.copy();
      table.applyFilter([]);
      table.applySort([]);
      return table.selectDistinct(Array.isArray(columns) ? columns : [columns]);
    } finally {
      if (table != null) {
        table.close();
      }
    }
  }

  getCachedFormattedString = memoizeClear(
    (
      formatter: Formatter,
      value: unknown,
      columnType: string,
      columnName: ColumnName,
      formatOverride?: { formatString?: string | null }
    ): string =>
      formatter.getFormattedString(
        value,
        columnType,
        columnName,
        formatOverride
      ),
    { max: 10000 }
  );

  getCachedCustomColumnFormatFlag = memoizeClear(
    FormatterUtils.isCustomColumnFormatDefined,
    { max: 10000 }
  );

  getCachedViewportRowRange = memoize(
    (top: number, bottom: number): [number, number] => {
      const viewHeight = bottom - top;
      const viewportTop = Math.max(
        0,
        top - viewHeight * IrisGridTableModelTemplate.ROW_BUFFER_PAGES
      );
      const viewportBottom =
        bottom + viewHeight * IrisGridTableModelTemplate.ROW_BUFFER_PAGES;
      return [viewportTop, viewportBottom];
    }
  );

  getCachedPendingErrors = memoize(
    (
      pendingDataMap: PendingDataMap,
      columns: DhType.Column[],
      keyColumnCount: number
    ) => {
      const map = new Map<ModelIndex, MissingKeyError[]>();
      pendingDataMap.forEach((row, rowIndex) => {
        const { data: rowData } = row;
        for (let i = 0; i < keyColumnCount; i += 1) {
          if (!rowData.has(i)) {
            if (!map.has(rowIndex)) {
              map.set(rowIndex, []);
            }
            map
              .get(rowIndex)
              ?.push(new MissingKeyError(rowIndex, columns[i].name));
          }
        }
      });
      return map;
    }
  );

  isColumnMovable(modelIndex: ModelIndex, depth: number): boolean {
    if (modelIndex < 0 || modelIndex >= this.columnCount) {
      return false;
    }

    // All groups are movable
    if (depth > 0) {
      return true;
    }

    const columnName = this.columns[modelIndex].name;
    if (
      this.frontColumns.includes(columnName) ||
      this.backColumns.includes(columnName) ||
      this.frozenColumns.includes(columnName) ||
      !columnName
    ) {
      return false;
    }
    return !this.isKeyColumn(modelIndex);
  }

  isColumnSortable(modelIndex: ModelIndex): boolean {
    return this.columns[modelIndex].isSortable ?? true;
  }

  isKeyColumn(x: ModelIndex): boolean {
    return x < (this.inputTable?.keyColumns.length ?? 0);
  }

  isRowMovable(): boolean {
    return false;
  }

  isEditableRange(range: GridRange): boolean {
    // Make sure we have an input table and a valid range
    if (this.inputTable == null || !GridRange.isBounded(range)) {
      return false;
    }

    // Check that the edit is in the editable range
    // If an input table has keyed columns, the non-key columns are always editable
    // If an input table does not have key columns, it is append only and existing rows cannot be editable
    // Pending rows are always editable
    const isPendingRange =
      this.isPendingRow(range.startRow) && this.isPendingRow(range.endRow);
    if (
      !(
        isPendingRange ||
        (this.inputTable.keyColumns.length !== 0 &&
          range.startColumn >= this.inputTable.keyColumns.length &&
          range.endColumn >= this.inputTable.keyColumns.length)
      )
    ) {
      return false;
    }

    // Editing the aggregations/totals which are floating above/below is not allowed
    if (
      range.startRow < this.floatingTopRowCount ||
      range.startRow >=
        this.floatingTopRowCount + this.table.size + this.pendingRowCount ||
      range.endRow >=
        this.floatingTopRowCount + this.table.size + this.pendingRowCount
    ) {
      return false;
    }

    return true;
  }

  isDeletableRange(range: GridRange): boolean {
    return (
      this.inputTable != null &&
      range.startRow != null &&
      range.endRow != null &&
      range.startRow >= this.floatingTopRowCount &&
      range.startRow <
        this.floatingTopRowCount + this.table.size + this.pendingRowCount &&
      range.endRow <
        this.floatingTopRowCount + this.table.size + this.pendingRowCount
    );
  }

  isEditableRanges(ranges: GridRange[]): boolean {
    return ranges.every(range => this.isEditableRange(range));
  }

  isDeletableRanges(ranges: readonly GridRange[]): boolean {
    return ranges.every(range => this.isDeletableRange(range));
  }

  /**
   * @returns A range corresponding to the underlying table
   */
  getTableAreaRange(): GridRange {
    return new GridRange(
      null,
      this.floatingTopRowCount,
      null,
      this.floatingTopRowCount + this.table.size - 1
    );
  }

  /**
   * @returns A range corresponding to the pending new rows
   */
  getPendingAreaRange(): GridRange {
    return new GridRange(
      null,
      this.floatingTopRowCount + this.table.size,
      null,
      this.floatingTopRowCount + this.table.size + this.pendingNewRowCount - 1
    );
  }

  /**
   * Set value in an editable table
   * @param x The column to set
   * @param y The row to set
   * @param value The value to set
   * @returns A promise that resolves successfully when the operation is complete, or rejects if there's an error
   */
  async setValueForCell(
    x: ModelIndex,
    y: ModelIndex,
    text: string
  ): Promise<void> {
    // Cache the value in our pending string cache so that it stays displayed until our edit has been completed
    return this.setValueForRanges([new GridRange(x, y, x, y)], text);
  }

  /**
   * Set value in an editable table
   * @param ranges The ranges to set
   * @param value The values to set
   * @returns A promise that resolves successfully when the operation is complete, or rejects if there's an error
   */
  async setValueForRanges(ranges: GridRange[], text: string): Promise<void> {
    if (!this.isEditableRanges(ranges)) {
      throw new Error(`Uneditable ranges ${ranges}`);
    }

    try {
      // Cache the value in our pending string cache so that it stays displayed until our edit has been completed
      const columnSet = new Set<DhType.Column>();

      // Formatted text for each column
      // Since there could be different formatting for each column, but the value will be the same across rows
      const formattedText: (string | null)[] = [];
      GridRange.forEachCell(ranges, (x, y) => {
        const column = this.columns[x];
        columnSet.add(column);
        if (formattedText[x] === undefined) {
          const value = this.tableUtils.makeValue(
            column.type,
            text,
            this.formatter.timeZone
          );
          formattedText[x] =
            value != null
              ? this.displayString(value, column.type, column.name)
              : null;
        }
        this.cachePendingValue(x, y, formattedText[x]);
      });

      // Take care of updates to the pending new area first, as they can be updated synchronously
      const pendingAreaRange = this.getPendingAreaRange();
      const pendingRanges = ranges
        .map(range => GridRange.intersection(pendingAreaRange, range))
        .filter(range => range != null)
        .map(range => {
          assertNotNull(range);
          return GridRange.offset(
            range,
            0,
            -(this.floatingTopRowCount + this.table.size)
          );
        });
      if (pendingRanges.length > 0) {
        const newDataMap = new Map(this.pendingNewDataMap);
        GridRange.forEachCell(pendingRanges, (columnIndex, rowIndex) => {
          if (!newDataMap.has(rowIndex)) {
            newDataMap.set(rowIndex, { data: new Map() } as R);
          }
          const column = this.columns[columnIndex];
          const row = newDataMap.get(rowIndex);
          assertNotNull(row);
          const { data: rowData } = row;
          const newRowData = new Map(rowData);
          const value = this.tableUtils.makeValue(
            column.type,
            text,
            this.formatter.timeZone
          );
          if (value != null) {
            newRowData.set(columnIndex, { value });
          } else {
            newRowData.delete(columnIndex);
          }
          if (newRowData.size > 0) {
            newDataMap.set(rowIndex, { ...row, data: newRowData });
          } else {
            newDataMap.delete(rowIndex);
          }
        });
        this.pendingDataMap = newDataMap;
      }

      this.dispatchEvent(new EventShimCustomEvent(IrisGridModel.EVENT.UPDATED));

      const tableAreaRange = this.getTableAreaRange();
      const tableRanges = ranges
        .map(range => GridRange.intersection(tableAreaRange, range))
        .filter(range => range != null);
      if (tableRanges.length > 0) {
        // Get a snapshot of the full rows, as we need to write a full row when editing
        const data = await this.snapshot(
          tableRanges.map(
            range =>
              new GridRange(
                null,
                range?.startRow ?? null,
                null,
                range?.endRow ?? null
              )
          )
        );
        const newRows = data.map(row => {
          const newRow: Record<ColumnName, unknown> = {};
          for (let c = 0; c < this.columns.length; c += 1) {
            newRow[this.columns[c].name] = row[c];
          }

          columnSet.forEach(column => {
            newRow[column.name] = this.tableUtils.makeValue(
              column.type,
              text,
              this.formatter.timeZone
            );
          });
          return newRow;
        });

        const result = await this.inputTable?.addRows(newRows);

        log.debug(
          'setValueForRanges(',
          ranges,
          ',',
          text,
          ') set tableRanges',
          tableRanges,
          'result',
          result
        );
      }

      // Add the changes to the formatted cache so it's still displayed until the update event is received
      // The update event could be received on the next tick, after the input rows have been committed,
      // so make sure we don't display stale data
      GridRange.forEachCell(ranges, (x, y) => {
        const cellText = formattedText[x];
        assertNotNull(cellText);
        this.cacheFormattedValue(x, y, cellText);
      });
    } catch (err) {
      log.error('Unable to set ranges', ranges, text, err);
    } finally {
      GridRange.forEachCell(ranges, (x, y) => {
        this.clearPendingValue(x, y);
      });
    }
  }

  async setValues(edits: EditOperation[] = []): Promise<void> {
    log.debug('setValues(', edits, ')');
    if (
      !edits.every(edit =>
        this.isEditableRange(
          GridRange.makeCell(edit.column ?? edit.x, edit.row ?? edit.y)
        )
      )
    ) {
      throw new Error(`Uneditable ranges ${edits}`);
    }

    try {
      const newDataMap = new Map(this.pendingNewDataMap);

      // Cache the display values
      edits.forEach(edit => {
        const { text } = edit;
        const x = edit.column ?? edit.x;
        const y = edit.row ?? edit.y;
        const column = this.columns[x];
        const value = this.tableUtils.makeValue(
          column.type,
          text,
          this.formatter.timeZone
        );
        const formattedText =
          value != null
            ? this.displayString(value, column.type, column.name)
            : null;
        this.cachePendingValue(x, y, formattedText);

        // Take care of updates to the pending new area as well, as that can be updated synchronously
        const pendingRow = this.pendingRow(y);
        if (pendingRow != null) {
          if (!newDataMap.has(pendingRow)) {
            newDataMap.set(pendingRow, { data: new Map() } as R);
          }

          const row = newDataMap.get(pendingRow);
          assertNotNull(row);
          const { data: rowData } = row;
          const newRowData = new Map(rowData);
          if (value != null) {
            newRowData.set(x, { value });
          } else {
            newRowData.delete(x);
          }
          if (newRowData.size > 0) {
            newDataMap.set(pendingRow, { ...row, data: newRowData });
          } else {
            newDataMap.delete(pendingRow);
          }
        }
      });

      this.pendingDataMap = newDataMap;

      // Send an update right after setting the pending map so the values are displayed immediately
      this.dispatchEvent(new EventShimCustomEvent(IrisGridModel.EVENT.UPDATED));

      // Need to group by row...
      const rowEditMap = edits.reduce((rowMap, edit) => {
        const y = edit.row ?? edit.y;
        if (!rowMap.has(y)) {
          rowMap.set(y, []);
        }
        rowMap.get(y)?.push(edit);
        return rowMap;
      }, new Map<ModelIndex, EditOperation[]>());

      const ranges = GridRange.consolidate(
        edits.map(edit =>
          GridRange.makeCell(edit.column ?? edit.x, edit.row ?? edit.y)
        )
      );
      const tableAreaRange = this.getTableAreaRange();
      const tableRanges = ranges
        .map(range => GridRange.intersection(tableAreaRange, range))
        .filter(range => range != null);

      if (tableRanges.length > 0) {
        // Get a snapshot of the full rows, as we need to write a full row when editing
        const data = await this.snapshot(
          tableRanges.map(range => {
            assertNotNull(range);
            return new GridRange(null, range.startRow, null, range.endRow);
          })
        );
        const newRows = data.map((row, dataIndex) => {
          let rowIndex = null;
          let r = dataIndex;
          for (let i = 0; i < tableRanges.length; i += 1) {
            const range = tableRanges[i];
            assertNotNull(range);
            const rangeRowCount = GridRange.rowCount([range]);
            if (r < rangeRowCount) {
              assertNotNull(range.startRow);
              rowIndex = range.startRow + r;
              break;
            }
            r -= rangeRowCount;
          }

          const newRow: Record<ColumnName, unknown> = {};
          for (let c = 0; c < this.columns.length; c += 1) {
            newRow[this.columns[c].name] = row[c];
          }
          assertNotNull(rowIndex);
          const rowEdits = rowEditMap.get(rowIndex);
          if (rowEdits != null) {
            rowEdits.forEach(edit => {
              const column = this.columns[edit.column ?? edit.x];
              newRow[column.name] = this.tableUtils.makeValue(
                column.type,
                edit.text,
                this.formatter.timeZone
              );
            });
          }
          return newRow;
        });

        log.info('setValues setting tableRanges', tableRanges);

        const result = await this.inputTable?.addRows(newRows);

        log.info('setValues set tableRanges', tableRanges, 'SUCCESS', result);
      }

      // We've sent the changes to the server, but have not yet got an update with those changes committed
      // Add the changes to the formatted cache so it's still displayed until the update event is received
      // The update event could be received on the next tick, after the input rows have been committed,
      // so make sure we don't display stale data
      edits.forEach(edit => {
        const { text } = edit;
        const x = edit.column ?? edit.x;
        const y = edit.row ?? edit.y;
        const column = this.columns[x];
        const value = this.tableUtils.makeValue(
          column.type,
          text,
          this.formatter.timeZone
        );
        const formattedText =
          value != null
            ? this.displayString(value, column.type, column.name)
            : null;

        this.cacheFormattedValue(x, y, formattedText);
      });
    } finally {
      edits.forEach(edit => {
        this.clearPendingValue(edit.column, edit.row);
      });
    }
  }

  async commitPending(): Promise<void> {
    if (this.pendingNewDataMap.size <= 0) {
      throw new Error('No pending changes to commit');
    }

    try {
      this.isSaveInProgress = true;

      const newRows: Record<ColumnName, unknown>[] = [];
      this.pendingNewDataMap.forEach(row => {
        const newRow: Record<ColumnName, unknown> = {};
        row.data.forEach(({ value }, columnIndex) => {
          const column = this.columns[columnIndex];
          newRow[column.name] = value;
        });
        newRows.push(newRow);
      });
      const result = await this.inputTable?.addRows(newRows);

      log.debug('commitPending()', this.pendingNewDataMap, 'result', result);

      this.pendingNewDataMap = new Map();
      this.pendingNewRowCount = Math.max(
        0,
        (this.viewport?.bottom ?? 0) - this.table.size
      );
      this.formattedStringData = [];

      this.dispatchEvent(
        new EventShimCustomEvent(IrisGridModel.EVENT.PENDING_DATA_UPDATED)
      );
    } finally {
      this.isSaveInProgress = false;
    }
  }

  editValueForCell(x: ModelIndex, y: ModelIndex): string | null | undefined {
    return this.textValueForCell(x, y);
  }

  async delete(ranges: GridRange[]): Promise<void> {
    throw new Error('Delete not implemented');
  }

  isValidForCell(x: ModelIndex, y: ModelIndex, value: string): boolean {
    try {
      const column = this.columns[x];
      this.tableUtils.makeValue(column.type, value, this.formatter.timeZone);
      return true;
    } catch (e) {
      return false;
    }
  }
}

export default IrisGridTableModelTemplate;<|MERGE_RESOLUTION|>--- conflicted
+++ resolved
@@ -620,57 +620,6 @@
     return 'left';
   }
 
-<<<<<<< HEAD
-  dataBarOptionsForCell(
-    column: ModelIndex,
-    row: ModelIndex,
-    theme: IrisGridThemeType
-  ): DataBarOptions {
-    const format = this.formatForCell(column, row);
-    assertNotNull(format);
-    const { axis, direction, max, min, valuePlacement, value, marker } =
-      format.formatDataBar;
-    let { positiveColor, negativeColor, markerColor, opacity } =
-      format.formatDataBar;
-
-    positiveColor = positiveColor ?? theme.positiveBarColor;
-    negativeColor = negativeColor ?? theme.negativeBarColor;
-    const databarColor: string | string[] =
-      format.color ?? (value >= 0 ? positiveColor : negativeColor);
-    // if (databarColor.includes(',')) {
-    //   databarColor = databarColor.split(',');
-    // }
-    markerColor = markerColor ?? theme.markerBarColor;
-
-    opacity = valuePlacement.toLowerCase() === 'overlap' ? 0.5 : opacity;
-
-    const databarOptions = {
-      axis: axis.toLowerCase() as AxisOption,
-      direction: direction.toUpperCase() as DirectionOption,
-      columnMax: max,
-      columnMin: min,
-      opacity,
-      color: databarColor,
-      valuePlacement: valuePlacement.toLowerCase() as ValuePlacementOption,
-      value,
-      markers: [
-        {
-          value: marker,
-          color: markerColor,
-        },
-      ] as Marker[],
-    };
-
-    return databarOptions;
-  }
-
-  renderTypeForCell(column: ModelIndex, row: ModelIndex): CellRenderType {
-    const format = this.formatForCell(column, row);
-    return format?.formatDataBar != null ? 'dataBar' : 'text';
-  }
-
-=======
->>>>>>> 3194c4b4
   textForColumnHeader(x: ModelIndex, depth = 0): string | undefined {
     const header = this.columnAtDepth(x, depth);
     if (isColumnHeaderGroup(header)) {
