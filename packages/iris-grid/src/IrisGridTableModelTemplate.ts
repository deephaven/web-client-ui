/* eslint-disable no-underscore-dangle */
/* eslint class-methods-use-this: "off" */
import memoize from 'memoize-one';
import throttle from 'lodash.throttle';
import {
  EditOperation,
  GridRange,
  GridUtils,
  memoizeClear,
  ModelIndex,
  MoveOperation,
  VisibleIndex,
} from '@deephaven/grid';
import dh, {
  Column,
  ColumnStatistics,
  CustomColumn,
  FilterCondition,
  Format,
  InputTable,
  LayoutHints,
  RollupConfig,
  Row,
  Sort,
  Table,
  TableTemplate,
  TableViewportSubscription,
  TotalsTable,
  ValueTypeUnion,
  ViewportData,
} from '@deephaven/jsapi-shim';
import Log from '@deephaven/log';
import {
  CancelablePromise,
  EventShimCustomEvent,
  PromiseUtils,
  assertNotNull,
} from '@deephaven/utils';
import { TableUtils, Formatter, FormatterUtils } from '@deephaven/jsapi-utils';
import IrisGridModel from './IrisGridModel';
import AggregationOperation from './sidebar/aggregations/AggregationOperation';
import IrisGridUtils from './IrisGridUtils';
import MissingKeyError from './MissingKeyError';
import {
  ColumnName,
  UITotalsTableConfig,
  UIRow,
  PendingDataMap,
  CellData,
  UIViewportData,
  PendingDataErrorMap,
} from './CommonTypes';
import { IrisGridThemeType } from './IrisGridTheme';
import ColumnHeaderGroup, { isColumnHeaderGroup } from './ColumnHeaderGroup';

const log = Log.module('IrisGridTableModel');

const SET_VIEWPORT_THROTTLE = 150;
const APPLY_VIEWPORT_THROTTLE = 0;

const EMPTY_ARRAY: unknown[] = [];

export function isIrisGridTableModelTemplate(
  model: IrisGridModel
): model is IrisGridTableModelTemplate {
  return (model as IrisGridTableModelTemplate).table !== undefined;
}

/**
 * Template model for a grid
 */

class IrisGridTableModelTemplate<
  T extends TableTemplate<T> = Table,
  R extends UIRow = UIRow
> extends IrisGridModel {
  static ROW_BUFFER_PAGES = 1;

  seekRow(
    startRow: number,
    column: Column,
    valueType: ValueTypeUnion,
    value: unknown,
    insensitive?: boolean | undefined,
    contains?: boolean | undefined,
    isBackwards?: boolean | undefined
  ): Promise<number> {
    throw new Error('Method not implemented.');
  }

  export(): Promise<Table> {
    throw new Error('Method not implemented.');
  }

  columnStatistics(column: Column): Promise<ColumnStatistics> {
    throw new Error('Method not implemented.');
  }

  get customColumns(): ColumnName[] {
    return [];
  }

  set customColumns(customColumns: ColumnName[]) {
    throw new Error('Method not implemented.');
  }

  get formatColumns(): CustomColumn[] {
    return [];
  }

  set formatColumns(formatColumns: CustomColumn[]) {
    throw new Error('Method not implemented.');
  }

  updateFrozenColumns(columns: ColumnName[]): void {
    throw new Error('Method not implemented.');
  }

  get rollupConfig(): RollupConfig | null {
    throw new Error('Method not implemented.');
  }

  set rollupConfig(rollupConfig: RollupConfig | null) {
    throw new Error('Method not implemented.');
  }

  get selectDistinctColumns(): ColumnName[] {
    throw new Error('Method not implemented.');
  }

  set selectDistinctColumns(names: ColumnName[]) {
    throw new Error('Method not implemented.');
  }

  /**
   * Returns an array of the columns in the model
   * The order of model columns should never change once established
   */
  get columns(): Column[] {
    return this.table.columns;
  }

  private irisFormatter: Formatter;

  inputTable: InputTable | null;

  private subscription: TableViewportSubscription | null;

  table: T;

  viewport: {
    top: VisibleIndex;
    bottom: VisibleIndex;
    columns: Column[];
  } | null;

  viewportData: UIViewportData<R> | null;

  formattedStringData: (string | null)[][];

  private pendingStringData: (string | null)[][];

  private isSaveInProgress: boolean;

  private totalsTable: TotalsTable | null;

  totalsTablePromise: CancelablePromise<TotalsTable> | null;

  totals: UITotalsTableConfig | null;

  private totalsDataMap: Map<string, R> | null;

  // Map from new row index to their values. Only for input tables that can have new rows added.
  // The index of these rows start at 0, and they are appended at the end of the regular table data.
  // These rows can be sparse, so using a map instead of an array.
  private pendingNewDataMap: PendingDataMap<R>;

  private pendingNewRowCount = 0;

  private _columnHeaderGroupMap: Map<string, ColumnHeaderGroup> = new Map();

  private columnHeaderParentMap: Map<string, ColumnHeaderGroup> = new Map();

  private _columnHeaderMaxDepth: number | null = null;

  private _columnHeaderGroups: ColumnHeaderGroup[] = [];

  private _movedColumns: MoveOperation[] | null = null;

  /**
   * @param table Iris data table to be used in the model
   * @param formatter The formatter to use when getting formats
   * @param inputTable Iris input table associated with this table
   */
  constructor(
    table: T,
    formatter = new Formatter(),
    inputTable: InputTable | null = null
  ) {
    super();

    this.handleTableDisconnect = this.handleTableDisconnect.bind(this);
    this.handleTableReconnect = this.handleTableReconnect.bind(this);
    this.handleTableUpdate = this.handleTableUpdate.bind(this);
    this.handleTotalsUpdate = this.handleTotalsUpdate.bind(this);
    this.handleRequestFailed = this.handleRequestFailed.bind(this);
    this.handleCustomColumnsChanged = this.handleCustomColumnsChanged.bind(
      this
    );

    this.irisFormatter = formatter;
    this.inputTable = inputTable;
    this.subscription = null;
    this.table = table;
    this.viewport = null;
    this.viewportData = null;
    this.formattedStringData = [];
    this.pendingStringData = [];
    this.isSaveInProgress = false;

    this.totalsTable = null;
    this.totalsTablePromise = null;
    this.totals = null;
    this.totalsDataMap = null;

    // Map from new row index to their values. Only for input tables that can have new rows added.
    // The index of these rows start at 0, and they are appended at the end of the regular table data.
    // These rows can be sparse, so using a map instead of an array.
    this.pendingNewDataMap = new Map();
    this.pendingNewRowCount = 0;

    this.columnHeaderGroups = IrisGridUtils.parseColumnHeaderGroups(
      this,
      this.layoutHints?.columnGroups ?? []
    ).groups;
  }

  close(): void {
    this.table.close();
    if (this.totalsTable !== null) {
      this.totalsTable.close();
    }
    if (this.totalsTablePromise !== null) {
      this.totalsTablePromise.cancel();
    }
  }

  startListening(): void {
    super.startListening();

    this.table.addEventListener(
      dh.Table.EVENT_DISCONNECT,
      this.handleTableDisconnect
    );
    this.table.addEventListener(
      dh.Table.EVENT_RECONNECT,
      this.handleTableReconnect
    );
    this.table.addEventListener(dh.Table.EVENT_UPDATED, this.handleTableUpdate);
    this.table.addEventListener(
      dh.Client.EVENT_REQUEST_FAILED,
      this.handleRequestFailed
    );
    this.table.addEventListener(
      dh.Table.EVENT_CUSTOMCOLUMNSCHANGED,
      this.handleCustomColumnsChanged
    );

    if (this.totalsTable != null) {
      this.addTotalsListeners(this.totalsTable);
    }

    this.applyViewport();
  }

  stopListening(): void {
    super.stopListening();

    this.table.removeEventListener(
      dh.Table.EVENT_DISCONNECT,
      this.handleTableDisconnect
    );
    this.table.removeEventListener(
      dh.Table.EVENT_RECONNECT,
      this.handleTableReconnect
    );
    this.table.removeEventListener(
      dh.Table.EVENT_UPDATED,
      this.handleTableUpdate
    );
    this.table.removeEventListener(
      dh.Client.EVENT_REQUEST_FAILED,
      this.handleRequestFailed
    );
    this.table.removeEventListener(
      dh.Table.EVENT_CUSTOMCOLUMNSCHANGED,
      this.handleCustomColumnsChanged
    );

    if (this.totalsTable != null) {
      this.removeTotalsListeners(this.totalsTable);
    }

    this.closeSubscription();
  }

  addTotalsListeners(totalsTable: TotalsTable): void {
    totalsTable.addEventListener(
      dh.Table.EVENT_UPDATED,
      this.handleTotalsUpdate
    );

    // Totals table only has one row of data
    totalsTable.setViewport(0, 0);
  }

  removeTotalsListeners(totalsTable: TotalsTable): void {
    totalsTable.removeEventListener(
      dh.Table.EVENT_UPDATED,
      this.handleTotalsUpdate
    );
  }

  handleTableDisconnect(): void {
    this.dispatchEvent(
      new EventShimCustomEvent(IrisGridModel.EVENT.DISCONNECT)
    );
  }

  handleTableReconnect(): void {
    this.dispatchEvent(new EventShimCustomEvent(IrisGridModel.EVENT.RECONNECT));
  }

  handleTableUpdate(event: CustomEvent): void {
    this.copyViewportData(event.detail);

    this.dispatchEvent(new EventShimCustomEvent(IrisGridModel.EVENT.UPDATED));
  }

  handleTotalsUpdate(event: CustomEvent): void {
    this.copyTotalsData(event.detail);

    this.dispatchEvent(new EventShimCustomEvent(IrisGridModel.EVENT.UPDATED));
  }

  handleRequestFailed(event: CustomEvent): void {
    this.dispatchEvent(
      new EventShimCustomEvent(IrisGridModel.EVENT.REQUEST_FAILED, event)
    );
  }

  handleCustomColumnsChanged(): void {
    this.dispatchEvent(
      new EventShimCustomEvent(IrisGridModel.EVENT.COLUMNS_CHANGED, {
        detail: this.columns,
      })
    );
  }

  get rowCount(): number {
    return (
      this.table.size +
      this.pendingNewRowCount +
      (this.totals?.operationOrder?.length ?? 0)
    );
  }

  get pendingDataErrors(): PendingDataErrorMap {
    return this.getCachedPendingErrors(
      this.pendingNewDataMap,
      this.columns,
      this.inputTable?.keyColumns.length ?? 0
    );
  }

  get pendingDataMap(): PendingDataMap<R> {
    return this.pendingNewDataMap;
  }

  set pendingDataMap(map: PendingDataMap<R>) {
    if (map === this.pendingNewDataMap) {
      return;
    }

    map.forEach((row, rowIndex) => {
      if (!IrisGridUtils.isValidIndex(rowIndex)) {
        throw new Error(`Invalid rowIndex ${rowIndex}`);
      }

      const { data } = row;
      data.forEach((value, columnIndex) => {
        if (!IrisGridUtils.isValidIndex(columnIndex)) {
          throw new Error(`Invalid columnIndex ${columnIndex}`);
        }
      });
    });

    this.pendingNewDataMap = map;

    this.pendingNewRowCount = Math.max(
      this.pendingNewRowCount,
      this.maxPendingDataRow
    );

    this.formattedStringData = [];

    this.dispatchEvent(
      new EventShimCustomEvent(IrisGridModel.EVENT.PENDING_DATA_UPDATED)
    );
  }

  get pendingRowCount(): number {
    return this.pendingNewRowCount;
  }

  set pendingRowCount(count: number) {
    if (count === this.pendingNewRowCount) {
      return;
    }

    this.pendingNewRowCount = Math.max(0, count, this.maxPendingDataRow);

    this.dispatchEvent(new EventShimCustomEvent(IrisGridModel.EVENT.UPDATED));
  }

  get maxPendingDataRow(): number {
    return this.pendingNewDataMap.size > 0
      ? Math.max(...this.pendingNewDataMap.keys()) + 1
      : 0;
  }

  get columnCount(): number {
    return this.columns.length;
  }

  get floatingBottomRowCount(): number {
    return this.totals != null && this.totals.showOnTop
      ? 0
      : this.totals?.operationOrder?.length ?? 0;
  }

  get floatingTopRowCount(): number {
    return this.totals != null && this.totals.showOnTop
      ? this.totals?.operationOrder?.length ?? 0
      : 0;
  }

  get isChartBuilderAvailable(): boolean {
    return true;
  }

  get isTotalsAvailable(): boolean {
    return this.table.getTotalsTable != null;
  }

  get isEditable(): boolean {
    return !this.isSaveInProgress && this.inputTable != null;
  }

  cacheFormattedValue(x: ModelIndex, y: ModelIndex, text: string | null): void {
    if (this.formattedStringData[x] == null) {
      this.formattedStringData[x] = [];
    }
    this.formattedStringData[x][y] = text;
  }

  cachePendingValue(x: ModelIndex, y: ModelIndex, text: string | null): void {
    if (this.pendingStringData[x] == null) {
      this.pendingStringData[x] = [];
    }
    this.pendingStringData[x][y] = text;
  }

  clearPendingValue(x: ModelIndex, y: ModelIndex): void {
    const column = this.pendingStringData[x];
    if (column != null) {
      delete column[y];
    }
  }

  textValueForCell(x: ModelIndex, y: ModelIndex): string | null {
    // First check if there's any pending values we should read from
    if (this.pendingStringData[x]?.[y] !== undefined) {
      return this.pendingStringData[x][y];
    }

    // Use a separate cache from memoization just for the strings that are currently displayed
    if (this.formattedStringData[x]?.[y] === undefined) {
      const value = this.valueForCell(x, y);
      if (value == null) {
        return null;
      }

      const column = this.totalsColumn(x, y) ?? this.columns[x];
      const hasCustomColumnFormat = this.getCachedCustomColumnFormatFlag(
        this.formatter,
        column.name,
        column.type
      );
      let formatOverride;
      if (!hasCustomColumnFormat) {
        const formatForCell = this.formatForCell(x, y);
        if (formatForCell?.formatString != null) {
          formatOverride = formatForCell;
        }
      }
      const text = this.displayString(
        value,
        column.type,
        column.name,
        formatOverride
      );
      this.cacheFormattedValue(x, y, text);
    }

    return this.formattedStringData[x][y];
  }

  textForCell(x: ModelIndex, y: ModelIndex): string {
    const text = this.textValueForCell(x, y);
    if (text == null && this.isKeyColumn(x)) {
      const pendingRow = this.pendingRow(y);
      if (pendingRow != null && this.pendingDataMap.has(pendingRow)) {
        // Asterisk to show a value is required for a key column on a row that has some data entered
        return '*';
      }
    }
    return text ?? '';
  }

  truncationCharForCell(x: ModelIndex): '#' | undefined {
    const column = this.columns[x];
    const { type } = column;
    if (
      TableUtils.isNumberType(type) &&
      this.formatter.truncateNumbersWithPound
    ) {
      return '#';
    }

    return undefined;
  }

  colorForCell(x: ModelIndex, y: ModelIndex, theme: IrisGridThemeType): string {
    const data = this.dataForCell(x, y);
    if (data) {
      const { format, value } = data;
      if (value == null || value === '') {
        assertNotNull(theme.nullStringColor);
        return theme.nullStringColor;
      }
      if (format && format.color) {
        return format.color;
      }

      if (this.isPendingRow(y)) {
        // Data entered in a pending row
        assertNotNull(theme.pendingTextColor);
        return theme.pendingTextColor;
      }

      // Fallback to formatting based on the value/type of the cell
      if (value != null) {
        const column = this.totalsColumn(x, y) ?? this.columns[x];
        if (TableUtils.isDateType(column.type) || column.name === 'Date') {
          assertNotNull(theme.dateColor);
          return theme.dateColor;
        }
        if (TableUtils.isNumberType(column.type)) {
          if ((value as number) > 0) {
            assertNotNull(theme.positiveNumberColor);
            return theme.positiveNumberColor;
          }
          if ((value as number) < 0) {
            assertNotNull(theme.negativeNumberColor);
            return theme.negativeNumberColor;
          }
          assertNotNull(theme.zeroNumberColor);
          return theme.zeroNumberColor;
        }
      }
    } else if (this.isPendingRow(y) && this.isKeyColumn(x)) {
      assertNotNull(theme.errorTextColor);
      return theme.errorTextColor;
    }

    return theme.textColor;
  }

  backgroundColorForCell(x: ModelIndex, y: ModelIndex): string | null {
    return this.formatForCell(x, y)?.backgroundColor ?? null;
  }

  textAlignForCell(x: ModelIndex): CanvasTextAlign {
    const column = this.columns[x];
    const { type } = column;

    if (TableUtils.isNumberType(type)) {
      return 'right';
    }
    if (TableUtils.isDateType(type) || column.name === 'Date') {
      return 'center';
    }
    return 'left';
  }

  textForColumnHeader(x: ModelIndex, depth = 0): string | undefined {
    const header = this.columnAtDepth(x, depth);
    if (isColumnHeaderGroup(header)) {
      return header.isNew ? '' : header.name;
    }
    return header?.name;
  }

  colorForColumnHeader(x: ModelIndex, depth = 0): string | null {
    const column = this.columnAtDepth(x, depth);
    if (isColumnHeaderGroup(column)) {
      return column.color ?? null;
    }
    return null;
  }

  getColumnHeaderGroup(
    modelIndex: ModelIndex,
    depth: number
  ): ColumnHeaderGroup | undefined {
    const group = this.columnAtDepth(modelIndex, depth);
    if (isColumnHeaderGroup(group)) {
      return group;
    }
    return undefined;
  }

  getColumnHeaderParentGroup(
    modelIndex: ModelIndex,
    depth: number
  ): ColumnHeaderGroup | undefined {
    return this.columnHeaderParentMap.get(
      this.columnAtDepth(modelIndex, depth)?.name ?? ''
    );
  }

  columnAtDepth(
    x: ModelIndex,
    depth = 0
  ): ColumnHeaderGroup | Column | undefined {
    if (depth === 0) {
      return this.columns[x];
    }

    const columnName = this.columns[x]?.name;
    let group = this.columnHeaderParentMap.get(columnName);

    if (!group) {
      return undefined;
    }

    let currentDepth = group.depth;
    while (currentDepth < depth) {
      group = this.columnHeaderParentMap.get(group.name);
      if (!group) {
        return undefined;
      }
      currentDepth = group.depth;
    }

    if (group.depth === depth) {
      return group;
    }

    return undefined;
  }

  textForRowFooter(y: ModelIndex): string {
    const totalsRow = this.totalsRow(y);
    if (totalsRow != null && this.totals) {
      return this.totals.operationOrder[totalsRow];
    }
    return '';
  }

<<<<<<< HEAD
  /**
   * Used to get the initial moved columns based on layout hints
   */
  get movedColumns(): readonly MoveOperation[] {
    let movedColumns: MoveOperation[] = [];

    const moveColumn = (name: string, toIndex: VisibleIndex) => {
      const modelIndex = this.getColumnIndexByName(name);
      if (modelIndex == null) {
        throw new Error(`Unknown layout hint column: ${name}`);
      }
      const visibleIndex = GridUtils.getVisibleIndex(modelIndex, movedColumns);
      movedColumns = GridUtils.moveItem(visibleIndex, toIndex, movedColumns);
    };

    const moveGroup = (name: string, toIndex: VisibleIndex) => {
      const group = this.columnHeaderGroupMap.get(name);
      if (!group) {
        throw new Error(`Unknown layout hint group: ${name}`);
=======
  private getMemoizedInitialMovedColumns = memoize(
    (layoutHints?: LayoutHints) => {
      if (!layoutHints) {
        return [];
>>>>>>> 9fe0f881
      }
      let movedColumns: MoveOperation[] = [];
      const { groupMap } = IrisGridUtils.parseColumnHeaderGroups(
        this,
        layoutHints?.columnGroups ?? []
      );

      const moveColumn = (name: string, toIndex: VisibleIndex) => {
        const modelIndex = this.getColumnIndexByName(name);
        if (modelIndex == null) {
          throw new Error(`Unknown layout hint column: ${name}`);
        }
        const visibleIndex = GridUtils.getVisibleIndex(
          modelIndex,
          movedColumns
        );
        movedColumns = GridUtils.moveItem(visibleIndex, toIndex, movedColumns);
      };

      const moveGroup = (name: string, toIndex: VisibleIndex) => {
        const group = groupMap.get(name);
        if (group == null) {
          throw new Error(`Unknown layout hint group: ${name}`);
        }
        const visibleRange = group.getVisibleRange(movedColumns);
        movedColumns = GridUtils.moveRange(visibleRange, toIndex, movedColumns);
      };

      if (
        this.frontColumns.length ||
        this.backColumns.length ||
        this.frozenColumns.length
      ) {
        const usedColumns = new Set();

        let frontIndex = 0;
        this.frozenColumns.forEach(name => {
          if (usedColumns.has(name)) {
            throw new Error(
              `Column specified in multiple layout hints: ${name}`
            );
          }
          moveColumn(name, frontIndex);
          frontIndex += 1;
        });
        this.frontColumns.forEach(name => {
          if (usedColumns.has(name)) {
            throw new Error(
              `Column specified in multiple layout hints: ${name}`
            );
          }
          moveColumn(name, frontIndex);
          frontIndex += 1;
        });

        let backIndex = this.columnMap.size - 1;
        this.backColumns.forEach(name => {
          if (usedColumns.has(name)) {
            throw new Error(
              `Column specified in multiple layout hints: ${name}`
            );
          }
          moveColumn(name, backIndex);
          backIndex -= 1;
        });
      }

      const layoutHintColumnGroups = layoutHints?.columnGroups;
      if (layoutHintColumnGroups) {
        const columnGroups = [...groupMap.values()];
        columnGroups.sort((a, b) => a.depth - b.depth);

        columnGroups.forEach(group => {
          const firstChildName = group.children[0];
          const rightModelIndex = this.getColumnIndexByName(firstChildName);

          let rightVisibleIndex: number;

          if (rightModelIndex != null) {
            rightVisibleIndex = GridUtils.getVisibleIndex(
              rightModelIndex,
              movedColumns
            );
          } else {
            const firstChildGroup = groupMap.get(firstChildName);
            if (!firstChildGroup) {
              throw new Error(
                `Unknown column ${firstChildName} in group ${group.name}`
              );
            }

            const visibleRange = firstChildGroup.getVisibleRange(movedColumns);
            // Columns will be moved to start at the end of the first child group
            [, rightVisibleIndex] = visibleRange;
          }

          for (let i = 1; i < group.children.length; i += 1) {
            const childName = group.children[i];
            const childGroup = groupMap.get(childName);
            const childColumn = this.getColumnIndexByName(childName);

            if (childGroup) {
              // All columns in the group will be before or after the start index
              // Lower level groups are re-arranged first, so they will be contiguous
              const isBeforeGroup =
                childGroup.getVisibleRange(movedColumns)[0] < rightVisibleIndex;

              const moveToIndex = isBeforeGroup
                ? rightVisibleIndex - childGroup.childIndexes.length + 1
                : rightVisibleIndex + 1;

              moveGroup(childName, moveToIndex);
              rightVisibleIndex =
                moveToIndex + childGroup.childIndexes.length - 1;
            } else if (childColumn != null) {
              const isBeforeGroup =
                GridUtils.getVisibleIndex(childColumn, movedColumns) <
                rightVisibleIndex;

              const moveToIndex = isBeforeGroup
                ? rightVisibleIndex
                : rightVisibleIndex + 1;
              moveColumn(childName, moveToIndex);
              rightVisibleIndex = moveToIndex;
            }
          }
        });
      }

      this._movedColumns = movedColumns;
      return movedColumns;
    }
  );

  /**
   * Used to get the initial moved columns based on layout hints
   */
  get initialMovedColumns(): MoveOperation[] {
    return this.getMemoizedInitialMovedColumns(this.layoutHints ?? undefined);
  }

  /**
   * Not currently used by anything.
   */
  get initialMovedRows(): MoveOperation[] {
    return EMPTY_ARRAY as MoveOperation[];
  }

  getMemoizedInitialColumnHeaderGroups = memoize(
    (layoutHints?: LayoutHints) =>
      IrisGridUtils.parseColumnHeaderGroups(
        this,
        layoutHints?.columnGroups ?? []
      ).groups
  );

  get initialColumnHeaderGroups(): ColumnHeaderGroup[] {
    return this.getMemoizedInitialColumnHeaderGroups(
      this.layoutHints ?? undefined
    );
  }

  getMemoizedColumnMap = memoize(
    (tableColumns: Column[]): Map<string, Column> => {
      const columnMap = new Map();
      tableColumns.forEach(col => columnMap.set(col.name, col));
      return columnMap;
    }
  );

  get columnMap(): Map<ColumnName, Column> {
    return this.getMemoizedColumnMap(this.table.columns);
  }

  get columnHeaderMaxDepth(): number {
    return this._columnHeaderMaxDepth ?? 1;
  }

  private set columnHeaderMaxDepth(depth: number) {
    this._columnHeaderMaxDepth = depth;
  }

  get columnHeaderGroupMap(): Map<string, ColumnHeaderGroup> {
    return this._columnHeaderGroupMap;
  }

  get columnHeaderGroups(): ColumnHeaderGroup[] {
    return this._columnHeaderGroups;
  }

  set columnHeaderGroups(groups: ColumnHeaderGroup[]) {
    if (groups === this._columnHeaderGroups) {
      return;
    }

    const {
      groups: newGroups,
      maxDepth,
      parentMap,
      groupMap,
    } = IrisGridUtils.parseColumnHeaderGroups(
      this,
      groups ?? this.initialColumnHeaderGroups
    );

    this._columnHeaderGroups = newGroups;
    this.columnHeaderMaxDepth = maxDepth;
    this.columnHeaderParentMap = parentMap;
    this._columnHeaderGroupMap = groupMap;
  }

  get groupedColumns(): Column[] {
    return [];
  }

  row(y: ModelIndex): R | null {
    const totalsRowCount = this.totals?.operationOrder?.length ?? 0;
    const showOnTop = this.totals?.showOnTop ?? false;
    const totalsRow = this.totalsRow(y);
    if (totalsRow != null) {
      const operation = this.totals?.operationOrder[totalsRow];
      assertNotNull(operation);
      return this.totalsDataMap?.get(operation) ?? null;
    }
    const pendingRow = this.pendingRow(y);
    if (pendingRow != null) {
      return this.pendingNewDataMap.get(pendingRow) ?? null;
    }
    const offset = this.viewportData?.offset ?? 0;
    const viewportY = (showOnTop ? y - totalsRowCount : y) - offset;
    return this.viewportData?.rows?.[viewportY] ?? null;
  }

  /**
   * Retrieve the totals column if this is a totals row, or null otherwise
   * @param x Column index to get the totals column from
   * @param y Row index to get the totals column from
   */
  totalsColumn(x: ModelIndex, y: ModelIndex): Column | undefined | null {
    const totalsRow = this.totalsRow(y);
    if (totalsRow == null) return null;

    const operation = this.totals?.operationOrder[totalsRow];
    const defaultOperation =
      this.totals?.defaultOperation ?? AggregationOperation.SUM;
    const tableColumn = this.columns[x];

    // Find the matching totals table column for the operation
    // When there are multiple aggregations, the column name will be the original name of the column with the operation appended afterward
    // When the the operation is the default operation OR there is only one operation, then the totals column name is just the original column name
    return this.totalsTable?.columns.find(
      column =>
        column.name === `${tableColumn.name}__${operation}` ||
        ((operation === defaultOperation ||
          this.totals?.operationOrder.length === 1) &&
          column.name === tableColumn.name)
    );
  }

  /**
   * Translate from the row in the model to a row in the totals table.
   * If the row is not a totals row, return null
   * @param y The row in the model to get the totals row for
   * @returns The row within the totals table if it's a totals row, null otherwise
   */
  totalsRow(y: ModelIndex): ModelIndex | null {
    const totalsRowCount = this.totals?.operationOrder?.length ?? 0;
    const showOnTop = this.totals?.showOnTop ?? false;
    const totalsRow = showOnTop ? y : y - this.table.size;
    if (totalsRow >= 0 && totalsRow < totalsRowCount) {
      return totalsRow;
    }
    return null;
  }

  /**
   * Translate from the row in the model to a pending input row.
   * If the row is not a pending input row, return null
   * @param y The row in the model to get the pending row for
   * @returns The row within the pending input rows if it's a pending row, null otherwise
   */
  pendingRow(y: ModelIndex): ModelIndex | null {
    const pendingRow = y - this.floatingTopRowCount - this.table.size;
    if (pendingRow >= 0 && pendingRow < this.pendingNewRowCount) {
      return pendingRow;
    }

    return null;
  }

  /**
   * Check if a row is a totals table row
   * @param y The row in the model to check if it's a totals table row
   * @returns True if the row is a totals row, false if not
   */
  isTotalsRow(y: ModelIndex): boolean {
    return this.totalsRow(y) != null;
  }

  /**
   * Check if a row is a pending input row
   * @param y The row in the model to check if it's a pending new row
   * @returns True if the row is a pending new row, false if not
   */
  isPendingRow(y: ModelIndex): boolean {
    return this.pendingRow(y) != null;
  }

  dataForCell(x: ModelIndex, y: ModelIndex): CellData | undefined {
    return this.row(y)?.data.get(x);
  }

  formatForCell(x: ModelIndex, y: ModelIndex): Format | undefined {
    return this.dataForCell(x, y)?.format;
  }

  valueForCell(x: ModelIndex, y: ModelIndex): unknown {
    const data = this.dataForCell(x, y);

    /* JS API current sets null values as undefined in some instances. This means 
    we need to nullish coaelesce so all undefined values from the API return null 
    since the data has been fetched. undefined is used to indicate the API has not 
    fetched data yet */
    if (data) {
      return data.value ?? null;
    }
    return undefined;
  }

  copyViewportData(data: ViewportData): void {
    if (data == null) {
      log.warn('invalid data!');
      return;
    }

    this.viewportData = this.extractViewportData(data);
    this.formattedStringData = [];
  }

  copyTotalsData(totalsData: ViewportData): void {
    if (totalsData == null) {
      log.warn('invalid data!');
      return;
    }

    const { columns, rows } = totalsData;
    if (rows.length !== 1) {
      log.error(
        'Unexpected number of rows received for totals table, ignoring update'
      );
      return;
    }

    const dataMap = new Map();
    const row = rows[0];
    const defaultOperation =
      this.totals?.defaultOperation ?? AggregationOperation.SUM;
    const operationMap = this.totals?.operationMap;
    for (let c = 0; c < columns.length; c += 1) {
      const column = columns[c];
      const [
        name,
        operation = operationMap?.[name]?.[0] ?? defaultOperation,
      ] = column.name.split('__');
      if (!dataMap.has(operation)) {
        dataMap.set(operation, { data: new Map() });
      }
      const { data: rowData } = dataMap.get(operation);
      const columnIndex = this.columns.findIndex(col => col.name === name);
      rowData.set(columnIndex, {
        value: row.get(column),
        format: row.getFormat(column),
      });
    }

    log.debug2('copyTotalsData', dataMap);

    this.totalsDataMap = dataMap;
    this.formattedStringData = [];
  }

  /**
   * Use this as the canonical column index since things like layoutHints could have
   * changed the column order.
   */
  getColumnIndexByName(name: ColumnName): number | undefined {
    return this.getColumnIndicesByNameMap(this.columns).get(name);
  }

  getColumnIndicesByNameMap = memoize(
    (columns: Column[]): Map<ColumnName, ModelIndex> => {
      const indices = new Map();
      columns.forEach(({ name }, i) => indices.set(name, i));
      return indices;
    }
  );

  /**
   * Copies all the viewport data into an object that we can reference later.
   * @param data The data to copy from
   */
  extractViewportData(data: ViewportData): UIViewportData<R> {
    const newData: UIViewportData<R> = {
      offset: data.offset,
      rows: [],
    };

    const { columns } = data;
    for (let r = 0; r < data.rows.length; r += 1) {
      const row = data.rows[r];
      const newRow = this.extractViewportRow(row, columns);
      newData.rows.push(newRow);
    }

    return newData;
  }

  extractViewportRow(row: Row, columns: Column[]): R {
    const data = new Map<ModelIndex, CellData>();
    for (let c = 0; c < columns.length; c += 1) {
      const column = columns[c];

      const index = this.getColumnIndexByName(column.name);
      assertNotNull(index);
      data.set(index, {
        value: row.get(column),
        format: row.getFormat(column),
      });
    }

    return { data } as R;
  }

  closeSubscription(): void {
    log.debug2('closeSubscription', this.subscription);
    if (this.subscription) {
      this.subscription.close();
      this.subscription = null;
    }

    this.setViewport.cancel();
    this.applyViewport.cancel();
  }

  get filter(): FilterCondition[] {
    return this.table.filter;
  }

  set filter(filter: FilterCondition[]) {
    this.closeSubscription();
    this.table.applyFilter(filter);
    this.applyViewport();
  }

  get formatter(): Formatter {
    return this.irisFormatter;
  }

  set formatter(formatter: Formatter) {
    this.irisFormatter = formatter;
    this.formattedStringData = [];
    this.dispatchEvent(
      new EventShimCustomEvent(IrisGridModel.EVENT.FORMATTER_UPDATED)
    );
  }

  displayString(
    value: unknown,
    columnType: string,
    columnName = '',
    formatOverride?: { formatString: string }
  ): string {
    return this.getCachedFormattedString(
      this.formatter,
      value,
      columnType,
      columnName,
      formatOverride
    );
  }

  get sort(): Sort[] {
    return this.table.sort;
  }

  set sort(sort: Sort[]) {
    this.closeSubscription();
    this.table.applySort(sort);
    this.applyViewport();
  }

  set totalsConfig(totalsConfig: UITotalsTableConfig | null) {
    log.debug('set totalsConfig', totalsConfig);

    if (totalsConfig === this.totals) {
      // Totals already set, or it will be set when the next model actually gets set
      return;
    }

    this.totals = totalsConfig;
    this.formattedStringData = [];

    if (this.totalsTablePromise != null) {
      this.totalsTablePromise.cancel();
    }

    this.setTotalsTable(null);

    if (totalsConfig == null) {
      this.dispatchEvent(new EventShimCustomEvent(IrisGridModel.EVENT.UPDATED));
      return;
    }

    this.totalsTablePromise = PromiseUtils.makeCancelable(
      this.table.getTotalsTable(totalsConfig),
      table => table.close()
    );
    this.totalsTablePromise
      .then(totalsTable => {
        this.totalsTablePromise = null;
        this.setTotalsTable(totalsTable);
      })
      .catch(err => {
        if (PromiseUtils.isCanceled(err)) {
          return;
        }

        log.error('Unable to set next totalsTable', err);
        this.totalsTablePromise = null;

        this.dispatchEvent(
          new EventShimCustomEvent(IrisGridModel.EVENT.REQUEST_FAILED, {
            detail: err,
          })
        );
      });
  }

  setTotalsTable(totalsTable: TotalsTable | null): void {
    log.debug('setTotalsTable', totalsTable);

    if (this.totalsTable !== null) {
      if (this.listenerCount > 0) {
        this.removeTotalsListeners(this.totalsTable);
      }

      this.totalsTable.close();
    }

    this.totalsTable = totalsTable;
    this.totalsDataMap = null;

    if (this.listenerCount > 0 && this.totalsTable != null) {
      this.addTotalsListeners(this.totalsTable);
    }
  }

  setViewport = throttle(
    (top: VisibleIndex, bottom: VisibleIndex, columns: Column[]) => {
      if (bottom < top) {
        log.error('Invalid viewport', top, bottom);
        return;
      }

      const { viewport } = this;
      if (
        viewport != null &&
        viewport.top === top &&
        viewport.bottom === bottom &&
        viewport.columns === columns
      ) {
        log.debug2('Ignoring duplicate viewport', viewport);
        return;
      }

      this.viewport = {
        top,
        bottom,
        columns,
      };
      log.debug2('setViewport', this.viewport);

      this.applyViewport();
    },
    SET_VIEWPORT_THROTTLE
  );

  /**
   * Applies the current viewport to the underlying table.
   */
  applyViewport = throttle(
    (): void => {
      if (!this.viewport) {
        return;
      }

      log.debug2('applyViewport', this.viewport);
      const { top, bottom, columns } = this.viewport;
      const [viewportTop, viewportBottom] = this.getCachedViewportRowRange(
        top,
        bottom
      );
      this.applyBufferedViewport(viewportTop, viewportBottom, columns);
    },
    APPLY_VIEWPORT_THROTTLE,
    { leading: false }
  );

  applyBufferedViewport(
    viewportTop: number,
    viewportBottom: number,
    columns: Column[]
  ): void {
    log.debug2('applyBufferedViewport', viewportTop, viewportBottom, columns);
    if (this.subscription == null) {
      log.debug2('applyBufferedViewport creating new subscription');
      this.subscription = this.table.setViewport(
        viewportTop,
        viewportBottom,
        columns
      );
    } else {
      log.debug2('applyBufferedViewport using existing subscription');
      this.subscription.setViewport(viewportTop, viewportBottom, columns);
    }
  }

  async snapshot(
    ranges: GridRange[],
    includeHeaders = false,
    formatValue: (value: unknown, column: Column) => unknown = value => value,
    consolidateRanges = true
  ): Promise<unknown[][]> {
    if (this.subscription == null) {
      throw new Error('No subscription available');
    }

    const consolidated = consolidateRanges
      ? GridRange.consolidate(ranges)
      : ranges;
    if (!IrisGridUtils.isValidSnapshotRanges(consolidated)) {
      throw new Error(`Invalid snapshot ranges ${ranges}`);
    }

    // Need to separate out the floating ranges as they're from a different source
    const topFloatingRowsSet = new Set<number>();
    const tableRanges: GridRange[] = [];
    const bottomFloatingRowsSet = new Set<number>();
    for (let i = 0; i < consolidated.length; i += 1) {
      const range = consolidated[i];
      assertNotNull(range.endRow);
      assertNotNull(range.startRow);
      // Get the rows that are in the top aggregations section
      for (
        let r = range.startRow;
        r <= range.endRow && r < this.floatingTopRowCount;
        r += 1
      ) {
        topFloatingRowsSet.add(r);
      }

      // Separate out the range that is part of the actual table (ie. not the floating ranges, not aggregations)
      if (
        range.endRow >= this.floatingTopRowCount &&
        range.startRow <= this.floatingTopRowCount + this.table.size
      ) {
        tableRanges.push(
          new GridRange(
            range.startColumn,
            Math.min(Math.max(0, range.startRow - this.floatingTopRowCount)),
            range.endColumn,
            Math.min(
              Math.max(0, range.endRow - this.floatingTopRowCount),
              this.table.size - this.floatingTopRowCount
            )
          )
        );
      }
      // Get the rows that are in the bottom aggregations section
      for (
        let r = Math.max(
          range.startRow,
          this.floatingTopRowCount + this.table.size
        );
        r <= range.endRow &&
        r <
          this.floatingTopRowCount +
            this.table.size +
            this.floatingBottomRowCount;
        r += 1
      ) {
        bottomFloatingRowsSet.add(r);
      }
    }

    const columns = IrisGridUtils.columnsFromRanges(consolidated, this.columns);
    const result = [];
    if (includeHeaders) {
      result.push(columns.map(c => c.name));
    }
    const topFloatingRows = [...topFloatingRowsSet].sort();
    for (let i = 0; i < topFloatingRows.length; i += 1) {
      const row = topFloatingRows[i];
      const rowData = columns.map(column => {
        const index = this.getColumnIndexByName(column.name);
        assertNotNull(index);
        return formatValue(this.valueForCell(index, row), column);
      });
      if (includeHeaders) {
        rowData.push(this.textForRowFooter(row));
      }
      result.push(rowData);
    }

    if (tableRanges.length > 0) {
      const rangeSet = IrisGridUtils.rangeSetFromRanges(tableRanges);
      const snapshot = await this.subscription.snapshot(rangeSet, columns);
      result.push(
        ...snapshot.rows.map(rowData =>
          columns.map(column => formatValue(rowData.get(column), column))
        )
      );
    }

    const bottomFloatingRows = [...bottomFloatingRowsSet].sort();
    for (let i = 0; i < bottomFloatingRows.length; i += 1) {
      const row = bottomFloatingRows[i];
      const rowData = columns.map(column => {
        const index = this.getColumnIndexByName(column.name);
        assertNotNull(index);
        return formatValue(this.valueForCell(index, row), column);
      });
      if (includeHeaders) {
        rowData.push(this.textForRowFooter(row));
      }
      result.push(rowData);
    }

    return result;
  }

  /**
   * Get a text snapshot of the provided ranges
   * @param ranges The ranges to get the snapshot for
   * @param includeHeaders Whether to include the headers in the snapshot or not
   * @param formatValue Function for formatting the raw value into a string
   * @returns A formatted string of all the data, columns separated by `\t` and rows separated by `\n`
   */
  async textSnapshot(
    ranges: GridRange[],
    includeHeaders = false,
    formatValue: (
      value: unknown,
      column: Column,
      row?: Row
    ) => string = value => `${value}`
  ): Promise<string> {
    log.debug2('textSnapshot', ranges, includeHeaders);

    const data = await this.snapshot(
      ranges,
      includeHeaders,
      formatValue,
      false
    );
    return data.map(row => row.join('\t')).join('\n');
  }

  async valuesTable(column: Column): Promise<Table> {
    let table = null;
    try {
      table = await this.table.copy();
      table.applyFilter([]);
      table.applySort([]);
      return table.selectDistinct([column]);
    } finally {
      if (table != null) {
        table.close();
      }
    }
  }

  getCachedFormattedString = memoizeClear(
    (
      formatter: Formatter,
      value: unknown,
      columnType: string,
      columnName: ColumnName,
      formatOverride?: { formatString: string }
    ): string =>
      formatter.getFormattedString(
        value,
        columnType,
        columnName,
        formatOverride
      ),
    { max: 10000 }
  );

  getCachedCustomColumnFormatFlag = memoizeClear(
    FormatterUtils.isCustomColumnFormatDefined,
    { max: 10000 }
  );

  getCachedViewportRowRange = memoize((top: number, bottom: number): [
    number,
    number
  ] => {
    const viewHeight = bottom - top;
    const viewportTop = Math.max(
      0,
      top - viewHeight * IrisGridTableModelTemplate.ROW_BUFFER_PAGES
    );
    const viewportBottom =
      bottom + viewHeight * IrisGridTableModelTemplate.ROW_BUFFER_PAGES;
    return [viewportTop, viewportBottom];
  });

  getCachedPendingErrors = memoize(
    (
      pendingDataMap: PendingDataMap,
      columns: Column[],
      keyColumnCount: number
    ) => {
      const map = new Map<ModelIndex, MissingKeyError[]>();
      pendingDataMap.forEach((row, rowIndex) => {
        const { data: rowData } = row;
        for (let i = 0; i < keyColumnCount; i += 1) {
          if (!rowData.has(i)) {
            if (!map.has(rowIndex)) {
              map.set(rowIndex, []);
            }
            map
              .get(rowIndex)
              ?.push(new MissingKeyError(rowIndex, columns[i].name));
          }
        }
      });
      return map;
    }
  );

  isColumnMovable(modelIndex: ModelIndex, depth: number): boolean {
    if (modelIndex < 0 || modelIndex >= this.columnCount) {
      return false;
    }

    // All groups are movable
    if (depth > 0) {
      return true;
    }

    const columnName = this.columns[modelIndex].name;
    if (
      this.frontColumns.includes(columnName) ||
      this.backColumns.includes(columnName) ||
      this.frozenColumns.includes(columnName) ||
      !columnName
    ) {
      return false;
    }
    return !this.isKeyColumn(modelIndex);
  }

  isKeyColumn(x: ModelIndex): boolean {
    return x < (this.inputTable?.keyColumns.length ?? 0);
  }

  isRowMovable(): boolean {
    return false;
  }

  isEditableRange(range: GridRange): boolean {
    // Make sure we have an input table and a valid range
    if (this.inputTable == null || !GridRange.isBounded(range)) {
      return false;
    }

    // Check that the edit is in the editable range
    // If an input table has keyed columns, the non-key columns are always editable
    // If an input table does not have key columns, it is append only and existing rows cannot be editable
    // Pending rows are always editable
    const isPendingRange =
      this.isPendingRow(range.startRow) && this.isPendingRow(range.endRow);
    if (
      !(
        isPendingRange ||
        (this.inputTable.keyColumns.length !== 0 &&
          range.startColumn >= this.inputTable.keyColumns.length &&
          range.endColumn >= this.inputTable.keyColumns.length)
      )
    ) {
      return false;
    }

    // Editing the aggregations/totals which are floating above/below is not allowed
    if (
      range.startRow < this.floatingTopRowCount ||
      range.startRow >=
        this.floatingTopRowCount + this.table.size + this.pendingRowCount ||
      range.endRow >=
        this.floatingTopRowCount + this.table.size + this.pendingRowCount
    ) {
      return false;
    }

    return true;
  }

  isDeletableRange(range: GridRange): boolean {
    return (
      this.inputTable != null &&
      range.startRow != null &&
      range.endRow != null &&
      range.startRow >= this.floatingTopRowCount &&
      range.startRow <
        this.floatingTopRowCount + this.table.size + this.pendingRowCount &&
      range.endRow <
        this.floatingTopRowCount + this.table.size + this.pendingRowCount
    );
  }

  isEditableRanges(ranges: GridRange[]): boolean {
    return ranges.every(range => this.isEditableRange(range));
  }

  isDeletableRanges(ranges: GridRange[]): boolean {
    return ranges.every(range => this.isDeletableRange(range));
  }

  /**
   * @returns A range corresponding to the underlying table
   */
  getTableAreaRange(): GridRange {
    return new GridRange(
      null,
      this.floatingTopRowCount,
      null,
      this.floatingTopRowCount + this.table.size - 1
    );
  }

  /**
   * @returns A range corresponding to the pending new rows
   */
  getPendingAreaRange(): GridRange {
    return new GridRange(
      null,
      this.floatingTopRowCount + this.table.size,
      null,
      this.floatingTopRowCount + this.table.size + this.pendingNewRowCount - 1
    );
  }

  /**
   * Set value in an editable table
   * @param x The column to set
   * @param y The row to set
   * @param value The value to set
   * @returns A promise that resolves successfully when the operation is complete, or rejects if there's an error
   */
  async setValueForCell(
    x: ModelIndex,
    y: ModelIndex,
    text: string
  ): Promise<void> {
    // Cache the value in our pending string cache so that it stays displayed until our edit has been completed
    return this.setValueForRanges([new GridRange(x, y, x, y)], text);
  }

  /**
   * Set value in an editable table
   * @param ranges The ranges to set
   * @param value The values to set
   * @returns A promise that resolves successfully when the operation is complete, or rejects if there's an error
   */
  async setValueForRanges(ranges: GridRange[], text: string): Promise<void> {
    if (!this.isEditableRanges(ranges)) {
      throw new Error(`Uneditable ranges ${ranges}`);
    }

    try {
      // Cache the value in our pending string cache so that it stays displayed until our edit has been completed
      const columnSet = new Set<Column>();

      // Formatted text for each column
      // Since there could be different formatting for each column, but the value will be the same across rows
      const formattedText: (string | null)[] = [];
      GridRange.forEachCell(ranges, (x, y) => {
        const column = this.columns[x];
        columnSet.add(column);
        if (formattedText[x] === undefined) {
          const value = TableUtils.makeValue(
            column.type,
            text,
            this.formatter.timeZone
          );
          formattedText[x] =
            value != null
              ? this.displayString(value, column.type, column.name)
              : null;
        }
        this.cachePendingValue(x, y, formattedText[x]);
      });

      // Take care of updates to the pending new area first, as they can be updated synchronously
      const pendingAreaRange = this.getPendingAreaRange();
      const pendingRanges = ranges
        .map(range => GridRange.intersection(pendingAreaRange, range))
        .filter(range => range != null)
        .map(range => {
          assertNotNull(range);
          return GridRange.offset(
            range,
            0,
            -(this.floatingTopRowCount + this.table.size)
          );
        });
      if (pendingRanges.length > 0) {
        const newDataMap = new Map(this.pendingNewDataMap);
        GridRange.forEachCell(pendingRanges, (columnIndex, rowIndex) => {
          if (!newDataMap.has(rowIndex)) {
            newDataMap.set(rowIndex, { data: new Map() } as R);
          }
          const column = this.columns[columnIndex];
          const row = newDataMap.get(rowIndex);
          assertNotNull(row);
          const { data: rowData } = row;
          const newRowData = new Map(rowData);
          const value = TableUtils.makeValue(
            column.type,
            text,
            this.formatter.timeZone
          );
          if (value != null) {
            newRowData.set(columnIndex, { value });
          } else {
            newRowData.delete(columnIndex);
          }
          if (newRowData.size > 0) {
            newDataMap.set(rowIndex, { ...row, data: newRowData });
          } else {
            newDataMap.delete(rowIndex);
          }
        });
        this.pendingDataMap = newDataMap;
      }

      this.dispatchEvent(new EventShimCustomEvent(IrisGridModel.EVENT.UPDATED));

      const tableAreaRange = this.getTableAreaRange();
      const tableRanges = ranges
        .map(range => GridRange.intersection(tableAreaRange, range))
        .filter(range => range != null);
      if (tableRanges.length > 0) {
        // Get a snapshot of the full rows, as we need to write a full row when editing
        const data = await this.snapshot(
          tableRanges.map(
            range =>
              new GridRange(
                null,
                range?.startRow ?? null,
                null,
                range?.endRow ?? null
              )
          )
        );
        const newRows = data.map(row => {
          const newRow: Record<ColumnName, unknown> = {};
          for (let c = 0; c < this.columns.length; c += 1) {
            newRow[this.columns[c].name] = row[c];
          }

          columnSet.forEach(column => {
            newRow[column.name] = TableUtils.makeValue(
              column.type,
              text,
              this.formatter.timeZone
            );
          });
          return newRow;
        });

        const result = await this.inputTable?.addRows(newRows);

        log.debug(
          'setValueForRanges(',
          ranges,
          ',',
          text,
          ') set tableRanges',
          tableRanges,
          'result',
          result
        );
      }

      // Add the changes to the formatted cache so it's still displayed until the update event is received
      // The update event could be received on the next tick, after the input rows have been committed,
      // so make sure we don't display stale data
      GridRange.forEachCell(ranges, (x, y) => {
        const cellText = formattedText[x];
        assertNotNull(cellText);
        this.cacheFormattedValue(x, y, cellText);
      });
    } catch (err) {
      log.error('Unable to set ranges', ranges, text, err);
    } finally {
      GridRange.forEachCell(ranges, (x, y) => {
        this.clearPendingValue(x, y);
      });
    }
  }

  async setValues(edits: EditOperation[] = []): Promise<void> {
    log.debug('setValues(', edits, ')');
    if (
      !edits.every(edit =>
        this.isEditableRange(
          GridRange.makeCell(edit.column ?? edit.x, edit.row ?? edit.y)
        )
      )
    ) {
      throw new Error(`Uneditable ranges ${edits}`);
    }

    try {
      const newDataMap = new Map(this.pendingNewDataMap);

      // Cache the display values
      edits.forEach(edit => {
        const { text } = edit;
        const x = edit.column ?? edit.x;
        const y = edit.row ?? edit.y;
        const column = this.columns[x];
        const value = TableUtils.makeValue(
          column.type,
          text,
          this.formatter.timeZone
        );
        const formattedText =
          value != null
            ? this.displayString(value, column.type, column.name)
            : null;
        this.cachePendingValue(x, y, formattedText);

        // Take care of updates to the pending new area as well, as that can be updated synchronously
        const pendingRow = this.pendingRow(y);
        if (pendingRow != null) {
          if (!newDataMap.has(pendingRow)) {
            newDataMap.set(pendingRow, { data: new Map() } as R);
          }

          const row = newDataMap.get(pendingRow);
          assertNotNull(row);
          const { data: rowData } = row;
          const newRowData = new Map(rowData);
          if (value != null) {
            newRowData.set(x, { value });
          } else {
            newRowData.delete(x);
          }
          if (newRowData.size > 0) {
            newDataMap.set(pendingRow, { ...row, data: newRowData });
          } else {
            newDataMap.delete(pendingRow);
          }
        }
      });

      this.pendingDataMap = newDataMap;

      // Send an update right after setting the pending map so the values are displayed immediately
      this.dispatchEvent(new EventShimCustomEvent(IrisGridModel.EVENT.UPDATED));

      // Need to group by row...
      const rowEditMap = edits.reduce((rowMap, edit) => {
        const y = edit.row ?? edit.y;
        if (!rowMap.has(y)) {
          rowMap.set(y, []);
        }
        rowMap.get(y)?.push(edit);
        return rowMap;
      }, new Map<ModelIndex, EditOperation[]>());

      const ranges = GridRange.consolidate(
        edits.map(edit =>
          GridRange.makeCell(edit.column ?? edit.x, edit.row ?? edit.y)
        )
      );
      const tableAreaRange = this.getTableAreaRange();
      const tableRanges = ranges
        .map(range => GridRange.intersection(tableAreaRange, range))
        .filter(range => range != null);

      if (tableRanges.length > 0) {
        // Get a snapshot of the full rows, as we need to write a full row when editing
        const data = await this.snapshot(
          tableRanges.map(range => {
            assertNotNull(range);
            return new GridRange(null, range.startRow, null, range.endRow);
          })
        );
        const newRows = data.map((row, dataIndex) => {
          let rowIndex = null;
          let r = dataIndex;
          for (let i = 0; i < tableRanges.length; i += 1) {
            const range = tableRanges[i];
            assertNotNull(range);
            const rangeRowCount = GridRange.rowCount([range]);
            if (r < rangeRowCount) {
              assertNotNull(range.startRow);
              rowIndex = range.startRow + r;
              break;
            }
            r -= rangeRowCount;
          }

          const newRow: Record<ColumnName, unknown> = {};
          for (let c = 0; c < this.columns.length; c += 1) {
            newRow[this.columns[c].name] = row[c];
          }
          assertNotNull(rowIndex);
          const rowEdits = rowEditMap.get(rowIndex);
          if (rowEdits != null) {
            rowEdits.forEach(edit => {
              const column = this.columns[edit.column ?? edit.x];
              newRow[column.name] = TableUtils.makeValue(
                column.type,
                edit.text,
                this.formatter.timeZone
              );
            });
          }
          return newRow;
        });

        log.info('setValues setting tableRanges', tableRanges);

        const result = await this.inputTable?.addRows(newRows);

        log.info('setValues set tableRanges', tableRanges, 'SUCCESS', result);
      }

      // We've sent the changes to the server, but have not yet got an update with those changes committed
      // Add the changes to the formatted cache so it's still displayed until the update event is received
      // The update event could be received on the next tick, after the input rows have been committed,
      // so make sure we don't display stale data
      edits.forEach(edit => {
        const { text } = edit;
        const x = edit.column ?? edit.x;
        const y = edit.row ?? edit.y;
        const column = this.columns[x];
        const value = TableUtils.makeValue(
          column.type,
          text,
          this.formatter.timeZone
        );
        const formattedText =
          value != null
            ? this.displayString(value, column.type, column.name)
            : null;

        this.cacheFormattedValue(x, y, formattedText);
      });
    } finally {
      edits.forEach(edit => {
        this.clearPendingValue(edit.column, edit.row);
      });
    }
  }

  async commitPending(): Promise<void> {
    if (this.pendingNewDataMap.size <= 0) {
      throw new Error('No pending changes to commit');
    }

    try {
      this.isSaveInProgress = true;

      const newRows: Record<ColumnName, unknown>[] = [];
      this.pendingNewDataMap.forEach(row => {
        const newRow: Record<ColumnName, unknown> = {};
        row.data.forEach(({ value }, columnIndex) => {
          const column = this.columns[columnIndex];
          newRow[column.name] = value;
        });
        newRows.push(newRow);
      });
      const result = await this.inputTable?.addRows(newRows);

      log.debug('commitPending()', this.pendingNewDataMap, 'result', result);

      this.pendingNewDataMap = new Map();
      this.pendingNewRowCount = Math.max(
        0,
        (this.viewport?.bottom ?? 0) - this.table.size
      );
      this.formattedStringData = [];

      this.dispatchEvent(
        new EventShimCustomEvent(IrisGridModel.EVENT.PENDING_DATA_UPDATED)
      );
    } finally {
      this.isSaveInProgress = false;
    }
  }

  editValueForCell(x: ModelIndex, y: ModelIndex): string | null {
    return this.textValueForCell(x, y);
  }

  async delete(ranges: GridRange[]): Promise<void> {
    if (!this.isDeletableRanges(ranges)) {
      throw new Error(`Undeletable ranges ${ranges}`);
    }

    assertNotNull(this.inputTable);
    const { keyColumns } = this.inputTable;
    if (keyColumns.length === 0) {
      throw new Error('No key columns to allow deletion');
    }

    const pendingAreaRange = this.getPendingAreaRange();
    const pendingRanges = ranges
      .map(range => GridRange.intersection(pendingAreaRange, range))
      .filter(range => range != null)
      .map(range => {
        assertNotNull(range);

        return GridRange.offset(
          range,
          0,
          -(this.floatingTopRowCount + this.table.size)
        );
      });

    if (pendingRanges.length > 0) {
      const newDataMap = new Map(this.pendingNewDataMap);
      for (let i = 0; i < pendingRanges.length; i += 1) {
        const pendingRange = pendingRanges[i];
        assertNotNull(pendingRange.startRow);
        assertNotNull(pendingRange.endRow);
        for (let r = pendingRange.startRow; r <= pendingRange.endRow; r += 1) {
          newDataMap.delete(r);
        }
      }
      this.pendingNewDataMap = newDataMap;

      this.formattedStringData = [];

      this.dispatchEvent(
        new EventShimCustomEvent(IrisGridModel.EVENT.PENDING_DATA_UPDATED)
      );

      this.dispatchEvent(new EventShimCustomEvent(IrisGridModel.EVENT.UPDATED));
    }

    const tableAreaRange = this.getTableAreaRange();
    const tableRanges = ranges
      .map(range => GridRange.intersection(tableAreaRange, range))
      .filter(range => range != null);
    if (tableRanges.length <= 0) {
      return;
    }
    const [data, deleteTable] = await Promise.all([
      // Need to get the key values of each row
      this.snapshot(
        tableRanges.map(range => {
          assertNotNull(range);
          return new GridRange(
            0,
            range.startRow,
            keyColumns.length - 1,
            range.endRow
          );
        })
      ),
      this.table.copy(),
    ]);

    // Now copy the existing table and filter it on the values in the snapshot for the key columns in the input table
    const filters = data.map(row => {
      const columnFilters = [];
      for (let c = 0; c < keyColumns.length; c += 1) {
        const column = keyColumns[c];
        const value = row[c];
        const filterValue = TableUtils.makeFilterRawValue(column.type, value);
        const filter = column.filter().eq(filterValue);
        columnFilters.push(filter);
      }
      return columnFilters.reduce((agg, curr) => agg?.and(curr) ?? curr);
    });

    const filter = filters.reduce((agg, curr) => agg?.or(curr) ?? curr);
    deleteTable.applyFilter([filter]);

    // await this.inputTable?.deleteTable(deleteTable);
    deleteTable.close();
  }

  isValidForCell(x: ModelIndex, y: ModelIndex, value: string): boolean {
    try {
      const column = this.columns[x];
      TableUtils.makeValue(column.type, value, this.formatter.timeZone);
      return true;
    } catch (e) {
      return false;
    }
  }
}

export default IrisGridTableModelTemplate;<|MERGE_RESOLUTION|>--- conflicted
+++ resolved
@@ -679,32 +679,10 @@
     return '';
   }
 
-<<<<<<< HEAD
-  /**
-   * Used to get the initial moved columns based on layout hints
-   */
-  get movedColumns(): readonly MoveOperation[] {
-    let movedColumns: MoveOperation[] = [];
-
-    const moveColumn = (name: string, toIndex: VisibleIndex) => {
-      const modelIndex = this.getColumnIndexByName(name);
-      if (modelIndex == null) {
-        throw new Error(`Unknown layout hint column: ${name}`);
-      }
-      const visibleIndex = GridUtils.getVisibleIndex(modelIndex, movedColumns);
-      movedColumns = GridUtils.moveItem(visibleIndex, toIndex, movedColumns);
-    };
-
-    const moveGroup = (name: string, toIndex: VisibleIndex) => {
-      const group = this.columnHeaderGroupMap.get(name);
-      if (!group) {
-        throw new Error(`Unknown layout hint group: ${name}`);
-=======
   private getMemoizedInitialMovedColumns = memoize(
-    (layoutHints?: LayoutHints) => {
+    (layoutHints?: LayoutHints): readonly MoveOperation[] => {
       if (!layoutHints) {
         return [];
->>>>>>> 9fe0f881
       }
       let movedColumns: MoveOperation[] = [];
       const { groupMap } = IrisGridUtils.parseColumnHeaderGroups(
