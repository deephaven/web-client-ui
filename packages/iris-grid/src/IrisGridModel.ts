--- conflicted
+++ resolved
@@ -21,19 +21,15 @@
   ValueTypeUnion,
 } from '@deephaven/jsapi-shim';
 import { Formatter } from '@deephaven/jsapi-utils';
-<<<<<<< HEAD
 import {
   ColumnName,
   UITotalsTableConfig,
   PendingDataMap,
   PendingDataErrorMap,
 } from './CommonTypes';
-=======
-import { ColumnName, UITotalsTableConfig, PendingDataMap } from './CommonTypes';
 import ColumnHeaderGroup from './ColumnHeaderGroup';
 
 type RowIndex = ModelIndex;
->>>>>>> 9fe0f881
 
 type IrisGridModelEventNames = typeof IrisGridModel.EVENT[keyof typeof IrisGridModel.EVENT];
 
@@ -128,7 +124,7 @@
    * Gets the columns for this model
    * @returns All columns in the model
    */
-  abstract get columns(): Column[];
+  abstract get columns(): readonly Column[];
 
   /**
    * Gets the column index for this model
@@ -141,35 +137,23 @@
    * Gets the columns for the model before any transformations (such as rollups) are applied.
    * @returns All original columns in the model.
    */
-  get originalColumns(): Column[] {
+  get originalColumns(): readonly Column[] {
     return this.columns;
   }
 
-  /** List of column movements defined by the model. Used as initial movements for IrisGrid */
-<<<<<<< HEAD
-  get movedColumns(): readonly MoveOperation[] {
-    return EMPTY_ARRAY;
-  }
+  abstract get initialMovedColumns(): readonly MoveOperation[];
 
   /** List of row movements defined by the model. Used as initial movements for IrisGrid */
-  get movedRows(): readonly MoveOperation[] {
-    return EMPTY_ARRAY;
-  }
-=======
-  abstract get initialMovedColumns(): MoveOperation[];
-
-  /** List of row movements defined by the model. Used as initial movements for IrisGrid */
-  abstract get initialMovedRows(): MoveOperation[];
+  abstract get initialMovedRows(): readonly MoveOperation[];
 
   /** List of column header groups defined by the model */
-  abstract get initialColumnHeaderGroups(): ColumnHeaderGroup[];
->>>>>>> 9fe0f881
+  abstract get initialColumnHeaderGroups(): readonly ColumnHeaderGroup[];
 
   /**
    * Retrieve the grouped columns for this model
    * @returns The columns that are groupe
    */
-  abstract get groupedColumns(): Column[];
+  abstract get groupedColumns(): readonly Column[];
 
   /**
    * @param column The model column index
@@ -511,10 +495,7 @@
    * @param ranges The ranges to delete
    * @returns A promise that resolves successfully when the operation is complete or rejects if there's an error
    */
-<<<<<<< HEAD
   abstract delete(ranges: readonly GridRange[]): Promise<void>;
-=======
-  abstract delete(ranges: GridRange[]): Promise<void>;
 
   abstract seekRow(
     startRow: number,
@@ -530,17 +511,16 @@
     return false;
   }
 
-  abstract get columnHeaderGroups(): ColumnHeaderGroup[];
-
-  abstract get columnHeaderGroupMap(): Map<string, ColumnHeaderGroup>;
-
-  abstract set columnHeaderGroups(groups: ColumnHeaderGroup[]);
+  abstract get columnHeaderGroups(): readonly ColumnHeaderGroup[];
+
+  abstract get columnHeaderGroupMap(): ReadonlyMap<string, ColumnHeaderGroup>;
+
+  abstract set columnHeaderGroups(groups: readonly ColumnHeaderGroup[]);
 
   abstract getColumnHeaderParentGroup(
     modelIndex: ModelIndex,
     depth: number
   ): ColumnHeaderGroup | undefined;
->>>>>>> 9fe0f881
 }
 
 export default IrisGridModel;