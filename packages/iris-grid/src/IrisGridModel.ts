--- conflicted
+++ resolved
@@ -488,7 +488,6 @@
    */
   abstract delete(ranges: GridRange[]): Promise<void>;
 
-<<<<<<< HEAD
   abstract seekRow(
     startRow: number,
     column: Column,
@@ -502,7 +501,7 @@
   get isSeekRowAvailable(): boolean {
     return false;
   }
-=======
+
   abstract get columnHeaderGroups(): ColumnHeaderGroup[];
 
   abstract get columnHeaderGroupMap(): Map<string, ColumnHeaderGroup>;
@@ -513,7 +512,6 @@
     modelIndex: ModelIndex,
     depth: number
   ): ColumnHeaderGroup | undefined;
->>>>>>> 41b08af6
 }
 
 export default IrisGridModel;