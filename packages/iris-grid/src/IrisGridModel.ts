/* eslint-disable class-methods-use-this */
import type { Event, EventTarget } from 'event-target-shim';
import {
  DataBarGridModel,
  DataBarOptions,
  GridModel,
  GridRange,
  GridThemeType,
  ModelIndex,
  MoveOperation,
  VisibleIndex,
} from '@deephaven/grid';
import type {
  Column,
  ColumnStatistics,
  CustomColumn,
  dh as DhType,
  FilterCondition,
  Format,
  LayoutHints,
  RollupConfig,
  Row,
  Sort,
  Table,
  ValueTypeUnion,
} from '@deephaven/jsapi-types';
import { Formatter } from '@deephaven/jsapi-utils';
import {
  ColumnName,
  UITotalsTableConfig,
  PendingDataMap,
  PendingDataErrorMap,
} from './CommonTypes';
<<<<<<< HEAD
import { IrisGridThemeType } from './IrisGridTheme';
=======
>>>>>>> 3d4499b2
import ColumnHeaderGroup from './ColumnHeaderGroup';

type IrisGridModelEventNames =
  (typeof IrisGridModel.EVENT)[keyof typeof IrisGridModel.EVENT];

type IrisGridModelEventMap = {
  [E in IrisGridModelEventNames]: Event<E>;
};

const EMPTY_ARRAY: never[] = [];

/**
 * Abstract class that extends the GridModel to have more functionality, like filtering and sorting.
 * For use from IrisGrid.
 * Provides some abstraction from the dh.Table and dh.TreeTable classes, so we can treat them somewhat the same.
 * Note that it still uses dh.Column, dh.FilterCondition, dh.Sort, etc., still. Theoretically should abstract
 * those out as well, so there's no dependency on IrisAPI at all, but it's a lot of work for no real gain at this time.
 */
abstract class IrisGridModel<
    TEventMap extends Record<string, Event<string>> = Record<
      string,
      Event<string>
    >,
    TMode extends 'standard' | 'strict' = 'standard',
  >
  extends GridModel<TEventMap & IrisGridModelEventMap, TMode>
  implements DataBarGridModel
{
  static EVENT = Object.freeze({
    UPDATED: 'UPDATED',
    FORMATTER_UPDATED: 'FORMATTER_UPDATED',
    REQUEST_FAILED: 'REQUEST_FAILED',
    COLUMNS_CHANGED: 'COLUMNS_CHANGED',
    TABLE_CHANGED: 'TABLE_CHANGED',
    FILTERS_CHANGED: 'FILTERS_CHANGED',
    SORTS_CHANGED: 'SORTS_CHANGED',
    DISCONNECT: 'DISCONNECT',
    RECONNECT: 'RECONNECT',
    TOTALS_UPDATED: 'TOTALS_UPDATED',
    PENDING_DATA_UPDATED: 'PENDING_DATA_UPDATED',
  } as const);

  constructor(dh: DhType) {
    super();

    this.dh = dh;
    this.listenerCount = 0;
  }

  dh: DhType;

  listenerCount: number;

  // Pulled directly from event-target-shim implementation signature
  // https://github.com/mysticatea/event-target-shim/blob/master/src/lib/event-target.ts#L99
  // Using Parameters<GridModel['addEventListener']> doesn't work
  addEventListener<T extends string & keyof TEventMap>(
    type0: T,
    callback0?: EventTarget.EventListener<this, TEventMap[T]> | null,
    options0?: boolean | EventTarget.AddOptions
  ): void {
    super.addEventListener(type0, callback0 as never, options0 as never);

    this.listenerCount += 1;
    if (this.listenerCount === 1) {
      this.startListening();
    }
  }

  removeEventListener<T extends string & keyof TEventMap>(
    type0: T,
    callback0?: EventTarget.EventListener<this, TEventMap[T]> | null,
    options0?: boolean | EventTarget.Options
  ): void {
    super.removeEventListener(type0, callback0 as never, options0 as never);

    this.listenerCount -= 1;
    if (this.listenerCount === 0) {
      this.stopListening();
    }
  }

  /**
   * Function called when first listener is added.
   * Override for implementation specific behaviour.
   */
  startListening(): void {
    // no-op
  }

  /**
   * Function called when last listener is removed.
   * Override for implementation specific behaviour.
   */
  stopListening(): void {
    // no-op
  }

  /**
   * Gets the columns for this model
   * @returns All columns in the model
   */
  abstract get columns(): readonly Column[];

  /**
   * Gets the column index for this model
   * @param name The model column name.
   * @returns The numeric index of the requested column.
   */
  abstract getColumnIndexByName(name: string): ModelIndex | undefined;

  /**
   * Gets the columns for the model before any transformations (such as rollups) are applied.
   * @returns All original columns in the model.
   */
  get originalColumns(): readonly Column[] {
    return this.columns;
  }

  abstract get initialMovedColumns(): readonly MoveOperation[];

  /** List of row movements defined by the model. Used as initial movements for IrisGrid */
  abstract get initialMovedRows(): readonly MoveOperation[];

  /** List of column header groups defined by the model */
  abstract get initialColumnHeaderGroups(): readonly ColumnHeaderGroup[];

  /**
   * Retrieve the grouped columns for this model
   * @returns The columns that are groupe
   */
  abstract get groupedColumns(): readonly Column[];

  /**
   * @param column The model column index
   * @param row The model row index
   * @returns The format stored for that cell
   */
  abstract formatForCell(
    column: ModelIndex,
    row: ModelIndex
  ): Format | undefined;

  /**
   * @param column The model column index
   * @param row The model row index
   * @returns The value stored for that cell
   */
  abstract valueForCell(column: ModelIndex, row: ModelIndex): unknown;

  /**
   * @returns The filters set on this model
   */
  abstract get filter(): readonly FilterCondition[];

  /**
   * @param filter The filters to set
   */
  abstract set filter(filter: readonly FilterCondition[]);

  /**
   * @returns The partitions set on this model
   */
  abstract get partition(): readonly unknown[];

  /**
   * @param partition The partitions to set
   */
  abstract set partition(partition: readonly unknown[]);

  /**
   * @returns The formatter used when formatting data
   */
  abstract get formatter(): Formatter;

  /**
   * @param formatter The formatter to set
   */
  abstract set formatter(formatter: Formatter);

  /**
   * @param value The value to format
   * @param columnType The column type to format
   * @param columnName The column name to format
   */
  abstract displayString(
    value: unknown,
    columnType: string,
    columnName?: ColumnName
  ): string;

  /**
   * @returns The sorts used on this model
   */
  abstract get sort(): readonly Sort[];

  /**
   * @param sort The sorts to use on this model
   */
  abstract set sort(sort: readonly Sort[]);

  /**
  /**
   * @returns The custom columns on this model
   */
  abstract get customColumns(): readonly ColumnName[];

  /**
   * @param customColumns The custom columns to use
   */
  abstract set customColumns(customColumns: readonly ColumnName[]);

  /**
   * @returns The format columns on this model
   */
  abstract get formatColumns(): readonly CustomColumn[];

  /**
   * @param formatColumns The format columns to use
   */
  abstract set formatColumns(formatColumns: readonly CustomColumn[]);

  /**
   * @param columns The columns to treat as frozen
   */
  abstract updateFrozenColumns(columns: readonly ColumnName[]): void;

  /**
   * @returns The config to use for rolling up this table
   */
  abstract get rollupConfig(): RollupConfig | null;

  abstract set rollupConfig(rollupConfig: RollupConfig | null);

  /**
   * @returns The config to use for the totals table of this model
   */
  abstract get totalsConfig(): UITotalsTableConfig | null;

  abstract set totalsConfig(totalsConfig: UITotalsTableConfig | null);

  /**
   * @returns The LayoutHints to use for the columns of this table model
   */
  get layoutHints(): LayoutHints | null {
    return null;
  }

  /**
   * @returns Names of columns which should be locked to the front, but not floating
   */
  get frontColumns(): readonly ColumnName[] {
    return EMPTY_ARRAY;
  }

  /**
   * @returns Names of columns which should be locked to the back, but not floating
   */
  get backColumns(): readonly ColumnName[] {
    return EMPTY_ARRAY;
  }

  /**
   * @returns Names of columns which should be frozen to the front and floating
   */
  get frozenColumns(): readonly ColumnName[] {
    return EMPTY_ARRAY;
  }

  /**
   * @param index The column index to check
   * @returns Whether the column is one of LayoutHints' frozen columns
   */
  isColumnFrozen(index: ModelIndex): boolean {
    return false;
  }

  /**
   * @param index The column index to check
   * @returns Whether the column is sortable
   */
  isColumnSortable(index: ModelIndex): boolean {
    return false;
  }

  /**
   * @deprecated Replaced with isPartitionRequired()
   * @returns True if this model requires a filter to be set
   */
  get isFilterRequired(): boolean {
    return false;
  }

  /**
   * Replaces isPartitionRequired()
   * @returns True if this model requires a partition to be set
   */
  get isPartitionRequired(): boolean {
    return false;
  }

  get isReversible(): boolean {
    return true;
  }

  /**
   * @returns Returns a raw table that is frozen and can be used for exporting data
   */
  abstract export(): Promise<Table>;

  /**
   * @returns True if this model supports the columnStatistics(column) function
   */
  get isColumnStatisticsAvailable(): boolean {
    return false;
  }

  /**
   * The description for this model.
   * @returns The description of the model
   */
  get description(): string {
    return '';
  }

  /**
   * @param column The column to get statistics for
   * @returns The column statistics
   */
  abstract columnStatistics(column: Column): Promise<ColumnStatistics>;

  /**
   * @returns True if this model supports customColumns
   */
  get isCustomColumnsAvailable(): boolean {
    return false;
  }

  /**
   * @returns True if this model supports customColumns
   */
  get isFormatColumnsAvailable(): boolean {
    return false;
  }

  /**
   * @returns True if this model supports the export() function
   */
  get isExportAvailable(): boolean {
    return false;
  }

  /**
   * @returns True if this model supports the valuesTable(column) function
   */
  get isValuesTableAvailable(): boolean {
    return false;
  }

  /**
   * @returns True if this model should allow the chart builder
   */
  get isChartBuilderAvailable(): boolean {
    return false;
  }

  /**
   * @returns True if the rollup rows functionality is available
   */
  get isRollupAvailable(): boolean {
    return false;
  }

  /**
   * @returns True if select distinct functionality is available
   */
  get isSelectDistinctAvailable(): boolean {
    return false;
  }

  /**
   * @returns True if the totals functionality is available
   */
  get isTotalsAvailable(): boolean {
    return false;
  }

  /**
   * The names of columns with select distinct enabled
   * @returns An array of column names
   */
  abstract get selectDistinctColumns(): readonly ColumnName[];

  /**
   * Set the columns with select distinct enabled
   * @param names The array of column names to enable select distinct on
   */
  abstract set selectDistinctColumns(names: readonly ColumnName[]);

  /**
   * The pending data for this model
   * @returns A map of row index to a map of column name/value pairs
   */
  abstract get pendingDataMap(): PendingDataMap;

  /**
   * Set the pending data for this model
   * @param A map of row index to a map of column name/value pairs
   */
  abstract set pendingDataMap(map: PendingDataMap);

  /**
   * @returns The count of pending rows to show
   */
  abstract get pendingRowCount(): number;

  /**
   * Set the count of pending rows to show
   * @param count The count of pending rows to show
   */
  abstract set pendingRowCount(count: number);

  /**
   * Errors for the pending data
   * @returns Map from row number to the error
   */
  abstract get pendingDataErrors(): PendingDataErrorMap;

  /**
   * Commit pending data and save all data to the table
   */
  abstract commitPending(): Promise<void>;

  /**
   * Check if a column is filterable
   * @param columnIndex The column index to check for filterability
   * @returns True if the current provided column index is filterable, false otherwise
   */
  isFilterable(columnIndex: ModelIndex): boolean {
    return false;
  }

  /**
   * Set the indices of the viewport
   * @param top Top of viewport
   * @param bottom Bottom of viewport
   * @param columns The columns in the viewport. `undefined` for all columns
   */
  abstract setViewport(
    top: VisibleIndex,
    bottom: VisibleIndex,
    columns?: Column[]
  ): void;

  /**
   * Takes a snapshot of the provided ranges
   * @param ranges The model ranges to take the snapshot of
   * @returns Returns the data in a row/column matrix
   */
  abstract snapshot(
    ranges: readonly GridRange[]
  ): Promise<readonly unknown[][]>;

  /**
   * @param ranges The ranges to take a snapshot of
   * @param includeHeaders Whether to include the headers in the snapshot or not
   * @param formatValue A function to format a value for a cell. Defaults to model format value.
   * @returns A text formatted snapshot of the data for the specified range set
   */
  abstract textSnapshot(
    ranges: readonly GridRange[],
    includeHeaders?: boolean,
    formatValue?: (value: unknown, column: Column, row?: Row) => string
  ): Promise<string>;

  /**
   * @param column The columns to get the distinct values for
   * @returns A table partitioned on the specified columns in the order given in
   */
  abstract valuesTable(columns: Column | Column[]): Promise<Table>;

  /**
   * Close this model. It can no longer be used after being closed
   */
  close(): void {
    // no-op
  }

  /**
   * Don't allow any rows to be movable in any IrisGrids by default. Just columns.
   */
  isRowMovable(): boolean {
    return false;
  }

  /**
   * Delete ranges from an input grid. Will delete the entire row, causing data to shift up
   * @param ranges The ranges to delete
   * @returns A promise that resolves successfully when the operation is complete or rejects if there's an error
   */
  abstract delete(ranges: readonly GridRange[]): Promise<void>;

  abstract seekRow(
    startRow: number,
    column: Column,
    valueType: ValueTypeUnion,
    value: unknown,
    insensitive?: boolean,
    contains?: boolean,
    isBackwards?: boolean
  ): Promise<number>;

  get isSeekRowAvailable(): boolean {
    return false;
  }

  abstract get columnHeaderGroups(): readonly ColumnHeaderGroup[];

  abstract set columnHeaderGroups(groups: readonly ColumnHeaderGroup[]);

  abstract get columnHeaderGroupMap(): ReadonlyMap<string, ColumnHeaderGroup>;

  abstract getColumnHeaderParentGroup(
    modelIndex: ModelIndex,
    depth: number
  ): ColumnHeaderGroup | undefined;

  dataBarOptionsForCell(
    column: number,
    row: number,
    theme: GridThemeType
  ): DataBarOptions {
    throw new Error('Method not implemented.');
  }
}

export default IrisGridModel;<|MERGE_RESOLUTION|>--- conflicted
+++ resolved
@@ -31,10 +31,6 @@
   PendingDataMap,
   PendingDataErrorMap,
 } from './CommonTypes';
-<<<<<<< HEAD
-import { IrisGridThemeType } from './IrisGridTheme';
-=======
->>>>>>> 3d4499b2
 import ColumnHeaderGroup from './ColumnHeaderGroup';
 
 type IrisGridModelEventNames =
