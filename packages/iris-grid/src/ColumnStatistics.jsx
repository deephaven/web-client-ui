import React, { Component } from 'react';
import PropTypes from 'prop-types';
import classNames from 'classnames';
import { FontAwesomeIcon } from '@fortawesome/react-fontawesome';
<<<<<<< HEAD
import {
  Button,
  ContextActionUtils,
  LoadingSpinner,
} from '@deephaven/components';
import { dhRefresh, vsCopy, vsLock, vsPassFilled } from '@deephaven/icons';
=======
import { LoadingSpinner } from '@deephaven/components';
import { dhFreeze, dhRefresh, vsLock } from '@deephaven/icons';
>>>>>>> 6ff69f8d
import { PropTypes as APIPropTypes } from '@deephaven/jsapi-shim';
import Log from '@deephaven/log';
import { PromiseUtils } from '@deephaven/utils';
import IrisGridModel from './IrisGridModel';
import './ColumnStatistics.scss';

const log = Log.module('ColumnStatistics');
const STATS_LABEL_OVERRIDES = {
  SIZE: 'Number of Rows',
};

class ColumnStatistics extends Component {
  /** Automatically generate the statistics when the row count is below this threshold */
  static AUTO_GENERATE_LIMIT = 100000;

  static getStatsLabel(operation) {
    return (
      STATS_LABEL_OVERRIDES[operation] ??
      operation
        .split(' ')
        .map(w => w[0].toUpperCase() + w.substr(1).toLowerCase())
        .join(' ')
    );
  }

  constructor(props) {
    super(props);

    this.handleError = this.handleError.bind(this);
    this.handleGenerateStatistics = this.handleGenerateStatistics.bind(this);
    this.handleStatistics = this.handleStatistics.bind(this);
    this.handleCopyHeader = this.handleCopyHeader.bind(this);

    this.cancelablePromise = null;

    this.state = {
      error: null,
      loading: false,
      statistics: null,
      numRows: 0,
      copied: false,
    };
  }

  componentDidMount() {
    this.maybeGenerateStatistics();
  }

  componentWillUnmount() {
    if (this.cancelablePromise) {
      this.cancelablePromise.cancel();
    }
  }

  handleCopyHeader() {
    this.setState({ copied: true });
  }

  maybeGenerateStatistics() {
    const { model } = this.props;

    const numRows = model.rowCount;
    this.setState({ numRows });
    if (!model.isColumnStatisticsAvailable) {
      this.setState({ loading: false });
    } else if (numRows < ColumnStatistics.AUTO_GENERATE_LIMIT) {
      this.handleGenerateStatistics();
    }
  }

  handleGenerateStatistics() {
    this.setState({ loading: true });

    const { column, model } = this.props;

    this.cancelablePromise = PromiseUtils.makeCancelable(
      model.columnStatistics(column)
    );

    this.cancelablePromise.then(this.handleStatistics).catch(this.handleError);
  }

  handleStatistics(stats) {
    log.debug('Received statistics', stats);

    const { model, onStatistics } = this.props;
    const statistics = [];

    stats.statisticsMap.forEach((value, operation) => {
      statistics.push({
        operation: ColumnStatistics.getStatsLabel(operation),
        value,
        type: stats.getType(operation),
      });
    });

    stats.uniqueValues.forEach((value, operation) => {
      statistics.push({
        operation,
        className: 'column-statistics-unique-value',
        value,
        type: 'long',
      });
    });

    this.setState({
      loading: false,
      statistics,
      numRows: model.rowCount,
    });

    onStatistics();
  }

  handleError(error) {
    if (error && error.isCanceled) {
      log.debug('Called handleError on a cancelled promise result');
      return;
    }

    log.error('Error generating statistics', error);
    this.setState({
      error,
      loading: false,
      statistics: null,
    });
  }

  render() {
    const { column, model } = this.props;
    const { error, loading, statistics, numRows, copied } = this.state;
    const showGenerateStatistics =
      !loading &&
      error == null &&
      statistics == null &&
      model.isColumnStatisticsAvailable;
    const statisticElements = [];
    const columnType = column.type.substring(column.type.lastIndexOf('.') + 1);
    const description = column.description === null ? null : column.description;
    if (statistics != null) {
      for (let i = 0; i < statistics.length; i += 1) {
        const { operation, className, value, type } = statistics[i];
        const formattedValue = !type
          ? model.displayString(value, column.type, column.name)
          : model.displayString(value, type);
        const statisticElement = (
          <React.Fragment key={operation}>
            <div
              className={classNames('column-statistic-operation', className)}
            >
              {operation}
            </div>
            <div className="column-statistic-value">{formattedValue}</div>
          </React.Fragment>
        );
        statisticElements.push(statisticElement);
      }
    }
    const rowCountLabel = model.hasExpandableRows
      ? 'Expanded Rows'
      : 'Number of Rows';
    const formattedRowCount = model.displayString(numRows, 'long');
    const columnIndex = model.getColumnIndexByName(column.name);
    return (
      <div className="column-statistics">
        <div className="column-statistics-title">
          {column.name}&nbsp;
          <span className="column-statistics-type">({columnType})</span>
          <Button
            kind="ghost"
            className="column-statistics-copy"
            icon={copied ? vsPassFilled : vsCopy}
            onClick={() => {
              ContextActionUtils.copyToClipboard(column.name)
                .then(() => this.handleCopyHeader())
                .catch(e => log.error('Unable to column name', e));
            }}
            tooltip={copied ? 'Copied text' : 'Copy column name'}
          />
        </div>
        {description && (
          <div className="column-statistics-description">{description}</div>
        )}
        {!model.isColumnMovable(columnIndex) && (
          <div className="column-statistics-status">
            <FontAwesomeIcon
              icon={model.isColumnFrozen(columnIndex) ? dhFreeze : vsLock}
              className="mr-1"
            />
            {model.isColumnFrozen(columnIndex) ? 'Frozen' : 'Not movable'}
          </div>
        )}
        <div className="column-statistics-grid">
          {statistics == null && (
            <>
              <div className="column-statistic-operation">{rowCountLabel}</div>
              <div className="column-statistic-value">{formattedRowCount}</div>
            </>
          )}

          {statisticElements}
        </div>
        {showGenerateStatistics && (
          <button
            type="button"
            className="btn btn-link px-0"
            onClick={this.handleGenerateStatistics}
          >
            Generate Stats
          </button>
        )}
        {error && <div className="error-message">{`${error}`}</div>}
        {statistics && !loading && (
          <button
            type="button"
            className="btn btn-link px-0"
            onClick={this.handleGenerateStatistics}
          >
            <FontAwesomeIcon icon={dhRefresh} className="mr-1" />
            Refresh
          </button>
        )}
        {loading && (
          <div className="column-statistics-loading">
            <LoadingSpinner className="mr-2" />
            Calculating Stats...
          </div>
        )}
      </div>
    );
  }
}

ColumnStatistics.propTypes = {
  model: PropTypes.instanceOf(IrisGridModel).isRequired,
  column: APIPropTypes.Column.isRequired,
  onStatistics: PropTypes.func.isRequired,
};

export default ColumnStatistics;<|MERGE_RESOLUTION|>--- conflicted
+++ resolved
@@ -2,17 +2,12 @@
 import PropTypes from 'prop-types';
 import classNames from 'classnames';
 import { FontAwesomeIcon } from '@fortawesome/react-fontawesome';
-<<<<<<< HEAD
 import {
   Button,
   ContextActionUtils,
   LoadingSpinner,
 } from '@deephaven/components';
-import { dhRefresh, vsCopy, vsLock, vsPassFilled } from '@deephaven/icons';
-=======
-import { LoadingSpinner } from '@deephaven/components';
-import { dhFreeze, dhRefresh, vsLock } from '@deephaven/icons';
->>>>>>> 6ff69f8d
+import { dhFreeze, dhRefresh, vsCopy, vsLock, vsPassFilled } from '@deephaven/icons';
 import { PropTypes as APIPropTypes } from '@deephaven/jsapi-shim';
 import Log from '@deephaven/log';
 import { PromiseUtils } from '@deephaven/utils';
