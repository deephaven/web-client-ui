--- conflicted
+++ resolved
@@ -1,10 +1,6 @@
 import { FontAwesomeIcon } from '@fortawesome/react-fontawesome';
 import { vsClose } from '@deephaven/icons';
-<<<<<<< HEAD
-import React, { ReactElement, useRef, useState } from 'react';
-=======
 import React, { ChangeEvent, ReactElement, useEffect, useRef } from 'react';
->>>>>>> d51ddba1
 import { Button } from '@deephaven/components';
 import classNames from 'classnames';
 import './GotoRow.scss';
@@ -47,11 +43,6 @@
   onGotoRowNumberChanged,
   onClose,
 }: GotoRowProps): ReactElement => {
-<<<<<<< HEAD
-  const [row, setRow] = useState('');
-  const [error, setError] = useState('');
-=======
->>>>>>> d51ddba1
   const inputRef = useRef<HTMLInputElement>(null);
 
   const res = 'Row number';
@@ -72,11 +63,7 @@
       onEntering={onEntering}
       onEntered={() => {
         onEntered();
-<<<<<<< HEAD
-        inputRef.current?.focus();
-=======
         inputRef.current?.select();
->>>>>>> d51ddba1
       }}
       onExiting={onExiting}
       onExited={onExited}
@@ -88,34 +75,6 @@
             <input
               ref={inputRef}
               type="number"
-<<<<<<< HEAD
-              className={classNames('form-control', {
-                'is-invalid': error !== '',
-              })}
-              placeholder={res}
-              onChange={event => {
-                const rowNumber = event.target.value;
-                setRow(rowNumber);
-                if (rowNumber === '') {
-                  setError('');
-                  return;
-                }
-                const rowInt = parseInt(event.target.value, 10);
-                if (rowInt > rowCount || rowInt < -rowCount) {
-                  setError('Invalid row index');
-                } else if (rowInt === 0) {
-                  onGotoRowNumberChanged(1);
-                  setError('');
-                } else if (rowInt < 0) {
-                  onGotoRowNumberChanged(rowInt + rowCount + 1);
-                  setError('');
-                } else {
-                  onGotoRowNumberChanged(parseInt(event.target.value, 10));
-                  setError('');
-                }
-              }}
-              value={row}
-=======
               onKeyDown={e => {
                 if (e.key === 'Enter') {
                   e.stopPropagation();
@@ -131,19 +90,14 @@
                 onGotoRowNumberChanged(event);
               }}
               value={gotoRow}
->>>>>>> d51ddba1
             />
           </div>
           <div className="goto-row-text">
             of {dh.i18n.NumberFormat.format(DEFAULT_FORMAT_STRING, rowCount)}
           </div>
-<<<<<<< HEAD
-          {error && <div className="goto-row-error text-danger">{error}</div>}
-=======
           {gotoRowError && (
             <div className="goto-row-error text-danger">{gotoRowError}</div>
           )}
->>>>>>> d51ddba1
         </div>
         <div className="goto-row-close">
           <Button kind="ghost" onClick={onClose}>
