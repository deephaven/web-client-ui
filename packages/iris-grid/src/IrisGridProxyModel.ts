/* eslint class-methods-use-this: "off" */
import deepEqual from 'deep-equal';
import { Formatter, TableUtils } from '@deephaven/jsapi-utils';
import Log from '@deephaven/log';
import {
  CancelablePromise,
  EventShimCustomEvent,
  PromiseUtils,
} from '@deephaven/utils';
import type {
  Column,
  ColumnStatistics,
  CustomColumn,
  dh as DhType,
  FilterCondition,
  InputTable,
  LayoutHints,
  RollupConfig,
  Sort,
  Table,
  TreeTable,
  PartitionedTable,
  ValueTypeUnion,
} from '@deephaven/jsapi-types';
import {
  EditableGridModel,
  isEditableGridModel,
  isExpandableGridModel,
  ModelIndex,
  MoveOperation,
} from '@deephaven/grid';
import IrisGridTableModel from './IrisGridTableModel';
import IrisGridPartitionedTableModel, {
  isIrisGridPartitionedTableModel,
} from './IrisGridPartitionedTableModel';
import IrisGridTreeTableModel from './IrisGridTreeTableModel';
import IrisGridModel from './IrisGridModel';
import {
  ColumnName,
  UITotalsTableConfig,
  PendingDataMap,
  UIRow,
  PendingDataErrorMap,
} from './CommonTypes';
import { isIrisGridTableModelTemplate } from './IrisGridTableModelTemplate';
import type ColumnHeaderGroup from './ColumnHeaderGroup';
import {
  PartitionConfig,
  PartitionedGridModel,
  isPartitionedGridModel,
} from './PartitionedGridModel';

const log = Log.module('IrisGridProxyModel');

function makeModel(
  dh: DhType,
  table: Table | TreeTable | PartitionedTable,
  formatter?: Formatter,
  inputTable?: InputTable | null
): IrisGridModel {
  if (TableUtils.isTreeTable(table)) {
    return new IrisGridTreeTableModel(dh, table, formatter);
  }
  if (TableUtils.isPartitionedTable(table)) {
    return new IrisGridPartitionedTableModel(dh, table, formatter);
  }
  return new IrisGridTableModel(dh, table, formatter, inputTable);
}

/**
 * Model which proxies calls to other IrisGridModels.
 * This allows for operations that generate new tables, like rollups.
 */
class IrisGridProxyModel extends IrisGridModel implements PartitionedGridModel {
  /**
   * @param dh JSAPI instance
   * @param table Iris data table to be used in the model
   * @param formatter The formatter to use when getting formats
   * @param inputTable Iris input table associated with this table
   */

  dh: DhType;

  originalModel: IrisGridModel;

  model: IrisGridModel;

  modelPromise: CancelablePromise<IrisGridModel> | null;

  rollup: RollupConfig | null;

  selectDistinct: ColumnName[];

  constructor(
    dh: DhType,
    table: Table | TreeTable | PartitionedTable,
    formatter = new Formatter(dh),
    inputTable: InputTable | null = null
  ) {
    super(dh);

    this.handleModelEvent = this.handleModelEvent.bind(this);

    const model = makeModel(dh, table, formatter, inputTable);
    this.dh = dh;
    this.originalModel = model;
    this.model = model;
    this.modelPromise = null;
    this.rollup = null;
    this.selectDistinct = [];

    this.initializePartitionModel();
  }

  close(): void {
    this.originalModel.close();
    if (this.model !== this.originalModel) {
      this.model.close();
    }
    if (this.modelPromise != null) {
      this.modelPromise.cancel();
    }
  }

  handleModelEvent(event: CustomEvent): void {
    log.debug2('handleModelEvent', event);

    const { detail, type } = event;
    this.dispatchEvent(new EventShimCustomEvent(type, { detail }));
  }

  setModel(model: IrisGridModel): void {
    log.debug('setModel', model);

    const oldModel = this.model;

    if (oldModel !== this.originalModel) {
      oldModel.close();
    }

    this.model = model;

    if (this.listenerCount > 0) {
      this.addListeners(model);
    }

    this.dispatchEvent(
      new EventShimCustomEvent(IrisGridModel.EVENT.COLUMNS_CHANGED, {
        detail: model.columns,
      })
    );

    if (isIrisGridTableModelTemplate(model)) {
      this.dispatchEvent(
        new EventShimCustomEvent(IrisGridModel.EVENT.TABLE_CHANGED, {
          detail: model.table,
        })
      );
    }
  }

  setNextModel(modelPromise: Promise<IrisGridModel>): void {
    log.debug2('setNextModel');

    if (this.modelPromise) {
      this.modelPromise.cancel();
    }

    if (this.listenerCount > 0) {
      this.removeListeners(this.model);
    }

    this.modelPromise = PromiseUtils.makeCancelable(
      modelPromise,
      (model: IrisGridModel) => model.close()
    );
    this.modelPromise
      .then(model => {
        this.modelPromise = null;
        this.setModel(model);
      })
      .catch((err: unknown) => {
        if (PromiseUtils.isCanceled(err)) {
          log.debug2('setNextModel cancelled');
          return;
        }

        log.error('Unable to set next model', err);
        this.modelPromise = null;

        this.dispatchEvent(
          new EventShimCustomEvent(IrisGridModel.EVENT.REQUEST_FAILED, {
            detail: err,
          })
        );
      });
  }

  startListening(): void {
    super.startListening();

    this.addListeners(this.model);
  }

  stopListening(): void {
    super.stopListening();

    this.removeListeners(this.model);
  }

  addListeners(model: IrisGridModel): void {
    const events = Object.keys(IrisGridModel.EVENT);
    for (let i = 0; i < events.length; i += 1) {
      // eslint-disable-next-line @typescript-eslint/ban-ts-comment
      // @ts-ignore
      model.addEventListener(events[i], this.handleModelEvent);
    }
  }

  removeListeners(model: IrisGridModel): void {
    const events = Object.keys(IrisGridModel.EVENT);
    for (let i = 0; i < events.length; i += 1) {
      // eslint-disable-next-line @typescript-eslint/ban-ts-comment
      // @ts-ignore
      model.removeEventListener(events[i], this.handleModelEvent);
    }
  }

  get rowCount(): number {
    return this.model.rowCount;
  }

  get columnCount(): number {
    return this.model.columnCount;
  }

  get floatingTopRowCount(): number {
    return this.model.floatingTopRowCount;
  }

  get floatingBottomRowCount(): number {
    return this.model.floatingBottomRowCount;
  }

  get floatingLeftColumnCount(): number {
    return this.model.floatingLeftColumnCount;
  }

  get floatingRightColumnCount(): number {
    return this.model.floatingRightColumnCount;
  }

  textForCell: IrisGridModel['textForCell'] = (...args) =>
    this.model.textForCell(...args);

  truncationCharForCell: IrisGridModel['truncationCharForCell'] = (...args) =>
    this.model.truncationCharForCell(...args);

  textAlignForCell: IrisGridModel['textAlignForCell'] = (...args) =>
    this.model.textAlignForCell(...args);

  colorForCell: IrisGridModel['colorForCell'] = (...args) =>
    this.model.colorForCell(...args);

  backgroundColorForCell: IrisGridModel['backgroundColorForCell'] = (...args) =>
    this.model.backgroundColorForCell(...args);

  textForColumnHeader: IrisGridModel['textForColumnHeader'] = (...args) =>
    this.model.textForColumnHeader(...args);

  colorForColumnHeader: IrisGridModel['colorForColumnHeader'] = (...args) =>
    this.model.colorForColumnHeader(...args);

  textForRowHeader: IrisGridModel['textForRowHeader'] = (...args) =>
    this.model.textForRowHeader(...args);

  textForRowFooter: IrisGridModel['textForRowFooter'] = (...args) =>
    this.model.textForRowFooter(...args);

  isRowMovable: IrisGridModel['isRowMovable'] = (...args) =>
    this.model.isRowMovable(...args);

  isColumnMovable: IrisGridModel['isColumnMovable'] = (...args) =>
    this.model.isColumnMovable(...args);

  isColumnFrozen(x: ModelIndex): boolean {
    return this.model.isColumnFrozen(x);
  }

  isColumnSortable(index: number): boolean {
    return this.model.isColumnSortable(index);
  }

  get hasExpandableRows(): boolean {
    if (isExpandableGridModel(this.model)) {
      return this.model.hasExpandableRows;
    }
    return false;
  }

  get isExpandAllAvailable(): boolean {
    if (isExpandableGridModel(this.model)) {
      return this.model.isExpandAllAvailable ?? false;
    }
    return false;
  }

  isRowExpandable: IrisGridTreeTableModel['isRowExpandable'] = (...args) => {
    if (isExpandableGridModel(this.model)) {
      return this.model.isRowExpandable(...args);
    }
    return false;
  };

  isRowExpanded: IrisGridTreeTableModel['isRowExpanded'] = (...args) => {
    if (isExpandableGridModel(this.model)) {
      return this.model.isRowExpanded(...args);
    }
    return false;
  };

  setRowExpanded: IrisGridTreeTableModel['setRowExpanded'] = (...args) => {
    if (isExpandableGridModel(this.model)) {
      return this.model.setRowExpanded(...args);
    }
    throw Error('Function setRowExpanded does not exist on IrisGridTableModel');
  };

  expandAll: IrisGridTreeTableModel['expandAll'] = () => {
    if (isExpandableGridModel(this.model)) {
      return this.model.expandAll();
    }
    throw Error('Function expandAll does not exist on IrisGridTableModel');
  };

  collapseAll: IrisGridTreeTableModel['collapseAll'] = () => {
    if (isExpandableGridModel(this.model)) {
      return this.model.collapseAll();
    }
    throw Error('Function collapseAll does not exist on IrisGridTableModel');
  };

  depthForRow: IrisGridTreeTableModel['depthForRow'] = (...args) => {
    if (isExpandableGridModel(this.model)) {
      return this.model.depthForRow(...args);
    }
    return 0;
    // throw Error('Function depthForRow does not exist on IrisGridTableModel');
  };

  get isExportAvailable(): boolean {
    return this.model.isExportAvailable;
  }

  get isColumnStatisticsAvailable(): boolean {
    return this.model.isColumnStatisticsAvailable;
  }

  get isValuesTableAvailable(): boolean {
    return this.model.isValuesTableAvailable;
  }

  get isCustomColumnsAvailable(): boolean {
    return (
      this.model.isCustomColumnsAvailable &&
      // Disable for selectDistinct tables
      !(this.isSelectDistinctAvailable && this.selectDistinctColumns.length > 0)
    );
  }

  get isFormatColumnsAvailable(): boolean {
    return this.model.isFormatColumnsAvailable;
  }

  get isChartBuilderAvailable(): boolean {
    return this.model.isChartBuilderAvailable;
  }

  get isRollupAvailable(): boolean {
    return (
      (this.originalModel.isRollupAvailable || this.rollup != null) &&
      this.selectDistinct.length === 0
    );
  }

  get isSelectDistinctAvailable(): boolean {
    return (
      (this.originalModel.isSelectDistinctAvailable ||
        this.selectDistinct.length > 0) &&
      this.rollup == null
    );
  }

  get isTotalsAvailable(): boolean {
    return this.model.isTotalsAvailable;
  }

  get isReversible(): boolean {
    return this.model.isReversible;
  }

  get columns(): readonly Column[] {
    return this.model.columns;
  }

  get initialMovedColumns(): readonly MoveOperation[] {
    return this.model.initialMovedColumns;
  }

  get initialMovedRows(): readonly MoveOperation[] {
    return this.model.initialMovedRows;
  }

  get layoutHints(): LayoutHints | null {
    return this.model.layoutHints;
  }

  get frontColumns(): readonly ColumnName[] {
    return this.model.frontColumns;
  }

  get backColumns(): readonly ColumnName[] {
    return this.model.backColumns;
  }

  get frozenColumns(): readonly ColumnName[] {
    return this.model.frozenColumns;
  }

  getColumnHeaderGroup: IrisGridModel['getColumnHeaderGroup'] = (...args) =>
    this.model.getColumnHeaderGroup(...args);

  get columnHeaderGroups(): readonly ColumnHeaderGroup[] {
    return this.model.columnHeaderGroups;
  }

  set columnHeaderGroups(groups: readonly ColumnHeaderGroup[]) {
    this.model.columnHeaderGroups = groups;
  }

  get initialColumnHeaderGroups(): readonly ColumnHeaderGroup[] {
    return this.model.initialColumnHeaderGroups;
  }

  getColumnHeaderParentGroup: IrisGridModel['getColumnHeaderParentGroup'] = (
    ...args
  ) => this.model.getColumnHeaderParentGroup(...args);

  get columnHeaderGroupMap(): ReadonlyMap<string, ColumnHeaderGroup> {
    return this.model.columnHeaderGroupMap;
  }

  get columnHeaderMaxDepth(): number {
    return this.model.columnHeaderMaxDepth;
  }

  updateFrozenColumns(columns: readonly ColumnName[]): void {
    return this.model.updateFrozenColumns(columns);
  }

  get originalColumns(): readonly Column[] {
    return this.originalModel.columns;
  }

  get groupedColumns(): readonly Column[] {
    return this.model.groupedColumns;
  }

<<<<<<< HEAD
  get partitionColumns(): readonly Column[] {
    if (!isPartitionedGridModel(this.originalModel)) {
      throw new Error('Partitions are not available');
    }
    return this.originalModel.partitionColumns;
  }
=======
  sourceForCell: IrisGridModel['sourceForCell'] = (...args) =>
    this.model.sourceForCell(...args);

  getClearFilterRange: IrisGridModel['getClearFilterRange'] = (...args) =>
    this.model.getClearFilterRange(...args);
>>>>>>> ba1d51ba

  get description(): string {
    return this.model.description;
  }

  formatForCell: IrisGridModel['formatForCell'] = (...args) =>
    this.model.formatForCell(...args);

  valueForCell: IrisGridModel['valueForCell'] = (...args) =>
    this.model.valueForCell(...args);

  renderTypeForCell: IrisGridModel['renderTypeForCell'] = (...args) =>
    this.model.renderTypeForCell(...args);

  dataBarOptionsForCell: IrisGridModel['dataBarOptionsForCell'] = (...args) =>
    this.model.dataBarOptionsForCell(...args);

  get filter(): readonly FilterCondition[] {
    return this.model.filter;
  }

  set filter(filter: readonly FilterCondition[]) {
    this.model.filter = filter;
  }

  get partitionConfig(): PartitionConfig {
    if (
      !isPartitionedGridModel(this.originalModel) ||
      !this.originalModel.isPartitionRequired
    ) {
      throw new Error('Partitions are not available');
    }
    return this.originalModel.partitionConfig;
  }

  set partitionConfig(partitionConfig: PartitionConfig) {
    if (
      !isPartitionedGridModel(this.originalModel) ||
      !this.originalModel.isPartitionRequired
    ) {
      throw new Error('Partitions are not available');
    }
    log.debug('set partitionConfig', partitionConfig);
    this.originalModel.partitionConfig = partitionConfig;
    if (partitionConfig.mode === 'keys') {
      this.setNextModel(
        this.originalModel
          .partitionKeysTable()
          .then(table => makeModel(this.dh, table, this.formatter))
      );
    } else if (isIrisGridPartitionedTableModel(this.originalModel)) {
      if (partitionConfig.mode === 'merged') {
        this.setNextModel(
          this.originalModel.partitionedTable
            .getMergedTable()
            .then(table => makeModel(this.dh, table, this.formatter))
        );
        return;
      }
      const tablePromise = this.originalModel.partitionedTable
        .getTable(partitionConfig.partitions)
        .then(table => table.copy());
      this.setNextModel(
        tablePromise.then(table => makeModel(this.dh, table, this.formatter))
      );
    } else if (
      isIrisGridTableModelTemplate(this.originalModel) &&
      this.model !== this.originalModel
    ) {
      this.setNextModel(Promise.resolve(this.originalModel));
    }
  }

  partitionKeysTable(): Promise<Table> {
    if (!isPartitionedGridModel(this.originalModel)) {
      throw new Error('Partitions are not available');
    }
    return this.originalModel.partitionKeysTable();
  }

  get formatter(): Formatter {
    return this.model.formatter;
  }

  set formatter(formatter: Formatter) {
    this.model.formatter = formatter;
  }

  displayString: IrisGridModel['displayString'] = (...args) =>
    this.model.displayString(...args);

  get sort(): readonly Sort[] {
    return this.model.sort;
  }

  set sort(sort: readonly Sort[]) {
    this.model.sort = sort;
  }

  get customColumns(): readonly ColumnName[] {
    return this.model.customColumns;
  }

  set customColumns(customColumns: readonly ColumnName[]) {
    this.model.customColumns = customColumns;
  }

  get formatColumns(): readonly CustomColumn[] {
    return this.model.formatColumns;
  }

  set formatColumns(formatColumns: readonly CustomColumn[]) {
    this.model.formatColumns = formatColumns;
  }

  get rollupConfig(): RollupConfig | null {
    return this.rollup;
  }

  set rollupConfig(rollupConfig: RollupConfig | null) {
    log.debug('set rollupConfig', rollupConfig);

    if (!this.isRollupAvailable) {
      throw new Error('Rollup Rows are not available');
    }

    // Prevent model update when IrisGridModelUpdater is mounted
    // if rollup is already initialized in IrisGridPanel
    if (deepEqual(rollupConfig, this.rollup)) {
      return;
    }

    this.rollup = rollupConfig;

    let modelPromise = Promise.resolve(this.originalModel);

    if (
      isIrisGridTableModelTemplate(this.originalModel) &&
      rollupConfig != null
    ) {
      modelPromise = this.originalModel.table
        .rollup(rollupConfig)
        .then(table => makeModel(this.dh, table, this.formatter));
    }
    this.setNextModel(modelPromise);
  }

  get selectDistinctColumns(): ColumnName[] {
    return this.selectDistinct;
  }

  set selectDistinctColumns(columnNames: string[]) {
    log.debug('set selectDistinctColumns', columnNames);

    if (!this.isSelectDistinctAvailable) {
      throw new Error('Select distinct is not available');
    }

    if (
      columnNames === this.selectDistinctColumns ||
      (columnNames.length === 0 && this.selectDistinctColumns.length === 0)
    ) {
      log.debug('Ignore same selectDistinctColumns', columnNames);
      return;
    }

    this.selectDistinct = columnNames;

    const selectDistinctColumns = columnNames
      .map(name => this.originalColumns.find(column => column.name === name))
      .filter(column => column != null) as Column[];

    let modelPromise = Promise.resolve(this.originalModel);

    if (
      isIrisGridTableModelTemplate(this.originalModel) &&
      selectDistinctColumns.length > 0
    ) {
      modelPromise = this.originalModel.table
        .selectDistinct(selectDistinctColumns)
        .then(table => makeModel(this.dh, table, this.formatter));
    }
    this.setNextModel(modelPromise);
  }

  get table(): Table | TreeTable | undefined {
    if (isIrisGridTableModelTemplate(this.model)) {
      return this.model.table;
    }

    return undefined;
  }

  get totalsConfig(): UITotalsTableConfig | null {
    return this.model.totalsConfig;
  }

  set totalsConfig(totalsConfig: UITotalsTableConfig | null) {
    this.model.totalsConfig = totalsConfig;
  }

  get isFilterRequired(): boolean {
    return this.originalModel.isFilterRequired;
  }

  get isPartitionRequired(): boolean {
    return isPartitionedGridModel(this.originalModel)
      ? this.originalModel.isPartitionRequired
      : false;
  }

  get isEditable(): boolean {
    return isEditableGridModel(this.model) && this.model.isEditable;
  }

  isEditableRange: IrisGridTableModel['isEditableRange'] = (
    ...args
  ): boolean => {
    if (isEditableGridModel(this.model)) {
      return this.model.isEditableRange(...args);
    }
    return false;
  };

  isFilterable: IrisGridTableModel['isFilterable'] = (...args) =>
    this.model.isFilterable(...args);

  setViewport = (top: number, bottom: number, columns?: Column[]): void =>
    this.model.setViewport(top, bottom, columns);

  snapshot: IrisGridModel['snapshot'] = (...args) =>
    this.model.snapshot(...args);

  textSnapshot: IrisGridTableModel['textSnapshot'] = (...args) =>
    this.model.textSnapshot(...args);

  export(): Promise<Table> {
    if (TableUtils.isTreeTable(this.model)) {
      throw new Error("TreeTable has no 'export' property");
    }
    return (this.model as IrisGridTableModel).export();
  }

  valuesTable: IrisGridTableModel['valuesTable'] = (...args) =>
    this.model.valuesTable(...args);

  columnStatistics(column: Column): Promise<ColumnStatistics> {
    if (TableUtils.isTreeTable(this.model)) {
      throw new Error("TreeTable has no 'columnStatistics' function");
    }
    return (this.model as IrisGridTableModel).columnStatistics(column);
  }

  editValueForCell: IrisGridTableModel['editValueForCell'] = (...args) => {
    if (isEditableGridModel(this.model)) {
      return this.model.editValueForCell(...args);
    }
    return '';
  };

  setValueForCell: IrisGridTableModel['setValueForCell'] = (...args) => {
    if (isEditableGridModel(this.model)) {
      return this.model.setValueForCell(...args);
    }
    return Promise.reject(new Error('Model is not editable'));
  };

  setValueForRanges: IrisGridTableModel['setValueForRanges'] = (...args) => {
    if (isEditableGridModel(this.model)) {
      return this.model.setValueForRanges(...args);
    }
    return Promise.reject(new Error('Model is not editable'));
  };

  setValues: EditableGridModel['setValues'] = (...args) => {
    if (isEditableGridModel(this.model)) {
      return this.model.setValues(...args);
    }
    return Promise.resolve();
  };

  isValidForCell: IrisGridTableModel['isValidForCell'] = (...args) => {
    if (isEditableGridModel(this.model)) {
      return this.model.isValidForCell(...args);
    }
    return false;
  };

  delete: IrisGridTableModel['delete'] = (...args) =>
    this.model.delete(...args);

  get pendingDataMap(): PendingDataMap<UIRow> {
    return this.model.pendingDataMap;
  }

  set pendingDataMap(map: PendingDataMap<UIRow>) {
    this.model.pendingDataMap = map;
  }

  get pendingRowCount(): number {
    return this.model.pendingRowCount;
  }

  set pendingRowCount(count: number) {
    this.model.pendingRowCount = count;
  }

  get pendingDataErrors(): PendingDataErrorMap {
    return this.model.pendingDataErrors;
  }

  commitPending: IrisGridTableModel['commitPending'] = (...args) =>
    this.model.commitPending(...args);

  getColumnIndexByName(name: ColumnName): number | undefined {
    return this.model.getColumnIndexByName(name);
  }

  async seekRow(
    startRow: number,
    column: Column,
    valueType: ValueTypeUnion,
    value: unknown,
    insensitive?: boolean,
    contains?: boolean,
    isBackwards?: boolean
  ): Promise<number> {
    return this.model.seekRow(
      startRow,
      column,
      valueType,
      value,
      insensitive,
      contains,
      isBackwards
    );
  }

  get isSeekRowAvailable(): boolean {
    return this.model.isSeekRowAvailable;
  }

  initializePartitionModel(): void {
    const { model } = this;
    if (isIrisGridPartitionedTableModel(model)) {
      this.setNextModel(model.initializePartitionModel());
    }
  }
}

export default IrisGridProxyModel;<|MERGE_RESOLUTION|>--- conflicted
+++ resolved
@@ -466,20 +466,18 @@
     return this.model.groupedColumns;
   }
 
-<<<<<<< HEAD
   get partitionColumns(): readonly Column[] {
     if (!isPartitionedGridModel(this.originalModel)) {
       throw new Error('Partitions are not available');
     }
     return this.originalModel.partitionColumns;
   }
-=======
+
   sourceForCell: IrisGridModel['sourceForCell'] = (...args) =>
     this.model.sourceForCell(...args);
 
   getClearFilterRange: IrisGridModel['getClearFilterRange'] = (...args) =>
     this.model.getClearFilterRange(...args);
->>>>>>> ba1d51ba
 
   get description(): string {
     return this.model.description;
