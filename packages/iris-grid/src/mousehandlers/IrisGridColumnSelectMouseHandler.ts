--- conflicted
+++ resolved
@@ -4,13 +4,8 @@
   GridPoint,
   EventHandlerResult,
 } from '@deephaven/grid';
-<<<<<<< HEAD
 import type { dh } from '@deephaven/jsapi-types';
-import { IrisGrid } from '../IrisGrid';
-=======
-import type { Column } from '@deephaven/jsapi-types';
 import type IrisGrid from '../IrisGrid';
->>>>>>> d91d833e
 import { DisplayColumn } from '../IrisGridModel';
 
 /**
