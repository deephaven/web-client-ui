/* eslint class-methods-use-this: "off" */
import React from 'react';
import { FontAwesomeIcon } from '@fortawesome/react-fontawesome';
import {
  dhFilterFilled,
  vsRemove,
  vsCheck,
  vsFilter,
  IconDefinition,
} from '@deephaven/icons';
import debounce from 'lodash.debounce';
import {
  ContextAction,
  ContextActions,
  ContextActionUtils,
  GLOBAL_SHORTCUTS,
  ResolvableContextAction,
} from '@deephaven/components';
import {
  EventHandlerResult,
  Grid,
  GridMouseHandler,
  GridPoint,
  GridRange,
  GridRenderer,
  isEditableGridModel,
  isExpandableGridModel,
  ModelIndex,
} from '@deephaven/grid';
import type { dh as DhType } from '@deephaven/jsapi-types';
import {
  TableColumnFormatter,
  DateTimeColumnFormatter,
  TableUtils,
  TableColumnFormat,
  IntegerColumnFormat,
  SortDirection,
} from '@deephaven/jsapi-utils';
import Log from '@deephaven/log';
import type { DebouncedFunc } from 'lodash';
import {
  TextUtils,
  assertNotEmpty,
  assertNotNaN,
  assertNotNull,
  copyToClipboard,
} from '@deephaven/utils';
import {
  DateTimeFormatContextMenu,
  DecimalFormatContextMenu,
  IntegerFormatContextMenu,
} from '../format-context-menus';
import './IrisGridContextMenuHandler.scss';
import SHORTCUTS from '../IrisGridShortcuts';
import IrisGrid from '../IrisGrid';
import { QuickFilter } from '../CommonTypes';

const log = Log.module('IrisGridContextMenuHandler');

const DEBOUNCE_UPDATE_FORMAT = 150;
const CONTEXT_MENU_DATE_FORMAT = 'yyyy-MM-dd HH:mm:ss.SSSSSSSSS';
const MAX_MULTISELECT_ROWS = 1000;

/**
 * Used to eat the mouse event in the bottom right corner of the scroll bar
 */
class IrisGridContextMenuHandler extends GridMouseHandler {
  static GROUP_EDIT = ContextActions.groups.high + 10;

  static GROUP_HIDE_COLUMNS = ContextActions.groups.high + 25;

  static GROUP_FILTER = ContextActions.groups.high + 50;

  static GROUP_EXPAND_COLLAPSE = ContextActions.groups.high + 55;

  static GROUP_GOTO = ContextActions.groups.high + 60;

  static GROUP_SORT = ContextActions.groups.high + 75;

  static GROUP_COPY = ContextActions.groups.high + 100;

  static GROUP_FORMAT = ContextActions.groups.high + 150;

  static GROUP_VIEW_CONTENTS = ContextActions.groups.high + 175;

  static COLUMN_SORT_DIRECTION = {
    ascending: 'ASC',
    descending: 'DESC',
    none: null,
  } as const;

  /**
   * Get filter condition for quick filter and combines with a new filter using the operator specified,
   * returns new filter if no operator supplied.
   * @param columnFilter
   * @param newColumnFilter
   * @param operator
   */
  static getQuickFilterCondition(
    columnFilter: DhType.FilterCondition | null | undefined,
    newColumnFilter: DhType.FilterCondition,
    operator?: '&&' | '||' | null
  ): DhType.FilterCondition {
    if (columnFilter && operator === '&&') {
      return columnFilter.and(newColumnFilter);
    }
    if (columnFilter && operator === '||') {
      return columnFilter.or(newColumnFilter);
    }
    return newColumnFilter;
  }

  /**
   * combines filter text with operator if declared
   * @param filterText
   * @param newFilterText
   * @param operator
   */
  static getQuickFilterText(
    filterText: string | null | undefined,
    newFilterText: string,
    operator?: '&&' | '||' | null
  ): string {
    return operator && filterText != null
      ? `${filterText} ${operator} ${newFilterText}`
      : newFilterText;
  }

  /**
   * Converts operator to text string,
   */
  static getOperatorAsText(operator: '&&' | '||'): 'And' | 'Or' {
    return operator === '&&' ? 'And' : 'Or';
  }

  static getRowOptionFormatted(
    command: string,
    cellValue: string,
    len = 30
  ): string {
    return `${command} "${GridRenderer.truncate(
      cellValue,
      len - command.length - 3
    )}"`;
  }

  irisGrid: IrisGrid;

  debouncedUpdateCustomFormat: DebouncedFunc<
    (modelIndex: number, selectedFormat: TableColumnFormat | null) => void
  >;

  constructor(irisGrid: IrisGrid, dh: typeof DhType) {
    super();

    this.getNumberValueEqualsFilter =
      this.getNumberValueEqualsFilter.bind(this);
    this.getFilterValueForNumberOrChar =
      this.getFilterValueForNumberOrChar.bind(this);

    this.debouncedUpdateCustomFormat = debounce(
      irisGrid.handleFormatSelection,
      DEBOUNCE_UPDATE_FORMAT
    );

    this.dh = dh;
    this.irisGrid = irisGrid;
  }

  componentWillUnmount(): void {
    this.debouncedUpdateCustomFormat.flush();
  }

  dh: typeof DhType;

  getHeaderActions(
    modelIndex: ModelIndex,
    gridPoint: GridPoint
  ): ContextAction[] {
    const { irisGrid } = this;
    const { column: visibleIndex } = gridPoint;
    assertNotNull(visibleIndex);
    const { model } = irisGrid.props;
    const { columns } = model;
    const column = columns[modelIndex];

    const actions = [] as ContextAction[];

    const {
      metrics,
      reverseType,
      quickFilters,
      advancedFilters,
      searchFilter,
    } = irisGrid.state;
    const theme = irisGrid.getTheme();
    assertNotNull(metrics);
    const {
      filterIconColor,
      filterBarActiveColor,
      contextMenuSortIconColor,
      contextMenuReverseIconColor,
    } = theme;

    const modelSort = model.sort;
    const columnSort = TableUtils.getSortForColumn(modelSort, column.name);
    const hasReverse = reverseType !== TableUtils.REVERSE_TYPE.NONE;
    const { userColumnWidths } = metrics;
    const isColumnHidden = [...userColumnWidths.values()].some(
      columnWidth => columnWidth === 0
    );
    const isColumnFreezable =
      model.getColumnHeaderParentGroup(modelIndex, 0) === undefined &&
      !(isExpandableGridModel(model) && model.hasExpandableRows);
    const isColumnFrozen = model.isColumnFrozen(modelIndex);
    const isColumnSortable = model.isColumnSortable(modelIndex);
    actions.push({
      title: 'Hide Column',
      group: IrisGridContextMenuHandler.GROUP_HIDE_COLUMNS,
      action: () => {
        this.irisGrid.hideColumnByVisibleIndex(visibleIndex);
      },
    });
    actions.push({
      title: isColumnFrozen ? 'Unfreeze Column' : 'Freeze Column',
      group: IrisGridContextMenuHandler.GROUP_HIDE_COLUMNS,
      disabled: !isColumnFreezable,
      action: () => {
        if (isColumnFrozen) {
          this.irisGrid.unFreezeColumnByColumnName(column.name);
        } else {
          this.irisGrid.freezeColumnByColumnName(column.name);
        }
      },
      order: 10,
    });
    actions.push({
      title: 'Show All Columns',
      group: IrisGridContextMenuHandler.GROUP_HIDE_COLUMNS,
      action: () => {
        this.irisGrid.showAllColumns();
      },
      disabled: !isColumnHidden,
    });
    actions.push({
      title: 'Quick Filters',
      icon: vsRemove,
      iconColor: filterBarActiveColor,
      shortcut: SHORTCUTS.TABLE.TOGGLE_QUICK_FILTER,
      group: IrisGridContextMenuHandler.GROUP_FILTER,
      order: 10,
      action: () => {
        this.irisGrid.toggleFilterBar(visibleIndex);
      },
    });
    actions.push({
      title: 'Advanced Filters',
      icon: advancedFilters.get(modelIndex) ? dhFilterFilled : vsFilter,
      iconColor: filterIconColor,
      group: IrisGridContextMenuHandler.GROUP_FILTER,
      order: 20,
      action: () => {
        this.irisGrid.handleAdvancedMenuOpened(visibleIndex);
      },
    });
    actions.push({
      title: 'Clear Table Filters',
      group: IrisGridContextMenuHandler.GROUP_FILTER,
      order: 40,
      // this just displays the shortcut, the actual listener is in irisgrid handleKeyDown
      shortcut: SHORTCUTS.TABLE.CLEAR_FILTERS,
      action: () => {
        this.irisGrid.clearAllFilters();
      },
      disabled: !(
        quickFilters.size > 0 ||
        advancedFilters.size > 0 ||
        searchFilter != null
      ),
    });
    actions.push({
      title: 'Sort by',
      icon: vsRemove,
      iconColor: contextMenuSortIconColor,
      group: IrisGridContextMenuHandler.GROUP_SORT,
      order: 10,
      actions: this.sortByActions(column, modelIndex, columnSort),
      disabled: !isColumnSortable,
    });
    actions.push({
      title: 'Add Additional Sort',
      /**
       * disable conditions:
       * 1. table is sorted only by this column
       * 2. table is only reversed
       * 3. 1 & 2 combined
       * 4. table has no sort
       * reverse is a type of sort, so needs to be accounted for in exclusions
       * */
      disabled:
        (columnSort && modelSort.length === 1) ||
        (hasReverse && modelSort.length === 1) ||
        (columnSort && hasReverse && modelSort.length === 2) ||
        modelSort.length === 0 ||
        !isColumnSortable,
      group: IrisGridContextMenuHandler.GROUP_SORT,
      order: 20,
      actions: this.additionalSortActions(column, modelIndex),
    });
    actions.push({
      title: 'Clear Table Sorting',
      disabled:
        // reverse is a type of sort, but special and needs to be exluded despite being part of model.sort
        modelSort.length === 0 || (hasReverse && modelSort.length === 1),
      group: IrisGridContextMenuHandler.GROUP_SORT,
      action: () => {
        this.irisGrid.sortColumn(
          visibleIndex,
          IrisGridContextMenuHandler.COLUMN_SORT_DIRECTION.none
        );
      },
      order: 30,
    });
    actions.push({
      title:
        reverseType === TableUtils.REVERSE_TYPE.NONE
          ? 'Reverse Table'
          : 'Clear Reverse Table',
      icon: vsRemove,
      iconColor: contextMenuReverseIconColor,
      group: IrisGridContextMenuHandler.GROUP_SORT,
      order: 40,
      disabled: !model.isReversible,
      // this just displays the shortcut, the actual listener is in irisgrid handleKeyDown
      shortcut: SHORTCUTS.TABLE.REVERSE,
      action: () => {
        if (reverseType === TableUtils.REVERSE_TYPE.NONE) {
          this.irisGrid.reverse(TableUtils.REVERSE_TYPE.POST_SORT);
        } else {
          this.irisGrid.reverse(TableUtils.REVERSE_TYPE.NONE);
        }
      },
    });
    actions.push({
      title: 'Copy Column Name',
      group: IrisGridContextMenuHandler.GROUP_COPY,
      shortcutText: ContextActionUtils.isMacPlatform() ? '⌥Click' : 'Alt+Click',
      action: () => {
        copyToClipboard(model.textForColumnHeader(modelIndex) ?? '').catch(e =>
          log.error('Unable to copy header', e)
        );
      },
    });

    if (TableUtils.isDateType(column.type)) {
      actions.push({
        title: 'Date/Time Format',
        group: IrisGridContextMenuHandler.GROUP_FORMAT,
        actions: this.dateFormatActions(column),
      });
    } else if (TableUtils.isNumberType(column.type)) {
      actions.push({
        title: 'Number Format',
        group: IrisGridContextMenuHandler.GROUP_FORMAT,
        actions: this.numberFormatActions(column) ?? undefined,
      });
    }
    return actions;
  }

  getCellActions(
    modelColumn: ModelIndex,
    grid: Grid,
    gridPoint: GridPoint
  ): ContextAction[] {
    const { irisGrid } = this;
    const { column: columnIndex, row: rowIndex } = gridPoint;
    const { model, canCopy } = irisGrid.props;
    const { columns } = model;
    const modelRow = irisGrid.getModelRow(rowIndex);
    assertNotNull(modelRow);
    const sourceCell = model.sourceForCell(modelColumn, modelRow);
    const { column: sourceColumn, row: sourceRow } = sourceCell;
    const value = model.valueForCell(sourceColumn, sourceRow);

    const column = columns[sourceColumn];

    const actions = [] as ContextAction[];

    const theme = irisGrid.getTheme();
    const { filterIconColor } = theme;

    if (column == null || rowIndex == null) return actions;

<<<<<<< HEAD
    // grid data area context menu options
    if (model.isFilterable(sourceColumn)) {
      // cell data area contextmenu options
      const filterMenu = {
        title: 'Filter by Value',
        icon: vsRemove,
        iconColor: filterIconColor,
        group: IrisGridContextMenuHandler.GROUP_FILTER,
        order: 10,
        actions: [],
      } as {
        title: string;
        icon: IconDefinition;
        iconColor: string;
        group: number;
        order: number;
        actions: ContextAction[];
      };

      if (value == null) {
        // null gets a special menu
        if (quickFilters.get(sourceColumn)) {
          filterMenu.actions.push({
            title: 'And',
            actions: this.nullFilterActions(
              column,
              quickFilters.get(sourceColumn),
              '&&'
            ),
            order: 2,
            group: ContextActions.groups.high,
          });
        }
        filterMenu.actions.push(...this.nullFilterActions(column));
      } else if (value === '') {
        // empty string gets a special menu
        if (quickFilters.get(sourceColumn)) {
          filterMenu.actions.push({
            title: 'And',

            actions: this.emptyStringFilterActions(
              column,
              quickFilters.get(sourceColumn),
              '&&'
            ),
            order: 2,
            group: ContextActions.groups.high,
          });
        }
        filterMenu.actions.push(...this.emptyStringFilterActions(column));
      } else if (TableUtils.isBooleanType(column.type)) {
        // boolean should have OR condition, and handles it's own null menu options
        if (quickFilters.get(sourceColumn)) {
          filterMenu.actions.push({
            title: 'Or',
            actions: this.booleanFilterActions(
              column,
              valueText,
              quickFilters.get(sourceColumn),
              '||'
            ),
            order: 2,
            group: ContextActions.groups.high,
          });
        }
        filterMenu.actions.push(
          ...this.booleanFilterActions(column, valueText)
        );
      } else if (
        TableUtils.isNumberType(column.type) ||
        TableUtils.isCharType(column.type)
      ) {
        // Chars get treated like numbers in terms of which filters are available
        assertNotNull(sourceColumn);
        // We want to show the full unformatted value if it's a number, so user knows which value they are matching
        // If it's a Char we just show the char
        const numberValueText = TableUtils.isCharType(column.type)
          ? String.fromCharCode(value as number)
          : `${value}`;

        if (quickFilters.get(sourceColumn)) {
          filterMenu.actions.push({
            title: 'And',
            actions: this.numberFilterActions(
              column,
              numberValueText,
              value,
              quickFilters.get(sourceColumn),
              '&&'
            ),
            order: 2,
            group: ContextActions.groups.high,
          });
        }
        filterMenu.actions.push(
          ...this.numberFilterActions(
            column,
            numberValueText,
            value,
            quickFilters.get(sourceColumn)
          )
        );
      } else if (TableUtils.isDateType(column.type)) {
        if (!(value instanceof Date)) {
          throw new Error(
            `Filter value is not a date when it should be: ${value}`
          );
        }
        const dateValueText = dateFilterFormatter.format(value);
        const previewValue = previewFilterFormatter.format(value);
        if (quickFilters.get(sourceColumn)) {
          filterMenu.actions.push({
            title: 'And',
            actions: this.dateFilterActions(
              column,
              dateValueText,
              previewValue,
              value,
              quickFilters.get(sourceColumn),
              '&&'
            ),
            order: 2,
            group: ContextActions.groups.high,
          });
        }
        filterMenu.actions.push(
          ...this.dateFilterActions(
            column,
            dateValueText,
            previewValue,
            value,
            quickFilters.get(sourceColumn)
          )
        );
      } else {
        if (quickFilters.get(sourceColumn)) {
          filterMenu.actions.push({
            title: 'And',

            actions: this.stringFilterActions(
              column,
              valueText,
              value,
              quickFilters.get(sourceColumn),
              '&&'
            ),
            order: 2,
            group: ContextActions.groups.high,
          });
        }
        filterMenu.actions.push(
          ...this.stringFilterActions(column, valueText, value)
        );
      }

      if (filterMenu.actions != null && filterMenu.actions.length > 0) {
        actions.push(filterMenu);
      }
    }

=======
>>>>>>> eddd1600
    // Expand/Collapse options
    if (isExpandableGridModel(model) && model.isRowExpandable(sourceRow)) {
      // If there are grouped columns, then it is a rollup
      // The first column will be the "group" column with the value that should be expanded
      const expandingColumn = 0;
      const cellValue = model.valueForCell(expandingColumn, sourceRow);
      const cellText =
        cellValue == null
          ? 'null'
          : model.textForCell(expandingColumn, sourceRow);

      actions.push({
        title: IrisGridContextMenuHandler.getRowOptionFormatted(
          model.isRowExpanded(sourceRow) ? 'Collapse' : 'Expand',
          cellText
        ),
        group: IrisGridContextMenuHandler.GROUP_EXPAND_COLLAPSE,
        order: 10,
        action: () => {
          model.setRowExpanded(sourceRow, !model.isRowExpanded(sourceRow));
        },
      });

      if (model.isExpandAllAvailable === true) {
        actions.push({
          title: IrisGridContextMenuHandler.getRowOptionFormatted(
            'Expand All in',
            cellText
          ),
          group: IrisGridContextMenuHandler.GROUP_EXPAND_COLLAPSE,
          order: 20,
          action: () => {
            model.setRowExpanded(sourceRow, true, true);
          },
        });
      }
    }

    if (
      isExpandableGridModel(model) &&
      model.hasExpandableRows &&
      model.isExpandAllAvailable === true
    ) {
      actions.push({
        title: 'Expand Entire Table',
        group: IrisGridContextMenuHandler.GROUP_EXPAND_COLLAPSE,
        order: 30,
        action: () => {
          model.expandAll();
        },
      });

      actions.push({
        title: 'Collapse Entire Table',
        group: IrisGridContextMenuHandler.GROUP_EXPAND_COLLAPSE,
        order: 40,
        action: () => {
          model.collapseAll();
        },
      });
    }

    const gotoRow = {
      title: 'Go to',
      iconColor: filterIconColor,
      shortcut: SHORTCUTS.TABLE.GOTO_ROW,
      group: IrisGridContextMenuHandler.GROUP_GOTO,
      order: 10,
      action: () =>
        this.irisGrid.toggleGotoRow(`${rowIndex + 1}`, `${value}`, column.name),
    };
    actions.push(gotoRow);

    if (canCopy) {
      actions.push({
        title: 'Copy Cell',
        group: IrisGridContextMenuHandler.GROUP_COPY,
        shortcutText: ContextActionUtils.isMacPlatform()
          ? '⌥Click'
          : 'Alt+Click',
        order: 10,
        action: () => {
          irisGrid.copyCell(columnIndex, rowIndex);
        },
      });

      actions.push({
        title: 'Copy Cell Unformatted',
        group: IrisGridContextMenuHandler.GROUP_COPY,
        order: 20,
        action: () => {
          irisGrid.copyCell(columnIndex, rowIndex, true);
        },
      });
    }

    actions.push({
      title: 'View Cell Contents',
      group: IrisGridContextMenuHandler.GROUP_VIEW_CONTENTS,
      order: 10,
      action: () => {
        irisGrid.setState({
          showOverflowModal: true,
          overflowText: irisGrid.getValueForCell(
            columnIndex,
            rowIndex
          ) as string,
        });
      },
    });

    return actions;
  }

  // moved out of getCellActions since snapshots are async
  async getCellFilterActions(
    modelColumn: ModelIndex,
    grid: Grid,
    gridPoint: GridPoint
  ): Promise<ContextAction[]> {
    const { dh, irisGrid } = this;
    const { row: rowIndex } = gridPoint;
    const { model } = irisGrid.props;
    const { columns } = model;
    const modelRow = irisGrid.getModelRow(rowIndex);
    const { getSelectedRanges } = grid;
    assertNotNull(modelRow);
    const sourceCell = model.sourceForCell(modelColumn, modelRow);
    const { column: sourceColumn, row: sourceRow } = sourceCell;
    const column = columns[sourceColumn];

    if (column == null || rowIndex == null) return [];
    if (!model.isFilterable(sourceColumn)) return [];

    const { quickFilters } = irisGrid.state;
    const theme = irisGrid.getTheme();
    const { filterIconColor } = theme;
    const { settings } = irisGrid.props;

    let selectedRanges = [...getSelectedRanges()];
    // no selected range (i.e. right clicked a cell without highlighting it)
    // although GridSelectionMouseHandler does change selectedRanges, state isn't updated in
    //   time for getSelectedRanges to show the selected cell
    if (selectedRanges.length === 0) {
      selectedRanges.push(
        new GridRange(sourceColumn, sourceRow, sourceColumn, sourceRow)
      );
    }

    // - this block truncates the selected ranges to MAX_MULTISELECT_ROWS rows
    //   - NOT first MAX_MULTISELECT_ROWS rows after the first row
    //   - NOT first MAX_MULTISELECT_ROWS unique values (prevent case where there are a small
    //     amount of values, but a large amount of rows with those values)
    if (GridRange.containsCell(selectedRanges, sourceColumn, sourceRow)) {
      let rowCount = GridRange.rowCount(selectedRanges);
      while (rowCount > MAX_MULTISELECT_ROWS) {
        const lastRow = selectedRanges.pop();
        // should never occur, sanity check
        assertNotNull(lastRow, 'Selected ranges should not be empty');

        const lastRowSize = GridRange.rowCount([lastRow]);
        // should never occur, sanity check
        assertNotNaN(lastRowSize, 'Selected ranges should not be unbounded');

        // if removing the last rows makes it dip below the max, then need to
        //   bring it back but truncated
        if (rowCount - lastRowSize < MAX_MULTISELECT_ROWS) {
          // nullish operator to make TS happy, but the check above should prevent this
          selectedRanges.push(
            new GridRange(
              lastRow.startColumn,
              lastRow.startRow,
              lastRow.endColumn,
              (lastRow.endRow ?? 0) - (rowCount - MAX_MULTISELECT_ROWS)
            )
          );
          break;
        }
        rowCount -= lastRowSize;
      }
    } else {
      // if the block is not in the selected ranges, meaning the user must've right-clicked
      // outside the selected ranges`
      selectedRanges = [
        new GridRange(sourceColumn, sourceRow, sourceColumn, sourceRow),
      ];
    }

    // this should be non empty
    //  - valid selected ranges will always have a startRow and endRow
    //  - if there are no selected ranges, then one with sourceColumn/Row is added
    assertNotEmpty(selectedRanges);

    // get the snapshot values, but ignore all null/undefined values
    const snapshot = await model.snapshot(selectedRanges);
    const snapshotValues = new Set();
    for (let i = 0; i < snapshot.length; i += 1) {
      if (snapshot[i].length === 1) {
        // if the selected range has start/end columns defined, so the snapshot is a 1D array of the row
        if (snapshot[i][0] != null) {
          snapshotValues.add(snapshot[i][0]);
        }
      } else if (snapshot[i][sourceColumn] != null) {
        // if the selected range is an entire row
        snapshotValues.add(snapshot[i][sourceColumn]);
      }
    }
    // if snapshotValues is empty here, it means all of the snapshot's values were null/undefined

    const filterMenu = {
      title: `Filter by Value${snapshotValues.size > 1 ? 's' : ''}`,
      icon: vsRemove,
      iconColor: filterIconColor,
      group: IrisGridContextMenuHandler.GROUP_FILTER,
      order: 10,
      actions: [],
    } as {
      title: string;
      icon: IconDefinition;
      iconColor: string;
      group: number;
      order: number;
      actions: ContextAction[];
    };

    // only made of null/undefineds
    if (snapshotValues.size === 0) {
      // null gets a special menu
      if (quickFilters.get(sourceColumn)) {
        filterMenu.actions.push({
          title: 'And',
          actions: this.nullFilterActions(
            column,
            quickFilters.get(sourceColumn),
            '&&'
          ),
          order: 2,
          group: ContextActions.groups.high,
        });
      }
      filterMenu.actions.push(...this.nullFilterActions(column));
    } else if (snapshotValues.size === 1 && snapshotValues.has('')) {
      // empty string gets a special menu
      if (quickFilters.get(sourceColumn)) {
        filterMenu.actions.push({
          title: 'And',

          actions: this.emptyStringFilterActions(
            column,
            quickFilters.get(sourceColumn),
            '&&'
          ),
          order: 2,
          group: ContextActions.groups.high,
        });
      }
      filterMenu.actions.push(...this.emptyStringFilterActions(column));
    } else if (TableUtils.isBooleanType(column.type)) {
      // boolean should have OR condition, and handles it's own null menu options
      if (quickFilters.get(sourceColumn)) {
        filterMenu.actions.push({
          title: 'Or',
          actions: this.booleanFilterActions(
            column,
            model.textForCell(sourceColumn, sourceRow),
            quickFilters.get(sourceColumn),
            '||'
          ),
          order: 2,
          group: ContextActions.groups.high,
        });
      }
      filterMenu.actions.push(
        ...this.booleanFilterActions(
          column,
          model.textForCell(sourceColumn, sourceRow)
        )
      );
    } else if (
      TableUtils.isNumberType(column.type) ||
      TableUtils.isCharType(column.type)
    ) {
      // Chars get treated like numbers in terms of which filters are available
      assertNotNull(sourceColumn);

      if (quickFilters.get(sourceColumn)) {
        filterMenu.actions.push({
          title: 'And',
          actions: this.numberFilterActions(
            column,
            snapshotValues as Set<number>,
            quickFilters.get(sourceColumn),
            '&&'
          ),
          order: 2,
          group: ContextActions.groups.high,
        });
      }
      filterMenu.actions.push(
        ...this.numberFilterActions(
          column,
          snapshotValues as Set<number>,
          quickFilters.get(sourceColumn)
        )
      );
    } else if (TableUtils.isDateType(column.type)) {
      const dateFilterFormatter = new DateTimeColumnFormatter(dh, {
        timeZone: settings?.timeZone,
        showTimeZone: false,
        showTSeparator: true,
        defaultDateTimeFormatString: CONTEXT_MENU_DATE_FORMAT,
      });
      const previewFilterFormatter = new DateTimeColumnFormatter(dh, {
        timeZone: settings?.timeZone,
        showTimeZone: settings?.showTimeZone,
        showTSeparator: settings?.showTSeparator,
        defaultDateTimeFormatString: CONTEXT_MENU_DATE_FORMAT,
      });
      if (quickFilters.get(sourceColumn)) {
        filterMenu.actions.push({
          title: 'And',
          actions: this.dateFilterActions(
            column,
            snapshotValues as Set<Date>,
            dateFilterFormatter,
            previewFilterFormatter,
            quickFilters.get(sourceColumn),
            '&&'
          ),
          order: 2,
          group: ContextActions.groups.high,
        });
      }
      filterMenu.actions.push(
        ...this.dateFilterActions(
          column,
          snapshotValues as Set<Date>,
          dateFilterFormatter,
          previewFilterFormatter,
          quickFilters.get(sourceColumn)
        )
      );
    } else {
      if (quickFilters.get(sourceColumn)) {
        filterMenu.actions.push({
          title: 'And',
          actions: this.stringFilterActions(
            column,
            snapshotValues as Set<string>,
            quickFilters.get(sourceColumn),
            '&&'
          ),
          order: 2,
          group: ContextActions.groups.high,
        });
      }
      filterMenu.actions.push(
        ...this.stringFilterActions(column, snapshotValues as Set<string>)
      );
    }
    return [filterMenu];
  }

  /**
   * Gets an equality filter for the provided numeric value
   * @param column The column to make the filter for
   * @param value The value to get the equality filter for
   */
  getNumberValueEqualsFilter(
    column: DhType.Column,
    value: number
  ): DhType.FilterCondition {
    const { dh } = this;
    const columnFilter = column.filter();
    if (value === Number.POSITIVE_INFINITY) {
      return dh.FilterCondition.invoke('isInf', columnFilter).and(
        columnFilter.greaterThan(dh.FilterValue.ofNumber(0))
      );
    }
    if (value === Number.NEGATIVE_INFINITY) {
      return dh.FilterCondition.invoke('isInf', columnFilter).and(
        columnFilter.lessThan(dh.FilterValue.ofNumber(0))
      );
    }
    if (Number.isNaN(value)) {
      return dh.FilterCondition.invoke('isNaN', columnFilter);
    }

    const filterValue = this.getFilterValueForNumberOrChar(column.type, value);
    return columnFilter.eq(filterValue);
  }

  getFilterValueForNumberOrChar(
    columnType: string,
    value: unknown
  ): DhType.FilterValue {
    const { dh } = this;
    return TableUtils.isCharType(columnType)
      ? dh.FilterValue.ofString(String.fromCharCode(value as number))
      : dh.FilterValue.ofNumber(value as number);
  }

  onContextMenu(
    gridPoint: GridPoint,
    grid: Grid,
    event: React.MouseEvent<Element, MouseEvent>
  ): EventHandlerResult {
    const { irisGrid } = this;
    const {
      y,
      column: columnIndex,
      row: rowIndex,
      columnHeaderDepth,
    } = gridPoint;
    const modelColumn = irisGrid.getModelColumn(columnIndex);
    const modelRow = irisGrid.getModelRow(rowIndex);

    const { model, canCopy } = irisGrid.props;
    const { columns } = model;

    const {
      metrics,
      isFilterBarShown,
      quickFilters,
      advancedFilters,
      selectedRanges,
    } = irisGrid.state;

    assertNotNull(metrics);

    const { columnHeaderHeight, gridY, columnHeaderMaxDepth } = metrics;

    const actions: ResolvableContextAction[] = [];

    if (modelColumn != null && modelRow != null) {
      const sourceCell = model.sourceForCell(modelColumn, modelRow ?? 0);
      const { column: sourceColumn, row: sourceRow } = sourceCell;
      const value = model.valueForCell(sourceColumn, sourceRow);
      const valueText = model.textForCell(sourceColumn, sourceRow);
      const column = columns[sourceColumn];

      const { onContextMenu } = irisGrid.props;

      if (column != null) {
        actions.push(
          ...onContextMenu({
            model,
            value,
            valueText,
            column,
            rowIndex,
            columnIndex,
            modelRow,
            modelColumn,
          })
        );
      }
    }

    if (modelColumn != null) {
      const clearFilterRange = model.getClearFilterRange(modelColumn);
      if (clearFilterRange != null && clearFilterRange.length > 0) {
        // Clear column filter should still be available after last row
        // And should be available in both header and body context menus
        actions.push({
          title:
            clearFilterRange[1] - clearFilterRange[0] > 0
              ? 'Clear Group Filter'
              : 'Clear Column Filter',
          group: IrisGridContextMenuHandler.GROUP_FILTER,
          order: 30,
          action: () => {
            this.irisGrid.removeColumnFilter(clearFilterRange);
          },
          disabled:
            !Array.from(quickFilters.keys()).some(
              col => col >= clearFilterRange[0] && col <= clearFilterRange[1]
            ) &&
            !Array.from(advancedFilters.keys()).some(
              col => col >= clearFilterRange[0] && col <= clearFilterRange[1]
            ),
        });
      }
    }

    if (
      isFilterBarShown
        ? y <= gridY
        : y <= columnHeaderHeight * columnHeaderMaxDepth &&
          columnHeaderDepth === 0
    ) {
      // grid header context menu options
      if (modelColumn != null) {
        actions.push(...this.getHeaderActions(modelColumn, gridPoint));
      }
    } else {
      // grid body context menu options
      if (modelColumn != null && modelRow != null) {
        actions.push(...this.getCellActions(modelColumn, grid, gridPoint));
        actions.push(this.getCellFilterActions(modelColumn, grid, gridPoint));
      }

      // blank space context menu options
      if (canCopy && selectedRanges.length > 0) {
        actions.push({
          title: 'Copy Selection',
          shortcut: GLOBAL_SHORTCUTS.COPY,
          group: IrisGridContextMenuHandler.GROUP_COPY,
          order: 30,
          action: () => {
            irisGrid.copyRanges(selectedRanges);
          },
        });

        actions.push({
          title: 'Copy Selection w/ Headers',
          group: IrisGridContextMenuHandler.GROUP_COPY,
          order: 40,
          action: () => {
            irisGrid.copyRanges(selectedRanges, true);
          },
        });
      }

      if (
        isEditableGridModel(model) &&
        model.isEditable &&
        selectedRanges.length > 0
      ) {
        actions.push({
          title: 'Delete Selected Rows',
          group: IrisGridContextMenuHandler.GROUP_EDIT,
          order: 50,
          action: () => {
            this.irisGrid.deleteRanges(selectedRanges);
          },
        });
      }
    }

    if (actions.length === 0) {
      return false;
    }

    assertNotNull(irisGrid.gridWrapper);

    ContextActions.triggerMenu(
      irisGrid.gridWrapper,
      event.clientX,
      event.clientY,
      actions
    );
    return true;
  }

  dateFormatActions(column: DhType.Column): ContextAction[] {
    const { model } = this.irisGrid.props;
    const { formatter } = model;
    const selectedFormat = formatter.getColumnFormat(column.type, column.name);

    const formatOptions = DateTimeFormatContextMenu.getOptions(
      formatter,
      selectedFormat
    );

    const actions = [];

    for (let i = 0; i < formatOptions.length; i += 1) {
      const { description, format, group, isSelected, title } =
        formatOptions[i];
      actions.push({
        title,
        description,
        icon: isSelected ? vsCheck : undefined,
        group,
        order: i,
        action: () => {
          const modelIndex = model.getColumnIndexByName(column.name);
          assertNotNull(modelIndex);
          this.irisGrid.handleFormatSelection(modelIndex, format);
        },
      });
    }
    return actions;
  }

  numberFormatActions(column: DhType.Column): ContextAction[] | null {
    const { model } = this.irisGrid.props;
    const { formatter } = model;
    const { dh } = this;
    const selectedFormat = formatter.getColumnFormat(
      column.type,
      column.name
    ) as IntegerColumnFormat;
    let formatOptions;

    const columnIndex = model.getColumnIndexByName(column.name);
    if (TableUtils.isDecimalType(column.type)) {
      formatOptions = DecimalFormatContextMenu.getOptions(
        dh,
        selectedFormat,
        format => {
          assertNotNull(columnIndex);
          this.debouncedUpdateCustomFormat(columnIndex, format);
        }
      );
    } else if (TableUtils.isIntegerType(column.type)) {
      formatOptions = IntegerFormatContextMenu.getOptions(
        dh,
        selectedFormat,
        format => {
          assertNotNull(columnIndex);
          this.debouncedUpdateCustomFormat(columnIndex, format);
        }
      );
    } else {
      log.error('Invalid column type in numberFormatActions');
      return null;
    }

    const actions = [];

    for (let i = 0; i < formatOptions.length; i += 1) {
      const { format, isSelected } = formatOptions[i];
      actions.push({
        ...formatOptions[i],
        icon: isSelected ? vsCheck : undefined,
        order: i,
        action: () => {
          if (
            columnIndex === undefined &&
            format &&
            format.type === TableColumnFormatter.TYPE_CONTEXT_CUSTOM
          ) {
            return;
          }
          assertNotNull(columnIndex);
          this.irisGrid.handleFormatSelection(columnIndex, format);
        },
      });
    }
    return actions;
  }

  stringFilterActions(
<<<<<<< HEAD
    column: DhType.Column,
    valueText: string | null,
    value?: unknown,
=======
    column: Column,
    snapshotValues: Set<string>,
>>>>>>> eddd1600
    quickFilter?: QuickFilter,
    operator?: '&&' | '||' | null
  ): ContextAction[] {
    const { dh } = this;
    const values = Array.from(snapshotValues.keys());
    const filterValues = values.map(value => dh.FilterValue.ofString(value));
    const valueDescription =
      filterValues.length === 1 ? filterValues[0] : 'the selected values';

    let newQuickFilter:
      | {
          filter: null | DhType.FilterCondition | undefined;
          text: string | null;
        }
      | undefined
      | null = quickFilter;
    if (!newQuickFilter) {
      newQuickFilter = { filter: null, text: null };
    }
    const { filter, text: filterText } = newQuickFilter;
    const actions = [];
    const { model } = this.irisGrid.props;
    const columnIndex = model.getColumnIndexByName(column.name);

    const toFilterText = (item: string) =>
      TableUtils.escapeQuickTextFilter(item) ?? '';

    assertNotNull(columnIndex);

    actions.push({
      menuElement: (
        <div className="iris-grid-filter-menu-item-value">
          {operator
            ? IrisGridContextMenuHandler.getOperatorAsText(operator)
            : ''}{' '}
          {TextUtils.join(
            values.slice(0, 20).map(value => `"${toFilterText(value)}"`)
          )}
          {values.length > 1 && (
            <div className="iris-grid-filter-menu-subtitle">
              ({values.length} values selected)
            </div>
          )}
        </div>
      ),
      order: 1,
      group: ContextActions.groups.high,
    });

    actions.push({
      title: 'text is exactly',
      description: `Show only rows where ${column.name} is ${valueDescription} (case sensitive)`,
      action: () => {
        this.irisGrid.setQuickFilter(
          columnIndex,
          IrisGridContextMenuHandler.getQuickFilterCondition(
            filter,
            filterValues
              .map(filterValue => column.filter().eq(filterValue))
              .reduce((prev, curr) => prev.or(curr)),
            operator
          ),
          IrisGridContextMenuHandler.getQuickFilterText(
            filterText,
            values.map(toFilterText).join(' || '),
            operator
          )
        );
      },
      order: 10,
      group: ContextActions.groups.low,
    });
    actions.push({
      title: 'text is not exactly',
      description: `Show only rows where ${column.name} is not ${valueDescription} (case sensitive)`,
      action: () => {
        this.irisGrid.setQuickFilter(
          columnIndex,
          IrisGridContextMenuHandler.getQuickFilterCondition(
            filter,
            filterValues
              .map(filterValue => column.filter().notEq(filterValue))
              .reduce((prev, curr) => prev.and(curr)),
            operator
          ),
          IrisGridContextMenuHandler.getQuickFilterText(
            filterText,
            values.map(value => `!=${toFilterText(value)}`).join(' && '),
            operator
          )
        );
      },
      order: 20,
      group: ContextActions.groups.low,
    });
    actions.push({
      title: `text contains`,
      description: `Show only rows where ${column.name} contains ${valueDescription}`,
      action: () => {
        this.irisGrid.setQuickFilter(
          columnIndex,
          IrisGridContextMenuHandler.getQuickFilterCondition(
            filter,
            column
              .filter()
              .isNull()
              .not()
              .and(
                filterValues
                  .map(filterValue => column.filter().contains(filterValue))
                  .reduce((prev, curr) => prev.or(curr))
              ),
            operator
          ),
          IrisGridContextMenuHandler.getQuickFilterText(
            filterText,
            values.map(value => `~${toFilterText(value)}`).join(' || '),
            operator
          )
        );
      },
      order: 30,
      group: ContextActions.groups.low,
    });
    actions.push({
      title: 'text does not contain',
      description: `Show only rows where ${column.name} does not contain ${valueDescription}`,
      action: () => {
        this.irisGrid.setQuickFilter(
          columnIndex,
          IrisGridContextMenuHandler.getQuickFilterCondition(
            filter,
            column
              .filter()
              .isNull()
              .or(
                filterValues
                  .map(filterValue =>
                    column.filter().contains(filterValue).not()
                  )
                  .reduce((prev, curr) => prev.and(curr))
              ),
            operator
          ),
          IrisGridContextMenuHandler.getQuickFilterText(
            filterText,
            values.map(value => `!~${toFilterText(value)}`).join(' && '),
            operator
          )
        );
      },
      order: 40,
      group: ContextActions.groups.low,
    });
    actions.push({
      title: 'text starts with',
      description: `Show only rows where ${column.name} starts with ${valueDescription}`,
      action: () => {
        this.irisGrid.setQuickFilter(
          columnIndex,
          IrisGridContextMenuHandler.getQuickFilterCondition(
            filter,
            column
              .filter()
              .isNull()
              .not()
              .and(
                filterValues
                  .map(filterValue =>
                    column.filter().invoke('startsWith', filterValue)
                  )
                  .reduce((prev, curr) => prev.or(curr))
              ),
            operator
          ),
          IrisGridContextMenuHandler.getQuickFilterText(
            filterText,
            values.map(value => `${toFilterText(value)}*`).join(' || '),
            operator
          )
        );
      },
      order: 50,
      group: ContextActions.groups.low,
    });
    actions.push({
      title: 'text ends with',
      description: `Show only rows where ${column.name} ends with ${valueDescription}`,
      action: () => {
        this.irisGrid.setQuickFilter(
          columnIndex,
          IrisGridContextMenuHandler.getQuickFilterCondition(
            filter,
            column
              .filter()
              .isNull()
              .not()
              .and(
                filterValues
                  .map(filterValue =>
                    column.filter().invoke('endsWith', filterValue)
                  )
                  .reduce((prev, curr) => prev.or(curr))
              ),
            operator
          ),
          IrisGridContextMenuHandler.getQuickFilterText(
            filterText,
            values.map(value => `*${toFilterText(value)}`).join(' || '),
            operator
          )
        );
      },
      order: 60,
      group: ContextActions.groups.low,
    });
    return actions;
  }

  numberFilterActions(
<<<<<<< HEAD
    column: DhType.Column,
    valueText: string,
    value: unknown,
    quickFilter?: QuickFilter | null,
    operator?: '&&' | '||' | null
  ): ContextAction[] {
    const filterValue = this.getFilterValueForNumberOrChar(column.type, value);
    let filter: DhType.FilterCondition | null = null;
=======
    column: Column,
    snapshotValues: Set<number>,
    quickFilter?: QuickFilter | null,
    operator?: '&&' | '||' | null
  ): ContextAction[] {
    const values = Array.from(snapshotValues.keys());
    const valueDesc = values.length === 1 ? `${values}` : 'the selected values';
    // We want to show the full unformatted value if it's a number, so user knows which value they are matching
    // If it's a Char we just show the char
    const toFilterText = (item: number) =>
      TableUtils.isCharType(column.type)
        ? String.fromCharCode(item as number)
        : `${item}`;

    let filter: FilterCondition | null = null;
>>>>>>> eddd1600
    let filterText: string | null = null;
    if (quickFilter) {
      filter = quickFilter.filter;
      filterText = quickFilter.text;
    }
    const actions = [];
    const { model } = this.irisGrid.props;
    const columnIndex = model.getColumnIndexByName(column.name);
    assertNotNull(columnIndex);
    actions.push({
      menuElement: (
        <div className="iris-grid-filter-menu-item-value">
          {operator
            ? IrisGridContextMenuHandler.getOperatorAsText(operator)
            : ''}{' '}
          {TextUtils.join(
            values.slice(0, 20).map(value => `"${toFilterText(value)}"`)
          )}
          {values.length > 1 && (
            <div className="iris-grid-filter-menu-subtitle">
              ({values.length} values selected)
            </div>
          )}
        </div>
      ),
      order: 1,
      group: ContextActions.groups.high,
    });
    actions.push({
      title: 'is equal to',
      description: `Show only rows where ${column.name} is ${valueDesc}`,
      action: () => {
        this.irisGrid.setQuickFilter(
          columnIndex,
          IrisGridContextMenuHandler.getQuickFilterCondition(
            filter,
            values
              .map(value =>
                this.getNumberValueEqualsFilter(column, value as number)
              )
              .reduce((acc, curr) => acc.or(curr)),
            operator
          ),
          IrisGridContextMenuHandler.getQuickFilterText(
            filterText,
            values.map(value => `=${toFilterText(value)}`).join(' || '),
            operator
          )
        );
      },
      order: 10,
      group: ContextActions.groups.low,
    });
    actions.push({
      title: 'is not equal to',
      description: `Show only rows where ${column.name} is not ${valueDesc}`,
      action: () => {
        this.irisGrid.setQuickFilter(
          columnIndex,
          IrisGridContextMenuHandler.getQuickFilterCondition(
            filter,
            values
              .map(value =>
                this.getNumberValueEqualsFilter(column, value as number).not()
              )
              .reduce((acc, curr) => acc.and(curr)),
            operator
          ),
          IrisGridContextMenuHandler.getQuickFilterText(
            filterText,
            values.map(value => `!=${toFilterText(value)}`).join(' && '),
            operator
          )
        );
      },
      order: 20,
      group: ContextActions.groups.low,
    });

    // IDS-6092 Less/greater than filters don't make sense for Infinite/NaN
    // TODO (DH-11799): These char filters should work in Bard, with the merge for DH-11040: https://gitlab.eng.illumon.com/illumon/iris/merge_requests/5801
    // They do not work in Powell though, so disable them.
    if (
      !snapshotValues.has(Number.NaN) &&
      !snapshotValues.has(Number.POSITIVE_INFINITY) &&
      !snapshotValues.has(Number.NEGATIVE_INFINITY) &&
      !TableUtils.isCharType(column.type)
    ) {
      // get the min/max because these are all ge/ne filters
      const maxValue = values.reduce((a, b) => (a > b ? a : b));
      const minValue = values.reduce((a, b) => (a < b ? a : b));
      const maxFilterValue = this.getFilterValueForNumberOrChar(
        column.type,
        maxValue
      );
      const minFilterValue = this.getFilterValueForNumberOrChar(
        column.type,
        minValue
      );
      const maxValueText = `${maxFilterValue}`;
      const minValueText = `${minFilterValue}`;

      actions.push({
        title: 'greater than',
        description: `Show only rows where ${column.name} is greater than ${maxValueText}`,
        action: () => {
          this.irisGrid.setQuickFilter(
            columnIndex,
            IrisGridContextMenuHandler.getQuickFilterCondition(
              filter,
              column.filter().greaterThan(maxFilterValue),
              operator
            ),
            IrisGridContextMenuHandler.getQuickFilterText(
              filterText,
              `>${toFilterText(maxValue)}`,
              operator
            )
          );
        },
        order: 30,
        group: ContextActions.groups.low,
      });
      actions.push({
        title: 'greater than or equal to',
        description: `Show only rows where ${column.name} is greater than or equal to ${maxValueText}`,
        action: () => {
          this.irisGrid.setQuickFilter(
            columnIndex,
            IrisGridContextMenuHandler.getQuickFilterCondition(
              filter,
              column.filter().greaterThanOrEqualTo(maxFilterValue),
              operator
            ),
            IrisGridContextMenuHandler.getQuickFilterText(
              filterText,
              `>=${toFilterText(maxValue)}`,
              operator
            )
          );
        },
        order: 40,
        group: ContextActions.groups.low,
      });
      actions.push({
        title: 'less than',
        description: `Show only rows where ${column.name} is less than ${minValueText}`,
        action: () => {
          this.irisGrid.setQuickFilter(
            columnIndex,
            IrisGridContextMenuHandler.getQuickFilterCondition(
              filter,
              column.filter().lessThan(minFilterValue),
              operator
            ),
            IrisGridContextMenuHandler.getQuickFilterText(
              filterText,
              `<${toFilterText(minValue)}`,
              operator
            )
          );
        },
        order: 50,
        group: ContextActions.groups.low,
      });
      actions.push({
        title: 'less than or equal to',
        description: `Show only rows where ${column.name} is less than or equal to ${minValueText}`,
        action: () => {
          this.irisGrid.setQuickFilter(
            columnIndex,
            IrisGridContextMenuHandler.getQuickFilterCondition(
              filter,
              column.filter().lessThanOrEqualTo(minFilterValue),
              operator
            ),
            IrisGridContextMenuHandler.getQuickFilterText(
              filterText,
              `<=${toFilterText(minValue)}`,
              operator
            )
          );
        },
        order: 60,
        group: ContextActions.groups.low,
      });
    }

    return actions;
  }

  booleanFilterActions(
    column: DhType.Column,
    valueText: string | null,
    quickFilter?: QuickFilter | null,
    operator?: '&&' | '||' | null
  ): ContextAction[] {
    const actions: ContextAction[] = [];

    const { model } = this.irisGrid.props;
    const { filter, text: filterText } = quickFilter || {};
    const columnIndex = model.getColumnIndexByName(column.name);
    assertNotNull(columnIndex);

    actions.push({
      menuElement: (
        <div className="iris-grid-filter-menu-item-value">
          {operator
            ? IrisGridContextMenuHandler.getOperatorAsText(operator)
            : ''}{' '}
          &quot;{valueText ?? 'null'}&quot;
        </div>
      ),
      order: 1,
      group: ContextActions.groups.high,
    });

    actions.push({
      title: 'true',
      description: `Show only rows where ${column.name} is true`,
      action: () => {
        this.irisGrid.setQuickFilter(
          columnIndex,
          IrisGridContextMenuHandler.getQuickFilterCondition(
            filter,
            column.filter().isTrue(),
            operator
          ),
          IrisGridContextMenuHandler.getQuickFilterText(
            filterText,
            'true',
            operator
          )
        );
      },
      order: 10,
      group: ContextActions.groups.low,
    });
    actions.push({
      title: 'false',
      description: `Show only rows where ${column.name} is false`,
      action: () => {
        this.irisGrid.setQuickFilter(
          columnIndex,
          IrisGridContextMenuHandler.getQuickFilterCondition(
            filter,
            column.filter().isFalse(),
            operator
          ),
          IrisGridContextMenuHandler.getQuickFilterText(
            filterText,
            'false',
            operator
          )
        );
      },
      order: 20,
      group: ContextActions.groups.low,
    });
    actions.push({
      title: 'is null',
      description: `Show only rows where ${column.name} is null`,
      action: () => {
        this.irisGrid.setQuickFilter(
          columnIndex,
          IrisGridContextMenuHandler.getQuickFilterCondition(
            filter,
            column.filter().isNull(),
            operator
          ),
          IrisGridContextMenuHandler.getQuickFilterText(
            filterText,
            'null',
            operator
          )
        );
      },
      order: 30,
      group: ContextActions.groups.low,
    });

    actions.push({
      title: 'is not null',
      description: `Show only rows where ${column.name} is not null`,
      action: () => {
        this.irisGrid.setQuickFilter(
          columnIndex,
          IrisGridContextMenuHandler.getQuickFilterCondition(
            filter,
            column.filter().isNull().not(),
            operator
          ),
          IrisGridContextMenuHandler.getQuickFilterText(
            filterText,
            '!null',
            operator
          )
        );
      },
      order: 40,
      group: ContextActions.groups.low,
    });

    return actions;
  }

  dateFilterActions(
<<<<<<< HEAD
    column: DhType.Column,
    valueText: string,
    previewValue: unknown,
    value: Date,
=======
    column: Column,
    snapshotValues: Set<unknown>,
    dateFilterFormatter: DateTimeColumnFormatter,
    previewFilterFormatter: DateTimeColumnFormatter,
>>>>>>> eddd1600
    quickFilter?: QuickFilter | null,
    operator?: '&&' | '||' | null
  ): ContextAction[] {
    const { dh } = this;
<<<<<<< HEAD
    const filterValue = dh.FilterValue.ofNumber(dh.DateWrapper.ofJsDate(value));
=======

    const values = Array.from(snapshotValues.keys());
    const filterValues = values.map(value => dh.FilterValue.ofNumber(value));
    const valueDesc =
      filterValues.length === 1
        ? previewFilterFormatter.format(values[0] as Date)
        : 'the selected values';

    const maxValue = values.reduce((a, b) =>
      (a as Date) > (b as Date) ? a : b
    );
    const minValue = values.reduce((a, b) =>
      (a as Date) < (b as Date) ? a : b
    );
    const maxFilterValue = dh.FilterValue.ofNumber(maxValue);
    const minFilterValue = dh.FilterValue.ofNumber(minValue);
    const maxDateText = dateFilterFormatter.format(maxValue as Date);
    const minDateText = dateFilterFormatter.format(minValue as Date);
    const maxPreviewText = previewFilterFormatter.format(maxValue as Date);
    const minPreviewText = previewFilterFormatter.format(minValue as Date);
>>>>>>> eddd1600

    let filter: DhType.FilterCondition | null = null;
    let filterText: string | null = null;
    if (quickFilter) {
      filter = quickFilter.filter;
      filterText = quickFilter.text;
    }
    const { model } = this.irisGrid.props;
    const columnIndex = model.getColumnIndexByName(column.name);
    assertNotNull(columnIndex);

    const actions = [];

    actions.push({
      menuElement: (
        <div className="iris-grid-filter-menu-item-value">
          {operator
            ? IrisGridContextMenuHandler.getOperatorAsText(operator)
            : ''}{' '}
          {TextUtils.join(
            values
              .slice(0, 20)
              .map(value => `"${previewFilterFormatter.format(value as Date)}"`)
          )}
          {values.length > 1 && (
            <div className="iris-grid-filter-menu-subtitle">
              ({values.length} values selected)
            </div>
          )}
        </div>
      ),
      order: 1,
      group: ContextActions.groups.high,
    });
    actions.push({
      title: 'date is',
      description: `Show only rows where ${column.name} is ${valueDesc}`,
      action: () => {
        this.irisGrid.setQuickFilter(
          columnIndex,
          IrisGridContextMenuHandler.getQuickFilterCondition(
            filter,
            filterValues
              .map(valueFilter => column.filter().eq(valueFilter))
              .reduce((acc, curr) => acc.or(curr)),
            operator
          ),
          IrisGridContextMenuHandler.getQuickFilterText(
            filterText,
            values
              .map(value => `=${dateFilterFormatter.format(value as Date)}`)
              .join(' || '),
            operator
          )
        );
      },
      order: 10,
      group: ContextActions.groups.low,
    });
    actions.push({
      title: 'date is not',
      description: `Show only rows where ${column.name} is not ${valueDesc}`,
      action: () => {
        this.irisGrid.setQuickFilter(
          columnIndex,
          IrisGridContextMenuHandler.getQuickFilterCondition(
            filter,
            filterValues
              .map(valueFilter => column.filter().notEq(valueFilter))
              .reduce((acc, curr) => acc.and(curr)),
            operator
          ),
          IrisGridContextMenuHandler.getQuickFilterText(
            filterText,
            values
              .map(value => `!=${dateFilterFormatter.format(value as Date)}`)
              .join(' && '),
            operator
          )
        );
      },
      order: 20,
      group: ContextActions.groups.low,
    });
    actions.push({
      title: 'date is before',
      description: `Show only rows where ${column.name} is before ${minPreviewText}`,
      action: () => {
        this.irisGrid.setQuickFilter(
          columnIndex,
          IrisGridContextMenuHandler.getQuickFilterCondition(
            filter,
            column.filter().lessThan(minFilterValue),
            operator
          ),
          IrisGridContextMenuHandler.getQuickFilterText(
            filterText,
            `<${minDateText}`,
            operator
          )
        );
      },
      order: 30,
      group: ContextActions.groups.low,
    });
    actions.push({
      title: 'date is before or equal',
      description: `Show only rows where ${column.name} is before or equal to ${minPreviewText}`,
      action: () => {
        this.irisGrid.setQuickFilter(
          columnIndex,
          IrisGridContextMenuHandler.getQuickFilterCondition(
            filter,
            column.filter().lessThanOrEqualTo(minFilterValue),
            operator
          ),
          IrisGridContextMenuHandler.getQuickFilterText(
            filterText,
            `<=${minDateText}`,
            operator
          )
        );
      },
      order: 40,
      group: ContextActions.groups.low,
    });
    actions.push({
      title: 'date is after',
      description: `Show only rows where ${column.name} is greater than ${maxPreviewText}`,
      action: () => {
        this.irisGrid.setQuickFilter(
          columnIndex,
          IrisGridContextMenuHandler.getQuickFilterCondition(
            filter,
            column.filter().greaterThan(maxFilterValue),
            operator
          ),
          IrisGridContextMenuHandler.getQuickFilterText(
            filterText,
            `>${maxDateText}`,
            operator
          )
        );
      },
      order: 50,
      group: ContextActions.groups.low,
    });
    actions.push({
      title: 'date is after or equal',
      description: `Show only rows where ${column.name} is after or equal to ${maxPreviewText}`,
      action: () => {
        this.irisGrid.setQuickFilter(
          columnIndex,
          IrisGridContextMenuHandler.getQuickFilterCondition(
            filter,
            column.filter().greaterThanOrEqualTo(maxFilterValue),
            operator
          ),
          IrisGridContextMenuHandler.getQuickFilterText(
            filterText,
            `>=${maxDateText}`,
            operator
          )
        );
      },
      order: 60,
      group: ContextActions.groups.low,
    });
    return actions;
  }

  emptyStringFilterActions(
    column: DhType.Column,
    quickFilter?: QuickFilter,
    operator?: '&&' | '||' | null
  ): ContextAction[] {
    const { dh } = this;
    const filterValue = dh.FilterValue.ofString('');
    let newQuickFilter:
      | {
          filter: null | DhType.FilterCondition | undefined;
          text: string | null;
        }
      | undefined
      | null = quickFilter;
    if (!newQuickFilter) {
      newQuickFilter = { filter: null, text: null };
    }
    const { filter, text: filterText } = newQuickFilter;
    const actions = [];
    const { model } = this.irisGrid.props;
    const columnIndex = model.getColumnIndexByName(column.name);
    assertNotNull(columnIndex);

    actions.push({
      menuElement: (
        <div className="iris-grid-filter-menu-item-value">
          {operator
            ? IrisGridContextMenuHandler.getOperatorAsText(operator)
            : ''}{' '}
          <i className="text-muted">empty</i>
        </div>
      ),
      order: 1,
      group: ContextActions.groups.high,
    });

    actions.push({
      title: 'is empty string',
      description: `Show only rows where ${column.name} is empty`,
      action: () => {
        this.irisGrid.setQuickFilter(
          columnIndex,
          IrisGridContextMenuHandler.getQuickFilterCondition(
            filter,
            column.filter().eq(filterValue),
            operator
          ),
          IrisGridContextMenuHandler.getQuickFilterText(
            filterText,
            `=`,
            operator
          )
        );
      },
      order: 10,
      group: ContextActions.groups.low,
    });
    actions.push({
      title: 'is not empty string',
      description: `Show only rows where ${column.name} is not empty`,
      action: () => {
        this.irisGrid.setQuickFilter(
          columnIndex,
          IrisGridContextMenuHandler.getQuickFilterCondition(
            filter,
            column.filter().notEq(filterValue),
            operator
          ),
          IrisGridContextMenuHandler.getQuickFilterText(
            filterText,
            `!=`,
            operator
          )
        );
      },
      order: 20,
      group: ContextActions.groups.low,
    });

    return actions;
  }

  nullFilterActions(
    column: DhType.Column,
    quickFilter?: QuickFilter,
    operator?: '&&' | '||' | null
  ): ContextAction[] {
    let filter: DhType.FilterCondition | null = null;
    let filterText: string | null = null;
    if (quickFilter) {
      filter = quickFilter.filter;
      filterText = quickFilter.text;
    }
    const actions = [];
    const { model } = this.irisGrid.props;
    const columnIndex = model.getColumnIndexByName(column.name);
    assertNotNull(columnIndex);

    actions.push({
      menuElement: (
        <div className="iris-grid-filter-menu-item-value">
          {operator
            ? IrisGridContextMenuHandler.getOperatorAsText(operator)
            : ''}{' '}
          <i className="text-muted">null</i>
        </div>
      ),
      order: 1,
      group: ContextActions.groups.high,
    });
    actions.push({
      title: 'is null',
      description: `Show only rows where ${column.name} is null`,
      action: () => {
        this.irisGrid.setQuickFilter(
          columnIndex,
          IrisGridContextMenuHandler.getQuickFilterCondition(
            filter,
            column.filter().isNull(),
            operator
          ),
          IrisGridContextMenuHandler.getQuickFilterText(
            filterText,
            'null',
            operator
          )
        );
      },
      order: 10,
      group: ContextActions.groups.low,
    });
    actions.push({
      title: 'is not null',
      description: `Show only rows where ${column.name} is not null`,
      action: () => {
        this.irisGrid.setQuickFilter(
          columnIndex,
          IrisGridContextMenuHandler.getQuickFilterCondition(
            filter,
            column.filter().isNull().not(),
            operator
          ),
          IrisGridContextMenuHandler.getQuickFilterText(
            filterText,
            '!null',
            operator
          )
        );
      },
      order: 20,
      group: ContextActions.groups.low,
    });

    return actions;
  }

  sortByActions(
    column: DhType.Column,
    modelColumn: ModelIndex,
    columnSort: DhType.Sort | null
  ): ContextAction[] {
    const theme = this.irisGrid.getTheme();
    const { contextMenuSortIconColor } = theme;
    const sortActions = [
      {
        title: `${column.name} Ascending`,
        order: 10,
        action: () => {
          this.irisGrid.sortColumn(
            modelColumn,
            IrisGridContextMenuHandler.COLUMN_SORT_DIRECTION.ascending
          );
        },
        icon: this.checkColumnSort(
          columnSort,
          IrisGridContextMenuHandler.COLUMN_SORT_DIRECTION.ascending
        )
          ? vsRemove
          : undefined,
        iconColor: contextMenuSortIconColor,
      },
      {
        title: `${column.name} Descending`,
        order: 20,
        action: () => {
          this.irisGrid.sortColumn(
            modelColumn,
            IrisGridContextMenuHandler.COLUMN_SORT_DIRECTION.descending
          );
        },
        icon: this.checkColumnSort(
          columnSort,
          IrisGridContextMenuHandler.COLUMN_SORT_DIRECTION.descending
        )
          ? vsRemove
          : undefined,
        iconColor: contextMenuSortIconColor,
      },
      {
        title: `Remove Sort`,
        order: 50,
        action: () => {
          this.irisGrid.sortColumn(
            modelColumn,
            IrisGridContextMenuHandler.COLUMN_SORT_DIRECTION.none,
            false,
            true
          );
        },
        disabled: !columnSort,
      },
    ];
    if (TableUtils.isNumberType(column.type)) {
      sortActions.push({
        title: `ABS(${column.name}) Ascending`,
        order: 30,
        action: () => {
          this.irisGrid.sortColumn(
            modelColumn,
            IrisGridContextMenuHandler.COLUMN_SORT_DIRECTION.ascending,
            true
          );
        },
        icon: this.checkColumnSort(
          columnSort,
          IrisGridContextMenuHandler.COLUMN_SORT_DIRECTION.ascending,
          true
        )
          ? vsRemove
          : undefined,
        iconColor: contextMenuSortIconColor,
      });
      sortActions.push({
        title: `ABS(${column.name})  Descending`,
        order: 40,
        action: () => {
          this.irisGrid.sortColumn(
            modelColumn,
            IrisGridContextMenuHandler.COLUMN_SORT_DIRECTION.descending,
            true
          );
        },
        icon: this.checkColumnSort(
          columnSort,
          IrisGridContextMenuHandler.COLUMN_SORT_DIRECTION.descending,
          true
        )
          ? vsRemove
          : undefined,
        iconColor: contextMenuSortIconColor,
      });
    }
    return sortActions;
  }

  additionalSortActions(
    column: DhType.Column,
    columnIndex: ModelIndex
  ): ContextAction[] {
    const theme = this.irisGrid.getTheme();
    const { contextMenuSortIconColor } = theme;
    const additionalSortActions = [
      {
        title: 'Add Sort By',
        menuElement: (
          <div className="btn-context-menu menu-title">
            <span className="icon">
              <FontAwesomeIcon
                icon={vsRemove}
                style={{ color: contextMenuSortIconColor ?? undefined }}
              />
            </span>
            <span className="title">Add Additional Sort</span>
            <span className="shortcut">
              {ContextActionUtils.isMacPlatform() ? '⌘Click' : 'Ctrl+Click'}
            </span>
          </div>
        ),
        order: 1,
      },
      {
        title: `${column.name} Ascending`,
        order: 10,
        action: () => {
          this.irisGrid.sortColumn(
            columnIndex,
            IrisGridContextMenuHandler.COLUMN_SORT_DIRECTION.ascending,
            false,
            true
          );
        },
      },
      {
        title: `${column.name} Descending`,
        order: 20,
        action: () => {
          this.irisGrid.sortColumn(
            columnIndex,
            IrisGridContextMenuHandler.COLUMN_SORT_DIRECTION.descending,
            false,
            true
          );
        },
      },
    ];
    if (TableUtils.isNumberType(column.type)) {
      additionalSortActions.push({
        title: `ABS(${column.name}) Ascending`,
        order: 30,
        action: () => {
          this.irisGrid.sortColumn(
            columnIndex,
            IrisGridContextMenuHandler.COLUMN_SORT_DIRECTION.ascending,
            true,
            true
          );
        },
      });
      additionalSortActions.push({
        title: `ABS(${column.name})  Descending`,
        order: 40,
        action: () => {
          this.irisGrid.sortColumn(
            columnIndex,
            IrisGridContextMenuHandler.COLUMN_SORT_DIRECTION.descending,
            true,
            true
          );
        },
      });
    }
    return additionalSortActions;
  }

  checkColumnSort(
    columnSort?: DhType.Sort | null,
    direction: SortDirection = null,
    isAbs = false
  ): boolean {
    if (!columnSort) {
      return false;
    }
    return columnSort.direction === direction && columnSort.isAbs === isAbs;
  }
}

export default IrisGridContextMenuHandler;<|MERGE_RESOLUTION|>--- conflicted
+++ resolved
@@ -392,169 +392,6 @@
 
     if (column == null || rowIndex == null) return actions;
 
-<<<<<<< HEAD
-    // grid data area context menu options
-    if (model.isFilterable(sourceColumn)) {
-      // cell data area contextmenu options
-      const filterMenu = {
-        title: 'Filter by Value',
-        icon: vsRemove,
-        iconColor: filterIconColor,
-        group: IrisGridContextMenuHandler.GROUP_FILTER,
-        order: 10,
-        actions: [],
-      } as {
-        title: string;
-        icon: IconDefinition;
-        iconColor: string;
-        group: number;
-        order: number;
-        actions: ContextAction[];
-      };
-
-      if (value == null) {
-        // null gets a special menu
-        if (quickFilters.get(sourceColumn)) {
-          filterMenu.actions.push({
-            title: 'And',
-            actions: this.nullFilterActions(
-              column,
-              quickFilters.get(sourceColumn),
-              '&&'
-            ),
-            order: 2,
-            group: ContextActions.groups.high,
-          });
-        }
-        filterMenu.actions.push(...this.nullFilterActions(column));
-      } else if (value === '') {
-        // empty string gets a special menu
-        if (quickFilters.get(sourceColumn)) {
-          filterMenu.actions.push({
-            title: 'And',
-
-            actions: this.emptyStringFilterActions(
-              column,
-              quickFilters.get(sourceColumn),
-              '&&'
-            ),
-            order: 2,
-            group: ContextActions.groups.high,
-          });
-        }
-        filterMenu.actions.push(...this.emptyStringFilterActions(column));
-      } else if (TableUtils.isBooleanType(column.type)) {
-        // boolean should have OR condition, and handles it's own null menu options
-        if (quickFilters.get(sourceColumn)) {
-          filterMenu.actions.push({
-            title: 'Or',
-            actions: this.booleanFilterActions(
-              column,
-              valueText,
-              quickFilters.get(sourceColumn),
-              '||'
-            ),
-            order: 2,
-            group: ContextActions.groups.high,
-          });
-        }
-        filterMenu.actions.push(
-          ...this.booleanFilterActions(column, valueText)
-        );
-      } else if (
-        TableUtils.isNumberType(column.type) ||
-        TableUtils.isCharType(column.type)
-      ) {
-        // Chars get treated like numbers in terms of which filters are available
-        assertNotNull(sourceColumn);
-        // We want to show the full unformatted value if it's a number, so user knows which value they are matching
-        // If it's a Char we just show the char
-        const numberValueText = TableUtils.isCharType(column.type)
-          ? String.fromCharCode(value as number)
-          : `${value}`;
-
-        if (quickFilters.get(sourceColumn)) {
-          filterMenu.actions.push({
-            title: 'And',
-            actions: this.numberFilterActions(
-              column,
-              numberValueText,
-              value,
-              quickFilters.get(sourceColumn),
-              '&&'
-            ),
-            order: 2,
-            group: ContextActions.groups.high,
-          });
-        }
-        filterMenu.actions.push(
-          ...this.numberFilterActions(
-            column,
-            numberValueText,
-            value,
-            quickFilters.get(sourceColumn)
-          )
-        );
-      } else if (TableUtils.isDateType(column.type)) {
-        if (!(value instanceof Date)) {
-          throw new Error(
-            `Filter value is not a date when it should be: ${value}`
-          );
-        }
-        const dateValueText = dateFilterFormatter.format(value);
-        const previewValue = previewFilterFormatter.format(value);
-        if (quickFilters.get(sourceColumn)) {
-          filterMenu.actions.push({
-            title: 'And',
-            actions: this.dateFilterActions(
-              column,
-              dateValueText,
-              previewValue,
-              value,
-              quickFilters.get(sourceColumn),
-              '&&'
-            ),
-            order: 2,
-            group: ContextActions.groups.high,
-          });
-        }
-        filterMenu.actions.push(
-          ...this.dateFilterActions(
-            column,
-            dateValueText,
-            previewValue,
-            value,
-            quickFilters.get(sourceColumn)
-          )
-        );
-      } else {
-        if (quickFilters.get(sourceColumn)) {
-          filterMenu.actions.push({
-            title: 'And',
-
-            actions: this.stringFilterActions(
-              column,
-              valueText,
-              value,
-              quickFilters.get(sourceColumn),
-              '&&'
-            ),
-            order: 2,
-            group: ContextActions.groups.high,
-          });
-        }
-        filterMenu.actions.push(
-          ...this.stringFilterActions(column, valueText, value)
-        );
-      }
-
-      if (filterMenu.actions != null && filterMenu.actions.length > 0) {
-        actions.push(filterMenu);
-      }
-    }
-
-=======
->>>>>>> eddd1600
     // Expand/Collapse options
     if (isExpandableGridModel(model) && model.isRowExpandable(sourceRow)) {
       // If there are grouped columns, then it is a rollup
@@ -1200,14 +1037,8 @@
   }
 
   stringFilterActions(
-<<<<<<< HEAD
     column: DhType.Column,
-    valueText: string | null,
-    value?: unknown,
-=======
-    column: Column,
     snapshotValues: Set<string>,
->>>>>>> eddd1600
     quickFilter?: QuickFilter,
     operator?: '&&' | '||' | null
   ): ContextAction[] {
@@ -1428,17 +1259,7 @@
   }
 
   numberFilterActions(
-<<<<<<< HEAD
     column: DhType.Column,
-    valueText: string,
-    value: unknown,
-    quickFilter?: QuickFilter | null,
-    operator?: '&&' | '||' | null
-  ): ContextAction[] {
-    const filterValue = this.getFilterValueForNumberOrChar(column.type, value);
-    let filter: DhType.FilterCondition | null = null;
-=======
-    column: Column,
     snapshotValues: Set<number>,
     quickFilter?: QuickFilter | null,
     operator?: '&&' | '||' | null
@@ -1452,8 +1273,7 @@
         ? String.fromCharCode(item as number)
         : `${item}`;
 
-    let filter: FilterCondition | null = null;
->>>>>>> eddd1600
+    let filter: DhType.FilterCondition | null = null;
     let filterText: string | null = null;
     if (quickFilter) {
       filter = quickFilter.filter;
@@ -1761,45 +1581,36 @@
   }
 
   dateFilterActions(
-<<<<<<< HEAD
     column: DhType.Column,
-    valueText: string,
-    previewValue: unknown,
-    value: Date,
-=======
-    column: Column,
     snapshotValues: Set<unknown>,
     dateFilterFormatter: DateTimeColumnFormatter,
     previewFilterFormatter: DateTimeColumnFormatter,
->>>>>>> eddd1600
     quickFilter?: QuickFilter | null,
     operator?: '&&' | '||' | null
   ): ContextAction[] {
     const { dh } = this;
-<<<<<<< HEAD
-    const filterValue = dh.FilterValue.ofNumber(dh.DateWrapper.ofJsDate(value));
-=======
-
-    const values = Array.from(snapshotValues.keys());
-    const filterValues = values.map(value => dh.FilterValue.ofNumber(value));
+
+    const values = Array.from(snapshotValues.keys()) as Date[];
+    const filterValues = values.map(value =>
+      dh.FilterValue.ofNumber(dh.DateWrapper.ofJsDate(value))
+    );
     const valueDesc =
       filterValues.length === 1
-        ? previewFilterFormatter.format(values[0] as Date)
+        ? previewFilterFormatter.format(values[0])
         : 'the selected values';
 
-    const maxValue = values.reduce((a, b) =>
-      (a as Date) > (b as Date) ? a : b
+    const maxValue = values.reduce((a, b) => (a > b ? a : b));
+    const minValue = values.reduce((a, b) => (a < b ? a : b));
+    const maxFilterValue = dh.FilterValue.ofNumber(
+      dh.DateWrapper.ofJsDate(maxValue)
     );
-    const minValue = values.reduce((a, b) =>
-      (a as Date) < (b as Date) ? a : b
+    const minFilterValue = dh.FilterValue.ofNumber(
+      dh.DateWrapper.ofJsDate(minValue)
     );
-    const maxFilterValue = dh.FilterValue.ofNumber(maxValue);
-    const minFilterValue = dh.FilterValue.ofNumber(minValue);
-    const maxDateText = dateFilterFormatter.format(maxValue as Date);
-    const minDateText = dateFilterFormatter.format(minValue as Date);
-    const maxPreviewText = previewFilterFormatter.format(maxValue as Date);
-    const minPreviewText = previewFilterFormatter.format(minValue as Date);
->>>>>>> eddd1600
+    const maxDateText = dateFilterFormatter.format(maxValue);
+    const minDateText = dateFilterFormatter.format(minValue);
+    const maxPreviewText = previewFilterFormatter.format(maxValue);
+    const minPreviewText = previewFilterFormatter.format(minValue);
 
     let filter: DhType.FilterCondition | null = null;
     let filterText: string | null = null;
