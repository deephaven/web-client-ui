/* eslint class-methods-use-this: "off" */
import React from 'react';
import { FontAwesomeIcon } from '@fortawesome/react-fontawesome';
import {
  dhFilterFilled,
  vsRemove,
  vsCheck,
  vsFilter,
  IconDefinition,
} from '@deephaven/icons';
import debounce from 'lodash.debounce';
import {
  ContextAction,
  ContextActions,
  ContextActionUtils,
  GLOBAL_SHORTCUTS,
} from '@deephaven/components';
import {
  EventHandlerResult,
  Grid,
  GridMouseHandler,
  GridPoint,
  isEditableGridModel,
  ModelIndex,
  VisibleIndex,
} from '@deephaven/grid';
import dh, {
  Column,
  FilterCondition,
  FilterValue,
  Sort,
} from '@deephaven/jsapi-shim';
import {
  TableColumnFormatter,
  DateTimeColumnFormatter,
  TableUtils,
  TableColumnFormat,
  IntegerColumnFormat,
  SortDirection,
} from '@deephaven/jsapi-utils';
import Log from '@deephaven/log';
import type { DebouncedFunc } from 'lodash';
import { assertNotNull } from '@deephaven/utils';
import {
  DateTimeFormatContextMenu,
  DecimalFormatContextMenu,
  IntegerFormatContextMenu,
} from '../format-context-menus';
import './IrisGridContextMenuHandler.scss';
import SHORTCUTS from '../IrisGridShortcuts';
import IrisGrid from '../IrisGrid';
import { QuickFilter } from '../CommonTypes';

const log = Log.module('IrisGridContextMenuHandler');

const DEBOUNCE_UPDATE_FORMAT = 150;
const CONTEXT_MENU_DATE_FORMAT = 'yyyy-MM-dd HH:mm:ss.SSSSSSSSS';

/**
 * Used to eat the mouse event in the bottom right corner of the scroll bar
 */
class IrisGridContextMenuHandler extends GridMouseHandler {
  static GROUP_EDIT = ContextActions.groups.high + 10;

  static GROUP_HIDE_COLUMNS = ContextActions.groups.high + 25;

  static GROUP_FILTER = ContextActions.groups.high + 50;

  static GROUP_GOTO = ContextActions.groups.high + 51;

  static GROUP_SORT = ContextActions.groups.high + 75;

  static GROUP_COPY = ContextActions.groups.high + 100;

  static GROUP_FORMAT = ContextActions.groups.high + 150;

  static COLUMN_SORT_DIRECTION = {
    ascending: 'ASC',
    descending: 'DESC',
    none: null,
  } as const;

  /**
   * Get filter condition for quick filter and combines with a new filter using the operator specified,
   * returns new filter if no operator supplied.
   * @param columnFilter
   * @param newColumnFilter
   * @param operator
   */
  static getQuickFilterCondition(
    columnFilter: FilterCondition | null | undefined,
    newColumnFilter: FilterCondition,
    operator?: '&&' | '||' | null
  ): FilterCondition {
    if (columnFilter && operator === '&&') {
      return columnFilter.and(newColumnFilter);
    }
    if (columnFilter && operator === '||') {
      return columnFilter.or(newColumnFilter);
    }
    return newColumnFilter;
  }

  /**
   * combines filter text with operator if declared
   * @param filterText
   * @param newFilterText
   * @param operator
   */
  static getQuickFilterText(
    filterText: string | null | undefined,
    newFilterText: string,
    operator?: '&&' | '||' | null
  ): string {
    return operator && filterText
      ? `${filterText} ${operator} ${newFilterText}`
      : newFilterText;
  }

  /**
   * Converts operator to text string,
   */
  static getOperatorAsText(operator: '&&' | '||'): 'And' | 'Or' {
    return operator === '&&' ? 'And' : 'Or';
  }

  /**
   * Gets an equality filter for the provided numeric value
   * @param column The column to make the filter for
   * @param value The value to get the equality filter for
   */
  static getNumberValueEqualsFilter(
    column: Column,
    value: number
  ): FilterCondition {
    const columnFilter = column.filter();
    if (value === Number.POSITIVE_INFINITY) {
      return dh.FilterCondition.invoke('isInf', columnFilter).and(
        columnFilter.greaterThan(dh.FilterValue.ofNumber(0))
      );
    }
    if (value === Number.NEGATIVE_INFINITY) {
      return dh.FilterCondition.invoke('isInf', columnFilter).and(
        columnFilter.lessThan(dh.FilterValue.ofNumber(0))
      );
    }
    if (Number.isNaN(value)) {
      return dh.FilterCondition.invoke('isNaN', columnFilter);
    }

    const filterValue = IrisGridContextMenuHandler.getFilterValueForNumberOrChar(
      column.type,
      value
    );
    return columnFilter.eq(filterValue);
  }

  static getFilterValueForNumberOrChar(
    columnType: string,
    value: unknown
  ): FilterValue {
    return TableUtils.isCharType(columnType)
      ? dh.FilterValue.ofString(String.fromCharCode(value as number))
      : dh.FilterValue.ofNumber(value);
  }

  irisGrid: IrisGrid;

  debouncedUpdateCustomFormat: DebouncedFunc<
    (modelIndex: number, selectedFormat: TableColumnFormat | null) => void
  >;

  constructor(irisGrid: IrisGrid) {
    super();

    this.debouncedUpdateCustomFormat = debounce(
      irisGrid.handleFormatSelection,
      DEBOUNCE_UPDATE_FORMAT
    );

    this.irisGrid = irisGrid;
  }

  componentWillUnmount(): void {
    this.debouncedUpdateCustomFormat.flush();
  }

  getHeaderActions(modelColumn: number, gridPoint: GridPoint): ContextAction[] {
    const { irisGrid } = this;
    const { column: columnIndex } = gridPoint;
    assertNotNull(columnIndex);
    const { model } = irisGrid.props;
    const { columns } = model;
    const column = columns[modelColumn];

    const actions = [] as ContextAction[];

    const {
      metrics,
      reverseType,
      quickFilters,
      advancedFilters,
      searchFilter,
    } = irisGrid.state;
    const theme = irisGrid.getTheme();
    assertNotNull(metrics);
    const {
      filterIconColor,
      filterBarActiveColor,
      contextMenuSortIconColor,
      contextMenuReverseIconColor,
    } = theme;

    const modelSort = model.sort;
    const columnSort = TableUtils.getSortForColumn(modelSort, modelColumn);
    const hasReverse = reverseType !== TableUtils.REVERSE_TYPE.NONE;
    const { userColumnWidths } = metrics;
    const isColumnHidden = [...userColumnWidths.values()].some(
      columnWidth => columnWidth === 0
    );
    const isColumnFrozen = model.isColumnFrozen(columnIndex as VisibleIndex);
    actions.push({
      title: 'Hide Column',
      group: IrisGridContextMenuHandler.GROUP_HIDE_COLUMNS,
      action: () => {
        this.irisGrid.hideColumnByVisibleIndex(columnIndex as VisibleIndex);
      },
    });
    actions.push({
      title: isColumnFrozen ? 'Unfreeze Column' : 'Freeze Column',
      group: IrisGridContextMenuHandler.GROUP_HIDE_COLUMNS,
      action: () => {
        if (isColumnFrozen) {
          this.irisGrid.unFreezeColumnByColumnName(column.name);
        } else {
          this.irisGrid.freezeColumnByColumnName(column.name);
        }
      },
      order: 10,
    });
    actions.push({
      title: 'Show All Columns',
      group: IrisGridContextMenuHandler.GROUP_HIDE_COLUMNS,
      action: () => {
        this.irisGrid.showAllColumns();
      },
      disabled: !isColumnHidden,
    });
    actions.push({
      title: 'Quick Filters',
      icon: vsRemove,
      iconColor: filterBarActiveColor,
      shortcut: SHORTCUTS.TABLE.TOGGLE_QUICK_FILTER,
      group: IrisGridContextMenuHandler.GROUP_FILTER,
      order: 10,
      action: () => {
        this.irisGrid.toggleFilterBar(columnIndex);
      },
    });
    actions.push({
      title: 'Advanced Filters',
      icon: advancedFilters.get(modelColumn) ? dhFilterFilled : vsFilter,
      iconColor: filterIconColor,
      group: IrisGridContextMenuHandler.GROUP_FILTER,
      order: 20,
      action: () => {
        this.irisGrid.handleAdvancedMenuOpened(columnIndex);
      },
    });
    actions.push({
      title: 'Clear Table Filters',
      group: IrisGridContextMenuHandler.GROUP_FILTER,
      order: 40,
      // this just displays the shortcut, the actual listener is in irisgrid handleKeyDown
      shortcut: SHORTCUTS.TABLE.CLEAR_FILTERS,
      action: () => {
        this.irisGrid.clearAllFilters();
      },
      disabled: !(
        quickFilters.size > 0 ||
        advancedFilters.size > 0 ||
        searchFilter != null
      ),
    });
    actions.push({
      title: 'Sort by',
      icon: vsRemove,
      iconColor: contextMenuSortIconColor,
      group: IrisGridContextMenuHandler.GROUP_SORT,
      order: 10,
      actions: this.sortByActions(column, modelColumn, columnSort),
    });
    actions.push({
      title: 'Add Additional Sort',
      /**
       * disable conditions:
       * 1. table is sorted only by this column
       * 2. table is only reversed
       * 3. 1 & 2 combined
       * 4. table has no sort
       * reverse is a type of sort, so needs to be accounted for in exclusions
       * */
      disabled:
        (columnSort && modelSort.length === 1) ||
        (hasReverse && modelSort.length === 1) ||
        (columnSort && hasReverse && modelSort.length === 2) ||
        modelSort.length === 0,
      group: IrisGridContextMenuHandler.GROUP_SORT,
      order: 20,
      actions: this.additionalSortActions(column, modelColumn),
    });
    actions.push({
      title: 'Clear Table Sorting',
      disabled:
        // reverse is a type of sort, but special and needs to be exluded despite being part of model.sort
        modelSort.length === 0 || (hasReverse && modelSort.length === 1),
      group: IrisGridContextMenuHandler.GROUP_SORT,
      action: () => {
        this.irisGrid.sortColumn(
          columnIndex,
          IrisGridContextMenuHandler.COLUMN_SORT_DIRECTION.none
        );
      },
      order: 30,
    });
    actions.push({
      title:
        reverseType === TableUtils.REVERSE_TYPE.NONE
          ? 'Reverse Table'
          : 'Clear Reverse Table',
      icon: vsRemove,
      iconColor: contextMenuReverseIconColor,
      group: IrisGridContextMenuHandler.GROUP_SORT,
      order: 40,
      disabled: !model.isReversible,
      // this just displays the shortcut, the actual listener is in irisgrid handleKeyDown
      shortcut: SHORTCUTS.TABLE.REVERSE,
      action: () => {
        if (reverseType === TableUtils.REVERSE_TYPE.NONE) {
          this.irisGrid.reverse(TableUtils.REVERSE_TYPE.POST_SORT);
        } else {
          this.irisGrid.reverse(TableUtils.REVERSE_TYPE.NONE);
        }
      },
    });
    actions.push({
      title: 'Copy Column Name',
      group: IrisGridContextMenuHandler.GROUP_COPY,
      action: () => {
        ContextActionUtils.copyToClipboard(
          model.textForColumnHeader(modelColumn)
        ).catch(e => log.error('Unable to copy header', e));
      },
    });

    if (TableUtils.isDateType(column.type)) {
      actions.push({
        title: 'Date/Time Format',
        group: IrisGridContextMenuHandler.GROUP_FORMAT,
        actions: this.dateFormatActions(column),
      });
    } else if (TableUtils.isNumberType(column.type)) {
      actions.push({
        title: 'Number Format',
        group: IrisGridContextMenuHandler.GROUP_FORMAT,
        actions: this.numberFormatActions(column) ?? undefined,
      });
    }
    return actions;
  }

  getCellActions(
    modelColumn: number | undefined | null,
    grid: Grid,
    gridPoint: GridPoint
  ): ContextAction[] {
    assertNotNull(modelColumn);
    const { irisGrid } = this;
    const { column: columnIndex, row: rowIndex } = gridPoint;
    const { model, canCopy } = irisGrid.props;
    const { columns } = model;
    const modelRow = irisGrid.getModelRow(rowIndex);
    assertNotNull(modelRow);
    const value = model.valueForCell(modelColumn, modelRow);

    const valueText = model.textForCell(modelColumn, modelRow);
    const column = columns[modelColumn];

    const actions = [] as ContextAction[];

    const { quickFilters } = irisGrid.state;
    const theme = irisGrid.getTheme();
    const { filterIconColor } = theme;
    const { settings } = irisGrid.props;

    const dateFilterFormatter = new DateTimeColumnFormatter({
      timeZone: settings?.timeZone,
      showTimeZone: false,
      showTSeparator: true,
      defaultDateTimeFormatString: CONTEXT_MENU_DATE_FORMAT,
    });
    const previewFilterFormatter = new DateTimeColumnFormatter({
      timeZone: settings?.timeZone,
      showTimeZone: settings?.showTimeZone,
      showTSeparator: settings?.showTSeparator,
      defaultDateTimeFormatString: CONTEXT_MENU_DATE_FORMAT,
    });

    if (column == null || rowIndex == null) return actions;

    // grid data area context menu options
<<<<<<< HEAD
    if (column != null && rowIndex != null) {
      if (model.isFilterable(modelColumn)) {
        // cell data area contextmenu options
        const filterMenu = {
          title: 'Filter By Value',
          icon: vsRemove,
          iconColor: filterIconColor,
          group: IrisGridContextMenuHandler.GROUP_FILTER,
          order: 10,
          actions: [],
        } as {
          title: string;
          icon: IconDefinition;
          iconColor: string;
          group: number;
          order: number;
          actions: ContextAction[];
        };

        const andFilterMenu = {
          title: 'Add Filter By Value',
          icon: vsRemove,
          iconColor: filterIconColor,
          group: IrisGridContextMenuHandler.GROUP_FILTER,
          order: 20,
          actions: [],
          disabled: !quickFilters.get(modelColumn),
        } as {
          title: string;
          icon: IconDefinition;
          iconColor: string;
          group: number;
          order: number;
          actions: ContextAction[];
          disabled: boolean;
        };

        const gotoRow = {
          title: 'Go to',
          shortcut: SHORTCUTS.TABLE.GOTO_ROW,
          group: IrisGridContextMenuHandler.GROUP_GOTO,
          order: 10,
          action: () => this.irisGrid.toggleGotoRow(),
        };

        if (value != null) {
          // Chars get treated like numbers in terms of which filters are available
          if (
            TableUtils.isNumberType(column.type) ||
            TableUtils.isCharType(column.type)
          ) {
            assertNotNull(modelColumn);
            // We want to show the full unformatted value if it's a number, so user knows which value they are matching
            // If it's a Char we just show the char
            const numberValueText = TableUtils.isCharType(column.type)
              ? String.fromCharCode(value as number)
              : `${value}`;
            filterMenu.actions = this.numberFilterActions(
              column,
              numberValueText,
              value,
              quickFilters.get(modelColumn)
            );
            andFilterMenu.actions = this.numberFilterActions(
=======
    if (model.isFilterable(modelColumn)) {
      // cell data area contextmenu options
      const filterMenu = {
        title: 'Filter By Value',
        icon: vsRemove,
        iconColor: filterIconColor,
        group: IrisGridContextMenuHandler.GROUP_FILTER,
        order: 10,
        actions: [],
      } as {
        title: string;
        icon: IconDefinition;
        iconColor: string;
        group: number;
        order: number;
        actions: ContextAction[];
      };

      if (value == null) {
        if (quickFilters.get(modelColumn)) {
          filterMenu.actions.push({
            title: 'And',
            actions: this.nullFilterActions(
>>>>>>> d51ddba1
              column,
              quickFilters.get(modelColumn),
              '&&'
            ),
            order: 2,
            group: ContextActions.groups.high,
          });
        }
        filterMenu.actions.push(...this.nullFilterActions(column));
      } else if (TableUtils.isBooleanType(column.type)) {
        // boolean should have OR condition, and handles it's own null menu options
        if (quickFilters.get(modelColumn)) {
          filterMenu.actions.push({
            title: 'Or',
            actions: this.booleanFilterActions(
              column,
              valueText,
              quickFilters.get(modelColumn),
              '||'
            ),
            order: 2,
            group: ContextActions.groups.high,
          });
        }
        filterMenu.actions.push(
          ...this.booleanFilterActions(column, valueText)
        );
      } else if (
        TableUtils.isNumberType(column.type) ||
        TableUtils.isCharType(column.type)
      ) {
        // Chars get treated like numbers in terms of which filters are available
        assertNotNull(modelColumn);
        // We want to show the full unformatted value if it's a number, so user knows which value they are matching
        // If it's a Char we just show the char
        const numberValueText = TableUtils.isCharType(column.type)
          ? String.fromCharCode(value as number)
          : `${value}`;

        if (quickFilters.get(modelColumn)) {
          filterMenu.actions.push({
            title: 'And',
            actions: this.numberFilterActions(
              column,
              numberValueText,
              value,
              quickFilters.get(modelColumn),
              '&&'
            ),
            order: 2,
            group: ContextActions.groups.high,
          });
        }
        filterMenu.actions.push(
          ...this.numberFilterActions(
            column,
            numberValueText,
            value,
            quickFilters.get(modelColumn)
          )
        );
      } else if (TableUtils.isDateType(column.type)) {
        const dateValueText = dateFilterFormatter.format(value as Date);
        const previewValue = previewFilterFormatter.format(value as Date);
        if (quickFilters.get(modelColumn)) {
          filterMenu.actions.push({
            title: 'And',
            actions: this.dateFilterActions(
              column,
              dateValueText,
              previewValue,
              value,
              quickFilters.get(modelColumn),
              '&&'
            ),
            order: 2,
            group: ContextActions.groups.high,
          });
        }
        filterMenu.actions.push(
          ...this.dateFilterActions(
            column,
            dateValueText,
            previewValue,
            value,
            quickFilters.get(modelColumn)
          )
        );
      } else {
        if (quickFilters.get(modelColumn)) {
          filterMenu.actions.push({
            title: 'And',

            actions: this.stringFilterActions(
              column,
              valueText,
              value,
              quickFilters.get(modelColumn),
              '&&'
            ),
            order: 2,
            group: ContextActions.groups.high,
          });
        }
        filterMenu.actions.push(
          ...this.stringFilterActions(column, valueText, value)
        );
      }

      if (filterMenu.actions != null && filterMenu.actions.length > 0) {
        actions.push(filterMenu);
      }
    }

    const gotoRow = {
      title: 'Go to',
      iconColor: filterIconColor,
      shortcut: SHORTCUTS.TABLE.GOTO_ROW,
      group: IrisGridContextMenuHandler.GROUP_GOTO,
      order: 10,
      action: () => this.irisGrid.toggleGotoRow(`${rowIndex + 1}`),
    };
    actions.push(gotoRow);

    if (canCopy) {
      actions.push({
        title: 'Copy Cell',
        group: IrisGridContextMenuHandler.GROUP_COPY,
        order: 10,
        action: () => {
          irisGrid.copyCell(columnIndex, rowIndex);
        },
      });

      actions.push({
        title: 'Copy Cell Unformatted',
        group: IrisGridContextMenuHandler.GROUP_COPY,
        order: 20,
        action: () => {
          irisGrid.copyCell(columnIndex, rowIndex, true);
        },
      });
    }

    return actions;
  }

  onContextMenu(
    gridPoint: GridPoint,
    grid: Grid,
    event: React.MouseEvent<Element, MouseEvent>
  ): EventHandlerResult {
    const { irisGrid } = this;
    const { y, column: columnIndex, row: rowIndex } = gridPoint;
    const modelColumn = irisGrid.getModelColumn(columnIndex);
    const modelRow = irisGrid.getModelRow(rowIndex);

    const { model, canCopy } = irisGrid.props;
    const { columns } = model;

    const {
      metrics,
      isFilterBarShown,
      quickFilters,
      advancedFilters,
      selectedRanges,
    } = irisGrid.state;

    assertNotNull(metrics);

    const { columnHeaderHeight, gridY } = metrics;

    const actions = [] as ContextAction[];

    if (modelColumn != null && modelRow != null) {
      const value = model.valueForCell(modelColumn, modelRow);

      const valueText = model.textForCell(modelColumn, modelRow);
      const column = columns[modelColumn];

      const { onContextMenu } = irisGrid.props;

      if (column != null) {
        actions.push(
          onContextMenu({
            model,
            value,
            valueText,
            column,
            rowIndex,
            columnIndex,
            modelRow,
            modelColumn,
          })
        );
      }
    }

    if (modelColumn != null && model.isFilterable(modelColumn)) {
      // Clear column filter should still be available after last row
      // And should be available in both header and body context menus
      actions.push({
        title: 'Clear Column Filter',
        group: IrisGridContextMenuHandler.GROUP_FILTER,
        order: 30,
        action: () => {
          this.irisGrid.removeColumnFilter(modelColumn);
        },
        disabled: !(
          quickFilters.has(modelColumn) || advancedFilters.has(modelColumn)
        ),
      });
    }

    if (isFilterBarShown ? y <= gridY : y <= columnHeaderHeight) {
      // grid header context menu options
      if (modelColumn != null) {
        actions.push(...this.getHeaderActions(modelColumn, gridPoint));
      }
    } else {
      // grid body context menu options
      if (modelColumn != null && modelRow != null) {
        actions.push(...this.getCellActions(modelColumn, grid, gridPoint));
      }

      // blank space context menu options
      if (canCopy && selectedRanges.length > 0) {
        actions.push({
          title: 'Copy Selection',
          shortcut: GLOBAL_SHORTCUTS.COPY,
          group: IrisGridContextMenuHandler.GROUP_COPY,
          order: 30,
          action: () => {
            irisGrid.copyRanges(selectedRanges);
          },
        });

        actions.push({
          title: 'Copy Selection w/ Headers',
          group: IrisGridContextMenuHandler.GROUP_COPY,
          order: 40,
          action: () => {
            irisGrid.copyRanges(selectedRanges, true);
          },
        });
      }

      if (
        isEditableGridModel(model) &&
        model.isEditable &&
        selectedRanges.length > 0
      ) {
        actions.push({
          title: 'Delete Selected Rows',
          group: IrisGridContextMenuHandler.GROUP_EDIT,
          order: 50,
          action: () => {
            this.irisGrid.deleteRanges(selectedRanges);
          },
        });
      }
    }

    if (actions.length === 0) {
      return false;
    }

    assertNotNull(irisGrid.gridWrapper);

    ContextActions.triggerMenu(
      irisGrid.gridWrapper,
      event.pageX,
      event.pageY,
      actions
    );
    return true;
  }

  dateFormatActions(column: Column): ContextAction[] {
    const { model } = this.irisGrid.props;
    const { formatter } = model;
    const selectedFormat = formatter.getColumnFormat(column.type, column.name);
    assertNotNull(selectedFormat);
    const formatOptions = DateTimeFormatContextMenu.getOptions(
      formatter,
      selectedFormat
    );

    const actions = [];

    for (let i = 0; i < formatOptions.length; i += 1) {
      const { description, format, group, isSelected, title } = formatOptions[
        i
      ];
      actions.push({
        title,
        description,
        icon: isSelected ? vsCheck : undefined,
        group,
        order: i,
        action: () => {
          const modelIndex = model.getColumnIndexByName(column.name);
          assertNotNull(modelIndex);
          this.irisGrid.handleFormatSelection(modelIndex, format);
        },
      });
    }
    return actions;
  }

  numberFormatActions(column: Column): ContextAction[] | null {
    const { model } = this.irisGrid.props;
    const { formatter } = model;
    const selectedFormat = formatter.getColumnFormat(
      column.type,
      column.name
    ) as IntegerColumnFormat;
    let formatOptions;

    const columnIndex = model.getColumnIndexByName(column.name);
    if (TableUtils.isDecimalType(column.type)) {
      formatOptions = DecimalFormatContextMenu.getOptions(
        selectedFormat,
        format => {
          assertNotNull(columnIndex);
          this.debouncedUpdateCustomFormat(columnIndex, format);
        }
      );
    } else if (TableUtils.isIntegerType(column.type)) {
      formatOptions = IntegerFormatContextMenu.getOptions(
        selectedFormat,
        format => {
          assertNotNull(columnIndex);
          this.debouncedUpdateCustomFormat(columnIndex, format);
        }
      );
    } else {
      log.error('Invalid column type in numberFormatActions');
      return null;
    }

    const actions = [];

    for (let i = 0; i < formatOptions.length; i += 1) {
      const { format, isSelected } = formatOptions[i];
      actions.push({
        ...formatOptions[i],
        icon: isSelected ? vsCheck : undefined,
        order: i,
        action: () => {
          if (
            !columnIndex &&
            format &&
            format.type === TableColumnFormatter.TYPE_CONTEXT_CUSTOM
          ) {
            return;
          }
          assertNotNull(columnIndex);
          this.irisGrid.handleFormatSelection(columnIndex, format);
        },
      });
    }
    return actions;
  }

  stringFilterActions(
    column: Column,
    valueText: string | null,
    value?: unknown,
    quickFilter?: QuickFilter,
    operator?: '&&' | '||' | null
  ): ContextAction[] {
    const filterValue = dh.FilterValue.ofString(value);
    let newQuickFilter:
      | {
          filter: null | FilterCondition | undefined;
          text: string | null;
        }
      | undefined
      | null = quickFilter;
    if (!newQuickFilter) {
      newQuickFilter = { filter: null, text: null };
    }
    const { filter, text: filterText } = newQuickFilter;
    const actions = [];
    const { model } = this.irisGrid.props;
    const columnIndex = model.getColumnIndexByName(column.name);
    assertNotNull(columnIndex);

    actions.push({
      menuElement: (
        <div className="iris-grid-filter-menu-item-value">
          {operator
            ? IrisGridContextMenuHandler.getOperatorAsText(operator)
            : ''}{' '}
          &quot;{valueText}&quot;
        </div>
      ),
      order: 1,
      group: ContextActions.groups.high,
    });

    actions.push({
      title: 'text is exactly',
      description: `Show only rows where ${column.name} is ${value} (case sensitive)`,
      action: () => {
        this.irisGrid.setQuickFilter(
          columnIndex,
          IrisGridContextMenuHandler.getQuickFilterCondition(
            filter,
            column.filter().eq(filterValue),
            operator
          ),
          IrisGridContextMenuHandler.getQuickFilterText(
            filterText,
            `=${valueText}`,
            operator
          )
        );
      },
      order: 10,
      group: ContextActions.groups.low,
    });
    actions.push({
      title: 'text is not exactly',
      description: `Show only rows where ${column.name} is not ${valueText} (case sensitive)`,
      action: () => {
        this.irisGrid.setQuickFilter(
          columnIndex,
          IrisGridContextMenuHandler.getQuickFilterCondition(
            filter,
            column.filter().notEq(filterValue),
            operator
          ),
          IrisGridContextMenuHandler.getQuickFilterText(
            filterText,
            `!=${valueText}`,
            operator
          )
        );
      },
      order: 20,
      group: ContextActions.groups.low,
    });
    actions.push({
      title: `text contains`,
      description: `Show only rows where ${column.name} contains ${valueText}`,
      action: () => {
        this.irisGrid.setQuickFilter(
          columnIndex,
          IrisGridContextMenuHandler.getQuickFilterCondition(
            filter,
            column.filter().contains(filterValue),
            operator
          ),
          IrisGridContextMenuHandler.getQuickFilterText(
            filterText,
            `~${valueText}`,
            operator
          )
        );
      },
      order: 30,
      group: ContextActions.groups.low,
    });
    actions.push({
      title: 'text does not contain',
      description: `Show only rows where ${column.name} does not contain ${value}`,
      action: () => {
        this.irisGrid.setQuickFilter(
          columnIndex,
          IrisGridContextMenuHandler.getQuickFilterCondition(
            filter,
            column.filter().contains(filterValue).not(),
            operator
          ),
          IrisGridContextMenuHandler.getQuickFilterText(
            filterText,
            `!~${valueText}`,
            operator
          )
        );
      },
      order: 40,
      group: ContextActions.groups.low,
    });
    actions.push({
      title: 'text starts with',
      description: `Show only rows where ${column.name} starts with ${valueText}`,
      action: () => {
        this.irisGrid.setQuickFilter(
          columnIndex,
          IrisGridContextMenuHandler.getQuickFilterCondition(
            filter,
            column.filter().invoke('startsWith', filterValue),
            operator
          ),
          IrisGridContextMenuHandler.getQuickFilterText(
            filterText,
            `${valueText}*`,
            operator
          )
        );
      },
      order: 50,
      group: ContextActions.groups.low,
    });
    actions.push({
      title: 'text ends with',
      description: `Show only rows where ${column.name} ends with ${valueText}`,
      action: () => {
        this.irisGrid.setQuickFilter(
          columnIndex,
          IrisGridContextMenuHandler.getQuickFilterCondition(
            filter,
            column.filter().invoke('endsWith', filterValue),
            operator
          ),
          IrisGridContextMenuHandler.getQuickFilterText(
            filterText,
            `*${valueText}`,
            operator
          )
        );
      },
      order: 60,
      group: ContextActions.groups.low,
    });
    return actions;
  }

  numberFilterActions(
    column: Column,
    valueText: string,
    value: unknown,
    quickFilter?: QuickFilter | null,
    operator?: '&&' | '||' | null
  ): ContextAction[] {
    const filterValue = IrisGridContextMenuHandler.getFilterValueForNumberOrChar(
      column.type,
      value
    );
    let filter: FilterCondition | null = null;
    let filterText: string | null = null;
    if (quickFilter) {
      filter = quickFilter.filter;
      filterText = quickFilter.text;
    }
    const actions = [];
    const isFinite =
      value !== Number.POSITIVE_INFINITY &&
      value !== Number.NEGATIVE_INFINITY &&
      !Number.isNaN(value);
    const { model } = this.irisGrid.props;
    const columnIndex = model.getColumnIndexByName(column.name);
    assertNotNull(columnIndex);
    actions.push({
      menuElement: (
        <div className="iris-grid-filter-menu-item-value">
          {operator
            ? IrisGridContextMenuHandler.getOperatorAsText(operator)
            : ''}{' '}
          &quot;{valueText}&quot;
        </div>
      ),
      order: 1,
      group: ContextActions.groups.high,
    });
    actions.push({
      title: 'is equal to',
      description: `Show only rows where ${column.name} is ${valueText}`,
      action: () => {
        const valueFilter = IrisGridContextMenuHandler.getNumberValueEqualsFilter(
          column,
          value as number
        );
        this.irisGrid.setQuickFilter(
          columnIndex,
          IrisGridContextMenuHandler.getQuickFilterCondition(
            filter,
            valueFilter,
            operator
          ),
          IrisGridContextMenuHandler.getQuickFilterText(
            filterText,
            `=${valueText}`,
            operator
          )
        );
      },
      order: 10,
      group: ContextActions.groups.low,
    });
    actions.push({
      title: 'is not equal to',
      description: `Show only rows where ${column.name} is not ${valueText}`,
      action: () => {
        const valueFilter = IrisGridContextMenuHandler.getNumberValueEqualsFilter(
          column,
          value as number
        ).not();
        this.irisGrid.setQuickFilter(
          columnIndex,
          IrisGridContextMenuHandler.getQuickFilterCondition(
            filter,
            valueFilter,
            operator
          ),
          IrisGridContextMenuHandler.getQuickFilterText(
            filterText,
            `!=${valueText}`,
            operator
          )
        );
      },
      order: 20,
      group: ContextActions.groups.low,
    });

    // IDS-6092 Less/greater than filters don't make sense for Infinite/NaN
    // TODO (DH-11799): These char filters should work in Bard, with the merge for DH-11040: https://gitlab.eng.illumon.com/illumon/iris/merge_requests/5801
    // They do not work in Powell though, so disable them.
    if (isFinite && !TableUtils.isCharType(column.type)) {
      actions.push({
        title: 'greater than',
        description: `Show only rows where ${column.name} is greater than ${valueText}`,
        action: () => {
          this.irisGrid.setQuickFilter(
            columnIndex,
            IrisGridContextMenuHandler.getQuickFilterCondition(
              filter,
              column.filter().greaterThan(filterValue),
              operator
            ),
            IrisGridContextMenuHandler.getQuickFilterText(
              filterText,
              `>${valueText}`,
              operator
            )
          );
        },
        order: 30,
        group: ContextActions.groups.low,
      });
      actions.push({
        title: 'greater than or equal to',
        description: `Show only rows where ${column.name} is greater than or equal to ${valueText}`,
        action: () => {
          this.irisGrid.setQuickFilter(
            columnIndex,
            IrisGridContextMenuHandler.getQuickFilterCondition(
              filter,
              column.filter().greaterThanOrEqualTo(filterValue),
              operator
            ),
            IrisGridContextMenuHandler.getQuickFilterText(
              filterText,
              `>=${valueText}`,
              operator
            )
          );
        },
        order: 40,
        group: ContextActions.groups.low,
      });
      actions.push({
        title: 'less than',
        description: `Show only rows where ${column.name} is less than ${valueText}`,
        action: () => {
          this.irisGrid.setQuickFilter(
            columnIndex,
            IrisGridContextMenuHandler.getQuickFilterCondition(
              filter,
              column.filter().lessThan(filterValue),
              operator
            ),
            IrisGridContextMenuHandler.getQuickFilterText(
              filterText,
              `<${valueText}`,
              operator
            )
          );
        },
        order: 50,
        group: ContextActions.groups.low,
      });
      actions.push({
        title: 'less than or equal to',
        description: `Show only rows where ${column.name} is less than or equal to ${valueText}`,
        action: () => {
          this.irisGrid.setQuickFilter(
            columnIndex,
            IrisGridContextMenuHandler.getQuickFilterCondition(
              filter,
              column.filter().lessThanOrEqualTo(filterValue),
              operator
            ),
            IrisGridContextMenuHandler.getQuickFilterText(
              filterText,
              `<=${valueText}`,
              operator
            )
          );
        },
        order: 60,
        group: ContextActions.groups.low,
      });
    }
    return actions;
  }

  booleanFilterActions(
    column: Column,
    valueText: string | null,
    quickFilter?: QuickFilter | null,
    operator?: '&&' | '||' | null
  ): ContextAction[] {
    const actions: ContextAction[] = [];

    const { model } = this.irisGrid.props;
    const { filter, text: filterText } = quickFilter || {};
    const columnIndex = model.getColumnIndexByName(column.name);
    assertNotNull(columnIndex);

    actions.push({
      menuElement: (
        <div className="iris-grid-filter-menu-item-value">
          {operator
            ? IrisGridContextMenuHandler.getOperatorAsText(operator)
            : ''}{' '}
          &quot;{valueText || 'null'}&quot;
        </div>
      ),
      order: 1,
      group: ContextActions.groups.high,
    });

    actions.push({
      title: 'true',
      description: `Show only rows where ${column.name} is true`,
      action: () => {
        this.irisGrid.setQuickFilter(
          columnIndex,
          IrisGridContextMenuHandler.getQuickFilterCondition(
            filter,
            column.filter().isTrue(),
            operator
          ),
          IrisGridContextMenuHandler.getQuickFilterText(
            filterText,
            'true',
            operator
          )
        );
      },
      order: 10,
      group: ContextActions.groups.low,
    });
    actions.push({
      title: 'false',
      description: `Show only rows where ${column.name} is false`,
      action: () => {
        this.irisGrid.setQuickFilter(
          columnIndex,
          IrisGridContextMenuHandler.getQuickFilterCondition(
            filter,
            column.filter().isFalse(),
            operator
          ),
          IrisGridContextMenuHandler.getQuickFilterText(
            filterText,
            'false',
            operator
          )
        );
      },
      order: 20,
      group: ContextActions.groups.low,
    });
    actions.push({
      title: 'is null',
      description: `Show only rows where ${column.name} is null`,
      action: () => {
        this.irisGrid.setQuickFilter(
          columnIndex,
          IrisGridContextMenuHandler.getQuickFilterCondition(
            filter,
            column.filter().isNull(),
            operator
          ),
          IrisGridContextMenuHandler.getQuickFilterText(
            filterText,
            'null',
            operator
          )
        );
      },
      order: 30,
      group: ContextActions.groups.low,
    });

    actions.push({
      title: 'is not null',
      description: `Show only rows where ${column.name} is not null`,
      action: () => {
        this.irisGrid.setQuickFilter(
          columnIndex,
          IrisGridContextMenuHandler.getQuickFilterCondition(
            filter,
            column.filter().isNull().not(),
            operator
          ),
          IrisGridContextMenuHandler.getQuickFilterText(
            filterText,
            '!null',
            operator
          )
        );
      },
      order: 40,
      group: ContextActions.groups.low,
    });

    return actions;
  }

  dateFilterActions(
    column: Column,
    valueText: string,
    previewValue: unknown,
    value: unknown,
    quickFilter?: QuickFilter | null,
    operator?: '&&' | '||' | null
  ): ContextAction[] {
    const filterValue = dh.FilterValue.ofNumber(value);

    let filter: FilterCondition | null = null;
    let filterText: string | null = null;
    if (quickFilter) {
      filter = quickFilter.filter;
      filterText = quickFilter.text;
    }
    const { model } = this.irisGrid.props;
    const columnIndex = model.getColumnIndexByName(column.name);
    assertNotNull(columnIndex);

    const actions = [];

    actions.push({
      menuElement: (
        <div className="iris-grid-filter-menu-item-value">
          {operator
            ? IrisGridContextMenuHandler.getOperatorAsText(operator)
            : ''}{' '}
          &quot;{previewValue}&quot;
        </div>
      ),
      order: 1,
      group: ContextActions.groups.high,
    });
    actions.push({
      title: 'date is',
      description: `Show only rows where ${column.name} is ${previewValue}`,
      action: () => {
        this.irisGrid.setQuickFilter(
          columnIndex,
          IrisGridContextMenuHandler.getQuickFilterCondition(
            filter,
            column.filter().eq(filterValue),
            operator
          ),
          IrisGridContextMenuHandler.getQuickFilterText(
            filterText,
            `=${valueText}`,
            operator
          )
        );
      },
      order: 10,
      group: ContextActions.groups.low,
    });
    actions.push({
      title: 'date is not',
      description: `Show only rows where ${column.name} is not ${previewValue}`,
      action: () => {
        this.irisGrid.setQuickFilter(
          columnIndex,
          IrisGridContextMenuHandler.getQuickFilterCondition(
            filter,
            column.filter().notEq(filterValue),
            operator
          ),
          IrisGridContextMenuHandler.getQuickFilterText(
            filterText,
            `!=${valueText}`,
            operator
          )
        );
      },
      order: 20,
      group: ContextActions.groups.low,
    });
    actions.push({
      title: 'date is before',
      description: `Show only rows where ${column.name} is before ${previewValue}`,
      action: () => {
        this.irisGrid.setQuickFilter(
          columnIndex,
          IrisGridContextMenuHandler.getQuickFilterCondition(
            filter,
            column.filter().lessThan(filterValue),
            operator
          ),
          IrisGridContextMenuHandler.getQuickFilterText(
            filterText,
            `<${valueText}`,
            operator
          )
        );
      },
      order: 30,
      group: ContextActions.groups.low,
    });
    actions.push({
      title: 'date is before or equal',
      description: `Show only rows where ${column.name} is before or equal to ${previewValue}`,
      action: () => {
        this.irisGrid.setQuickFilter(
          columnIndex,
          IrisGridContextMenuHandler.getQuickFilterCondition(
            filter,
            column.filter().lessThanOrEqualTo(filterValue),
            operator
          ),
          IrisGridContextMenuHandler.getQuickFilterText(
            filterText,
            `<=${valueText}`,
            operator
          )
        );
      },
      order: 40,
      group: ContextActions.groups.low,
    });
    actions.push({
      title: 'date is after',
      description: `Show only rows where ${column.name} is greater than ${previewValue}`,
      action: () => {
        this.irisGrid.setQuickFilter(
          columnIndex,
          IrisGridContextMenuHandler.getQuickFilterCondition(
            filter,
            column.filter().greaterThan(filterValue),
            operator
          ),
          IrisGridContextMenuHandler.getQuickFilterText(
            filterText,
            `>${valueText}`,
            operator
          )
        );
      },
      order: 50,
      group: ContextActions.groups.low,
    });
    actions.push({
      title: 'date is after or equal',
      description: `Show only rows where ${column.name} is after or equal to ${previewValue}`,
      action: () => {
        this.irisGrid.setQuickFilter(
          columnIndex,
          IrisGridContextMenuHandler.getQuickFilterCondition(
            filter,
            column.filter().greaterThanOrEqualTo(filterValue),
            operator
          ),
          IrisGridContextMenuHandler.getQuickFilterText(
            filterText,
            `>=${valueText}`,
            operator
          )
        );
      },
      order: 60,
      group: ContextActions.groups.low,
    });
    return actions;
  }

  nullFilterActions(
    column: Column,
    quickFilter?: QuickFilter,
    operator?: '&&' | '||' | null
  ): ContextAction[] {
    let filter: FilterCondition | null = null;
    let filterText: string | null = null;
    if (quickFilter) {
      filter = quickFilter.filter;
      filterText = quickFilter.text;
    }
    const actions = [];
    const { model } = this.irisGrid.props;
    const columnIndex = model.getColumnIndexByName(column.name);
    assertNotNull(columnIndex);

    actions.push({
      menuElement: (
        <div className="iris-grid-filter-menu-item-value">
          {operator
            ? IrisGridContextMenuHandler.getOperatorAsText(operator)
            : ''}{' '}
          &quot;null&quot;
        </div>
      ),
      order: 1,
      group: ContextActions.groups.high,
    });
    actions.push({
      title: 'is null',
      description: `Show only rows where ${column.name} is null`,
      action: () => {
        this.irisGrid.setQuickFilter(
          columnIndex,
          IrisGridContextMenuHandler.getQuickFilterCondition(
            filter,
            column.filter().isNull(),
            operator
          ),
          IrisGridContextMenuHandler.getQuickFilterText(
            filterText,
            'null',
            operator
          )
        );
      },
      order: 10,
      group: ContextActions.groups.low,
    });
    actions.push({
      title: 'is not null',
      description: `Show only rows where ${column.name} is not null`,
      action: () => {
        this.irisGrid.setQuickFilter(
          columnIndex,
          IrisGridContextMenuHandler.getQuickFilterCondition(
            filter,
            column.filter().isNull().not(),
            operator
          ),
          IrisGridContextMenuHandler.getQuickFilterText(
            filterText,
            '!null',
            operator
          )
        );
      },
      order: 20,
      group: ContextActions.groups.low,
    });

    return actions;
  }

  sortByActions(
    column: Column,
    modelColumn: ModelIndex,
    columnSort: Sort | null
  ): ContextAction[] {
    const theme = this.irisGrid.getTheme();
    const { contextMenuSortIconColor } = theme;
    const sortActions = [
      {
        title: `${column.name} Ascending`,
        order: 10,
        action: () => {
          this.irisGrid.sortColumn(
            modelColumn,
            IrisGridContextMenuHandler.COLUMN_SORT_DIRECTION.ascending
          );
        },
        icon: this.checkColumnSort(
          columnSort,
          IrisGridContextMenuHandler.COLUMN_SORT_DIRECTION.ascending
        )
          ? vsRemove
          : undefined,
        iconColor: contextMenuSortIconColor,
      },
      {
        title: `${column.name} Descending`,
        order: 20,
        action: () => {
          this.irisGrid.sortColumn(
            modelColumn,
            IrisGridContextMenuHandler.COLUMN_SORT_DIRECTION.descending
          );
        },
        icon: this.checkColumnSort(
          columnSort,
          IrisGridContextMenuHandler.COLUMN_SORT_DIRECTION.descending
        )
          ? vsRemove
          : undefined,
        iconColor: contextMenuSortIconColor,
      },
      {
        title: `Remove Sort`,
        order: 50,
        action: () => {
          this.irisGrid.sortColumn(
            modelColumn,
            IrisGridContextMenuHandler.COLUMN_SORT_DIRECTION.none,
            false,
            true
          );
        },
        disabled: !columnSort,
      },
    ];
    if (TableUtils.isNumberType(column.type)) {
      sortActions.push({
        title: `ABS(${column.name}) Ascending`,
        order: 30,
        action: () => {
          this.irisGrid.sortColumn(
            modelColumn,
            IrisGridContextMenuHandler.COLUMN_SORT_DIRECTION.ascending,
            true
          );
        },
        icon: this.checkColumnSort(
          columnSort,
          IrisGridContextMenuHandler.COLUMN_SORT_DIRECTION.ascending,
          true
        )
          ? vsRemove
          : undefined,
        iconColor: contextMenuSortIconColor,
      });
      sortActions.push({
        title: `ABS(${column.name})  Descending`,
        order: 40,
        action: () => {
          this.irisGrid.sortColumn(
            modelColumn,
            IrisGridContextMenuHandler.COLUMN_SORT_DIRECTION.descending,
            true
          );
        },
        icon: this.checkColumnSort(
          columnSort,
          IrisGridContextMenuHandler.COLUMN_SORT_DIRECTION.descending,
          true
        )
          ? vsRemove
          : undefined,
        iconColor: contextMenuSortIconColor,
      });
    }
    return sortActions;
  }

  additionalSortActions(
    column: Column,
    columnIndex: ModelIndex
  ): ContextAction[] {
    const theme = this.irisGrid.getTheme();
    const { contextMenuSortIconColor } = theme;
    const additionalSortActions = [
      {
        title: 'Add Sort By',
        menuElement: (
          <div className="btn-context-menu menu-title">
            <span className="icon">
              <FontAwesomeIcon
                icon={vsRemove}
                style={{ color: contextMenuSortIconColor ?? undefined }}
              />
            </span>
            <span className="title">Add Additional Sort</span>
            <span className="shortcut">
              {ContextActionUtils.isMacPlatform() ? '⌘Click' : '^Click'}
            </span>
          </div>
        ),
        order: 1,
      },
      {
        title: `${column.name} Ascending`,
        order: 10,
        action: () => {
          this.irisGrid.sortColumn(
            columnIndex,
            IrisGridContextMenuHandler.COLUMN_SORT_DIRECTION.ascending,
            false,
            true
          );
        },
      },
      {
        title: `${column.name} Descending`,
        order: 20,
        action: () => {
          this.irisGrid.sortColumn(
            columnIndex,
            IrisGridContextMenuHandler.COLUMN_SORT_DIRECTION.descending,
            false,
            true
          );
        },
      },
    ];
    if (TableUtils.isNumberType(column.type)) {
      additionalSortActions.push({
        title: `ABS(${column.name}) Ascending`,
        order: 30,
        action: () => {
          this.irisGrid.sortColumn(
            columnIndex,
            IrisGridContextMenuHandler.COLUMN_SORT_DIRECTION.ascending,
            true,
            true
          );
        },
      });
      additionalSortActions.push({
        title: `ABS(${column.name})  Descending`,
        order: 40,
        action: () => {
          this.irisGrid.sortColumn(
            columnIndex,
            IrisGridContextMenuHandler.COLUMN_SORT_DIRECTION.descending,
            true,
            true
          );
        },
      });
    }
    return additionalSortActions;
  }

  checkColumnSort(
    columnSort?: Sort | null,
    direction: SortDirection = null,
    isAbs = false
  ): boolean {
    if (!columnSort) {
      return false;
    }
    return columnSort.direction === direction && columnSort.isAbs === isAbs;
  }
}

export default IrisGridContextMenuHandler;<|MERGE_RESOLUTION|>--- conflicted
+++ resolved
@@ -409,72 +409,6 @@
     if (column == null || rowIndex == null) return actions;
 
     // grid data area context menu options
-<<<<<<< HEAD
-    if (column != null && rowIndex != null) {
-      if (model.isFilterable(modelColumn)) {
-        // cell data area contextmenu options
-        const filterMenu = {
-          title: 'Filter By Value',
-          icon: vsRemove,
-          iconColor: filterIconColor,
-          group: IrisGridContextMenuHandler.GROUP_FILTER,
-          order: 10,
-          actions: [],
-        } as {
-          title: string;
-          icon: IconDefinition;
-          iconColor: string;
-          group: number;
-          order: number;
-          actions: ContextAction[];
-        };
-
-        const andFilterMenu = {
-          title: 'Add Filter By Value',
-          icon: vsRemove,
-          iconColor: filterIconColor,
-          group: IrisGridContextMenuHandler.GROUP_FILTER,
-          order: 20,
-          actions: [],
-          disabled: !quickFilters.get(modelColumn),
-        } as {
-          title: string;
-          icon: IconDefinition;
-          iconColor: string;
-          group: number;
-          order: number;
-          actions: ContextAction[];
-          disabled: boolean;
-        };
-
-        const gotoRow = {
-          title: 'Go to',
-          shortcut: SHORTCUTS.TABLE.GOTO_ROW,
-          group: IrisGridContextMenuHandler.GROUP_GOTO,
-          order: 10,
-          action: () => this.irisGrid.toggleGotoRow(),
-        };
-
-        if (value != null) {
-          // Chars get treated like numbers in terms of which filters are available
-          if (
-            TableUtils.isNumberType(column.type) ||
-            TableUtils.isCharType(column.type)
-          ) {
-            assertNotNull(modelColumn);
-            // We want to show the full unformatted value if it's a number, so user knows which value they are matching
-            // If it's a Char we just show the char
-            const numberValueText = TableUtils.isCharType(column.type)
-              ? String.fromCharCode(value as number)
-              : `${value}`;
-            filterMenu.actions = this.numberFilterActions(
-              column,
-              numberValueText,
-              value,
-              quickFilters.get(modelColumn)
-            );
-            andFilterMenu.actions = this.numberFilterActions(
-=======
     if (model.isFilterable(modelColumn)) {
       // cell data area contextmenu options
       const filterMenu = {
@@ -498,7 +432,6 @@
           filterMenu.actions.push({
             title: 'And',
             actions: this.nullFilterActions(
->>>>>>> d51ddba1
               column,
               quickFilters.get(modelColumn),
               '&&'
