import React, {
  ChangeEvent,
  Component,
  CSSProperties,
  ReactElement,
  ReactNode,
} from 'react';
import memoize from 'memoizee';
import classNames from 'classnames';
import { CSSTransition } from 'react-transition-group';
import PropTypes from 'prop-types';
import deepEqual from 'deep-equal';
import Log from '@deephaven/log';
import { FontAwesomeIcon } from '@fortawesome/react-fontawesome';
import {
  ContextActionUtils,
  ContextActions,
  Stack,
  Menu,
  Page,
  Popper,
  ThemeExport,
  Tooltip,
  ContextAction,
  PopperOptions,
  ReferenceObject,
  Button,
} from '@deephaven/components';
import {
  Grid,
  GridMetrics,
  GridMouseHandler,
  GridRange,
  GridRangeIndex,
  GridThemeType,
  GridUtils,
  KeyHandler,
  ModelIndex,
  ModelSizeMap,
  MoveOperation,
  VisibleIndex,
  GridState,
  isEditableGridModel,
  BoundedAxisRange,
  isExpandableGridModel,
} from '@deephaven/grid';
import {
  dhEye,
  dhFilterFilled,
  dhGraphLineUp,
  dhTriangleDownSquare,
  vsClose,
  vsCloudDownload,
  vsEdit,
  vsFilter,
  vsMenu,
  vsReply,
  vsRuby,
  vsSearch,
  vsSplitHorizontal,
  vsSymbolOperator,
  vsTools,
} from '@deephaven/icons';
import dh, {
  Column,
  CustomColumn,
  FilterCondition,
  Sort,
  Table,
  TableViewportSubscription,
} from '@deephaven/jsapi-shim';
import {
  DateUtils,
  Formatter,
  FormatterUtils,
  TableUtils,
  FormattingRule,
  ReverseType,
  RowDataMap,
  SortDirection,
  DateTimeColumnFormatterOptions,
  TableColumnFormat,
  Settings,
} from '@deephaven/jsapi-utils';
import {
  assertNotNull,
  Pending,
  PromiseUtils,
  ValidationError,
} from '@deephaven/utils';
import { TypeValue as FilterTypeValue } from '@deephaven/filters';
import throttle from 'lodash.throttle';
import debounce from 'lodash.debounce';
import clamp from 'lodash.clamp';
import {
  FormattingRule as SidebarFormattingRule,
  getFormatColumns,
} from './sidebar/conditional-formatting/ConditionalFormattingUtils';
import PendingDataBottomBar from './PendingDataBottomBar';
import IrisGridCopyHandler, { CopyOperation } from './IrisGridCopyHandler';
import FilterInputField from './FilterInputField';
import {
  ClearFilterKeyHandler,
  CopyKeyHandler,
  ReverseKeyHandler,
} from './key-handlers';
import {
  IrisGridCellOverflowMouseHandler,
  IrisGridColumnSelectMouseHandler,
  IrisGridColumnTooltipMouseHandler,
  IrisGridContextMenuHandler,
  IrisGridDataSelectMouseHandler,
  IrisGridFilterMouseHandler,
  IrisGridSortMouseHandler,
  PendingMouseHandler,
} from './mousehandlers';
import ToastBottomBar from './ToastBottomBar';
import IrisGridMetricCalculator from './IrisGridMetricCalculator';
import IrisGridModelUpdater from './IrisGridModelUpdater';
import IrisGridRenderer from './IrisGridRenderer';
import IrisGridTheme, { IrisGridThemeType } from './IrisGridTheme';
import ColumnStatistics from './ColumnStatistics';
import './IrisGrid.scss';
import AdvancedFilterCreator from './AdvancedFilterCreator';
import {
  Aggregations,
  AggregationEdit,
  AggregationUtils,
  ChartBuilder,
  CustomColumnBuilder,
  OptionType,
  RollupRows,
  TableCsvExporter,
  TableSaver,
  VisibilityOrderingBuilder,
} from './sidebar';
import IrisGridUtils from './IrisGridUtils';
import CrossColumnSearch from './CrossColumnSearch';
import IrisGridModel from './IrisGridModel';
import IrisGridPartitionSelector from './IrisGridPartitionSelector';
import SelectDistinctBuilder from './sidebar/SelectDistinctBuilder';
import AdvancedSettingsType from './sidebar/AdvancedSettingsType';
import AdvancedSettingsMenu, {
  AdvancedSettingsMenuCallback,
} from './sidebar/AdvancedSettingsMenu';
import SHORTCUTS from './IrisGridShortcuts';
import ConditionalFormattingMenu from './sidebar/conditional-formatting/ConditionalFormattingMenu';

import ConditionalFormatEditor from './sidebar/conditional-formatting/ConditionalFormatEditor';
import IrisGridCellOverflowModal from './IrisGridCellOverflowModal';
import GotoRow from './GotoRow';
import {
  Aggregation,
  AggregationSettings,
} from './sidebar/aggregations/Aggregations';
import { ChartBuilderSettings } from './sidebar/ChartBuilder';
import AggregationOperation from './sidebar/aggregations/AggregationOperation';
import { UIRollupConfig } from './sidebar/RollupRows';
import { VisibilityOptionType } from './sidebar/VisibilityOrderingBuilder';
import {
  AdvancedFilterMap,
  ColumnName,
  QuickFilterMap,
  AggregationMap,
  OperationMap,
  Action,
  OptionItem,
  UITotalsTableConfig,
  InputFilter,
  PendingDataMap,
  AdvancedFilterOptions,
} from './CommonTypes';

const log = Log.module('IrisGrid');

const UPDATE_DOWNLOAD_THROTTLE = 500;

const SET_FILTER_DEBOUNCE = 250;

const SET_CONDITIONAL_FORMAT_DEBOUNCE = 250;

const DEFAULT_AGGREGATION_SETTINGS = Object.freeze({
  aggregations: [],
  showOnTop: false,
});

function isEmptyConfig({
  advancedFilters,
  aggregationSettings,
  customColumns,
  quickFilters,
  reverseType,
  rollupConfig,
  searchFilter,
  selectDistinctColumns,
  sorts,
}: {
  advancedFilters: AdvancedFilterMap;
  aggregationSettings: AggregationSettings;
  customColumns: ColumnName[];
  quickFilters: QuickFilterMap;
  reverseType: ReverseType;
  rollupConfig?: UIRollupConfig;
  searchFilter?: FilterCondition;
  selectDistinctColumns: ColumnName[];
  sorts: Sort[];
}) {
  return (
    advancedFilters.size === 0 &&
    aggregationSettings.aggregations.length === 0 &&
    customColumns.length === 0 &&
    quickFilters.size === 0 &&
    reverseType === TableUtils.REVERSE_TYPE.NONE &&
    rollupConfig == null &&
    searchFilter == null &&
    selectDistinctColumns.length === 0 &&
    sorts.length === 0
  );
}
export type FilterData = {
  operator: FilterTypeValue;
  text: string;
  value: unknown;
  startColumnIndex: number;
};

export type FilterMap = Map<
  ColumnName,
  {
    columnType: string;
    filterList: FilterData[];
  }
>;
export interface IrisGridProps {
  children: React.ReactNode;
  advancedFilters: AdvancedFilterMap;
  advancedSettings: Map<AdvancedSettingsType, boolean>;
  alwaysFetchColumns: ColumnName[];
  isFilterBarShown: boolean;
  applyInputFiltersOnInit: boolean;
  conditionalFormats: SidebarFormattingRule[];
  customColumnFormatMap: Map<ColumnName, FormattingRule>;
  movedColumns: MoveOperation[];
  movedRows: MoveOperation[];
  inputFilters: InputFilter[];
  customFilters: unknown[];
  model: IrisGridModel;
  onCreateChart: (settings: ChartBuilderSettings, model: IrisGridModel) => void;
  onColumnSelected: (column: Column) => void;
  onError: (error: unknown) => void;
  onDataSelected: (index: ModelIndex, map: Record<ColumnName, unknown>) => void;
  onStateChange: (irisGridState: IrisGridState, gridState: GridState) => void;
  onPartitionAppend: (partitionColumn: Column, value: string) => void;
  onAdvancedSettingsChange: AdvancedSettingsMenuCallback;
  partition: string;
  partitionColumn: Column;
  sorts: Sort[];
  reverseType: ReverseType;
  quickFilters: QuickFilterMap | null;
  customColumns: ColumnName[];
  selectDistinctColumns: ColumnName[];
  settings?: Settings;
  userColumnWidths: ModelSizeMap;
  userRowHeights: ModelSizeMap;
  onSelectionChanged: (gridRanges: GridRange[]) => void;
  rollupConfig?: UIRollupConfig;
  aggregationSettings: AggregationSettings;

  isSelectingColumn: boolean;
  isSelectingPartition: boolean;
  isStuckToBottom: boolean;
  isStuckToRight: boolean;

  // eslint-disable-next-line react/no-unused-prop-types
  columnSelectionValidator: (value: Column | null) => boolean;
  columnAllowedCursor: string;

  // eslint-disable-next-line react/no-unused-prop-types
  columnNotAllowedCursor: string;
  name: string;
  onlyFetchVisibleColumns: boolean;

  showSearchBar: boolean;
  searchValue: string;
  selectedSearchColumns: ColumnName[];
  invertSearchColumns: boolean;

  onContextMenu: (obj: {
    model: IrisGridModel;
    value: unknown;
    valueText: string | null;
    column: Column;
    rowIndex: GridRangeIndex;
    columnIndex: GridRangeIndex;
    modelRow: GridRangeIndex;
    modelColumn: GridRangeIndex;
  }) => ContextAction;

  pendingDataMap?: PendingDataMap;
  getDownloadWorker: () => Promise<ServiceWorker>;

  canCopy: boolean;
  canDownloadCsv: boolean;
  frozenColumns: ColumnName[];

  // Theme override for IrisGridTheme
  theme: GridThemeType;

  canToggleSearch: boolean;
}

export interface IrisGridState {
  isFilterBarShown: boolean;
  isSelectingPartition: boolean;
  focusedFilterBarColumn: number | null;
  metricCalculator: IrisGridMetricCalculator;
  metrics?: GridMetrics;
  keyHandlers: KeyHandler[];
  mouseHandlers: GridMouseHandler[];

  partition: string;
  partitionColumn: Column;
  partitionTable: Table | null;
  partitionFilters: FilterCondition[];
  // setAdvancedFilter and setQuickFilter mutate the arguments
  // so we want to always use map copies from the state instead of props
  quickFilters: QuickFilterMap;
  advancedFilters: AdvancedFilterMap;
  shownAdvancedFilter: number | null;
  hoverAdvancedFilter: number | null;

  sorts: Sort[];
  reverseType: ReverseType;
  customColumns: ColumnName[];
  selectDistinctColumns: ColumnName[];

  // selected range in table
  selectedRanges: GridRange[];

  // Current ongoing copy operation
  copyOperation: CopyOperation | null;

  // The filter that is currently being applied. Reset after update is received
  loadingText: string | null;
  loadingScrimProgress: number | null;
  loadingSpinnerShown: boolean;

  movedColumns: MoveOperation[];
  movedRows: MoveOperation[];

  shownColumnTooltip: number | null;

  formatter: Formatter;
  isMenuShown: boolean;
  customColumnFormatMap: Map<ColumnName, FormattingRule>;

  conditionalFormats: SidebarFormattingRule[];
  conditionalFormatEditIndex: number | null;
  conditionalFormatPreview?: SidebarFormattingRule;

  // Column user is hovering over for selection
  hoverSelectColumn: GridRangeIndex;

  isTableDownloading: boolean;
  isReady: boolean;
  tableDownloadStatus: string;
  tableDownloadProgress: number;
  tableDownloadEstimatedTime: number | null;

  showSearchBar: boolean;
  searchFilter?: FilterCondition;
  searchValue: string;
  selectedSearchColumns: ColumnName[];
  invertSearchColumns: boolean;

  rollupConfig?: UIRollupConfig;
  rollupSelectedColumns: [];
  aggregationSettings: AggregationSettings;
  selectedAggregation: Aggregation | null;

  openOptions: OptionItem[];

  pendingRowCount: number;
  pendingDataMap: PendingDataMap;
  pendingDataErrors: Map<number, Error[]>;
  pendingSavePromise: Promise<void> | null;
  pendingSaveError: string | null;

  toastMessage: JSX.Element | null;
  frozenColumns: ColumnName[];
  showOverflowModal: boolean;
  overflowText: string;
  overflowButtonTooltipProps: CSSProperties | null;

  gotoRow: string;
  gotoRowError: string;
  isGotoRowShown: boolean;
}

export class IrisGrid extends Component<IrisGridProps, IrisGridState> {
  static minDebounce = 150;

  static maxDebounce = 500;

  static loadingSpinnerDelay = 800;

  static defaultProps = {
    children: null,
    advancedFilters: new Map(),
    advancedSettings: new Map(),
    alwaysFetchColumns: [],
    conditionalFormats: [],
    customColumnFormatMap: new Map(),
    isFilterBarShown: false,
    applyInputFiltersOnInit: false,
    movedColumns: [],
    movedRows: [],
    inputFilters: [],
    customFilters: [],
    onCreateChart: undefined,
    onColumnSelected: (): void => undefined,
    onDataSelected: (): void => undefined,
    onError: (): void => undefined,
    onStateChange: (): void => undefined,
    onPartitionAppend: (): void => undefined,
    onAdvancedSettingsChange: (): void => undefined,
    partition: null,
    partitionColumn: null,
    quickFilters: new Map(),
    selectDistinctColumns: [],
    sorts: [],
    reverseType: TableUtils.REVERSE_TYPE.NONE,
    customColumns: [],
    aggregationSettings: DEFAULT_AGGREGATION_SETTINGS,
    rollupConfig: undefined,
    userColumnWidths: new Map(),
    userRowHeights: new Map(),
    onSelectionChanged: (): void => undefined,
    isSelectingColumn: false,
    isSelectingPartition: false,
    isStuckToBottom: false,
    isStuckToRight: false,
    columnSelectionValidator: null,
    columnAllowedCursor: null,
    columnNotAllowedCursor: null,
    name: 'table',
    onlyFetchVisibleColumns: true,
    showSearchBar: false,
    searchValue: '',
    selectedSearchColumns: null,
    invertSearchColumns: true,
    onContextMenu: (): void => undefined,
    pendingDataMap: new Map(),
    getDownloadWorker: undefined,
    settings: {
      timeZone: 'America/New_York',
      defaultDateTimeFormat: DateUtils.FULL_DATE_FORMAT,
      showTimeZone: false,
      showTSeparator: true,
      truncateNumbersWithPound: false,
      formatter: [],
      decimalFormatOptions: PropTypes.shape({
        defaultFormatString: PropTypes.string,
      }),
      integerFormatOptions: PropTypes.shape({
        defaultFormatString: PropTypes.string,
      }),
    },
    canCopy: true,
    canDownloadCsv: true,
    frozenColumns: null,
    theme: IrisGridTheme,
    canToggleSearch: true,
  };

  static makeQuickFilter(
    column: Column,
    text: string,
    timeZone: string
  ): FilterCondition | null {
    try {
      return TableUtils.makeQuickFilter(column, text, timeZone);
    } catch (err) {
      log.error('Error creating quick filter', err);
    }
    return null;
  }

  constructor(props: IrisGridProps) {
    super(props);

    this.handleAdvancedFilterChange = this.handleAdvancedFilterChange.bind(
      this
    );
    this.handleAdvancedFilterSortChange = this.handleAdvancedFilterSortChange.bind(
      this
    );
    this.handleAdvancedFilterDone = this.handleAdvancedFilterDone.bind(this);
    this.handleAdvancedMenuOpened = this.handleAdvancedMenuOpened.bind(this);
    this.handleGotoRowOpened = this.handleGotoRowOpened.bind(this);
    this.handleGotoRowClosed = this.handleGotoRowClosed.bind(this);
    this.handleAdvancedMenuClosed = this.handleAdvancedMenuClosed.bind(this);
    this.handleAggregationChange = this.handleAggregationChange.bind(this);
    this.handleAggregationsChange = this.handleAggregationsChange.bind(this);
    this.handleAggregationEdit = this.handleAggregationEdit.bind(this);
    this.handleAnimationLoop = this.handleAnimationLoop.bind(this);
    this.handleAnimationStart = this.handleAnimationStart.bind(this);
    this.handleAnimationEnd = this.handleAnimationEnd.bind(this);
    this.handleChartChange = this.handleChartChange.bind(this);
    this.handleChartCreate = this.handleChartCreate.bind(this);
    this.handleGridError = this.handleGridError.bind(this);
    this.handleFilterBarChange = this.handleFilterBarChange.bind(this);
    this.handleFilterBarDone = this.handleFilterBarDone.bind(this);
    this.handleFilterBarTab = this.handleFilterBarTab.bind(this);
    this.handleCancel = this.handleCancel.bind(this);
    this.handleMenu = this.handleMenu.bind(this);
    this.handleMenuClose = this.handleMenuClose.bind(this);
    this.handleMenuSelect = this.handleMenuSelect.bind(this);
    this.handleMenuBack = this.handleMenuBack.bind(this);
    this.handleRequestFailed = this.handleRequestFailed.bind(this);
    this.handleSelectionChanged = this.handleSelectionChanged.bind(this);
    this.handleMovedColumnsChanged = this.handleMovedColumnsChanged.bind(this);
    this.handleUpdate = this.handleUpdate.bind(this);
    this.handleTooltipRef = this.handleTooltipRef.bind(this);
    this.handleViewChanged = this.handleViewChanged.bind(this);
    this.handleFormatSelection = this.handleFormatSelection.bind(this);
    this.handleConditionalFormatCreate = this.handleConditionalFormatCreate.bind(
      this
    );
    this.handleConditionalFormatEdit = this.handleConditionalFormatEdit.bind(
      this
    );
    this.handleConditionalFormatsChange = this.handleConditionalFormatsChange.bind(
      this
    );
    this.handleConditionalFormatEditorSave = this.handleConditionalFormatEditorSave.bind(
      this
    );
    this.handleConditionalFormatEditorCancel = this.handleConditionalFormatEditorCancel.bind(
      this
    );
    this.handleUpdateCustomColumns = this.handleUpdateCustomColumns.bind(this);
    this.handleCustomColumnsChanged = this.handleCustomColumnsChanged.bind(
      this
    );
    this.handleSelectDistinctChanged = this.handleSelectDistinctChanged.bind(
      this
    );
    this.handlePendingDataUpdated = this.handlePendingDataUpdated.bind(this);
    this.handlePendingCommitClicked = this.handlePendingCommitClicked.bind(
      this
    );
    this.handlePendingDiscardClicked = this.handlePendingDiscardClicked.bind(
      this
    );
    this.handleGotoRowSelectedRowNumberSubmit = this.handleGotoRowSelectedRowNumberSubmit.bind(
      this
    );
    this.focusRowInGrid = this.focusRowInGrid.bind(this);
    this.handleDownloadTable = this.handleDownloadTable.bind(this);
    this.handleDownloadTableStart = this.handleDownloadTableStart.bind(this);
    this.handleCancelDownloadTable = this.handleCancelDownloadTable.bind(this);
    this.handleDownloadCanceled = this.handleDownloadCanceled.bind(this);
    this.handleDownloadCompleted = this.handleDownloadCompleted.bind(this);
    this.handlePartitionAppend = this.handlePartitionAppend.bind(this);
    this.handlePartitionChange = this.handlePartitionChange.bind(this);
    this.handlePartitionFetchAll = this.handlePartitionFetchAll.bind(this);
    this.handlePartitionDone = this.handlePartitionDone.bind(this);
    this.handleColumnVisibilityChanged = this.handleColumnVisibilityChanged.bind(
      this
    );
    this.handleCrossColumnSearch = this.handleCrossColumnSearch.bind(this);
    this.handleRollupChange = this.handleRollupChange.bind(this);
    this.handleOverflowClose = this.handleOverflowClose.bind(this);
    this.getColumnBoundingRect = this.getColumnBoundingRect.bind(this);
    this.handleGotoRowSelectedRowNumberChanged = this.handleGotoRowSelectedRowNumberChanged.bind(
      this
    );

    this.grid = null;
    this.gridWrapper = null;
    this.lastLoadedConfig = null;
    this.pending = new Pending();
    this.globalColumnFormats = [];
    this.decimalFormatOptions = {};
    this.integerFormatOptions = {};
    this.truncateNumbersWithPound = false;

    // When the loading scrim started/when it should extend to the end of the screen.
    this.renderer = new IrisGridRenderer();
    this.tableSaver = null;
    this.crossColumnRef = React.createRef();
    this.isAnimating = false;
    this.filterInputRef = React.createRef();

    this.toggleFilterBarAction = {
      action: () => this.toggleFilterBar(),
      shortcut: SHORTCUTS.TABLE.TOGGLE_QUICK_FILTER,
    };

    this.toggleSearchBarAction = {
      action: () => this.toggleSearchBar(),
      shortcut: SHORTCUTS.TABLE.TOGGLE_SEARCH,
    };

    this.toggleGotoRowAction = {
      action: () => this.toggleGotoRow(),
      shortcut: SHORTCUTS.TABLE.GOTO_ROW,
    };

    this.discardAction = {
      action: () => {
        const { model } = this.props;
        if (
          isEditableGridModel(model) &&
          model.isEditable &&
          model.pendingDataMap.size > 0
        ) {
          this.discardPending().catch(log.error);
        }
      },
      shortcut: SHORTCUTS.INPUT_TABLE.DISCARD,
    };
    this.commitAction = {
      action: () => {
        const { model } = this.props;
        if (
          isEditableGridModel(model) &&
          model.isEditable &&
          model.pendingDataMap.size > 0 &&
          model.pendingDataErrors.size === 0
        ) {
          this.commitPending().catch(log.error);
        }
      },
      shortcut: SHORTCUTS.INPUT_TABLE.COMMIT,
    };
    this.contextActions = [
      this.toggleFilterBarAction,
      this.toggleSearchBarAction,
      this.toggleGotoRowAction,
      this.discardAction,
      this.commitAction,
    ];

    const {
      aggregationSettings,
      conditionalFormats,
      customColumnFormatMap,
      isFilterBarShown,
      isSelectingPartition,
      model,
      movedColumns: movedColumnsProp,
      movedRows: movedRowsProp,
      partition,
      partitionColumn,
      rollupConfig,
      userColumnWidths,
      userRowHeights,
      showSearchBar,
      searchValue,
      selectedSearchColumns,
      invertSearchColumns,
      advancedFilters,
      quickFilters,
      selectDistinctColumns,
      pendingDataMap,
      canCopy,
      frozenColumns,
    } = props;

    const keyHandlers: KeyHandler[] = [
      new ReverseKeyHandler(this),
      new ClearFilterKeyHandler(this),
    ];
    if (canCopy) {
      keyHandlers.push(new CopyKeyHandler(this));
    }
    const mouseHandlers = [
      new IrisGridCellOverflowMouseHandler(this),
      new IrisGridColumnSelectMouseHandler(this),
      new IrisGridColumnTooltipMouseHandler(this),
      new IrisGridSortMouseHandler(this),
      new IrisGridFilterMouseHandler(this),
      new IrisGridContextMenuHandler(this),
      new IrisGridDataSelectMouseHandler(this),
      new PendingMouseHandler(this),
    ];

    const movedColumns =
      movedColumnsProp.length > 0 ? movedColumnsProp : model.movedColumns;
    const movedRows =
      movedRowsProp.length > 0 ? movedRowsProp : model.movedRows;

    const metricCalculator = new IrisGridMetricCalculator({
      userColumnWidths: new Map(userColumnWidths),
      userRowHeights: new Map(userRowHeights),
      movedColumns,
    });
    const searchColumns = selectedSearchColumns ?? [];
    const searchFilter = CrossColumnSearch.createSearchFilter(
      searchValue,
      searchColumns,
      model.columns,
      invertSearchColumns
    );

    this.state = {
      isFilterBarShown,
      isSelectingPartition,
      focusedFilterBarColumn: null,
      metricCalculator,
      metrics: undefined,
      keyHandlers,
      mouseHandlers,

      partition,
      partitionColumn,
      partitionTable: null,
      partitionFilters: [],
      // setAdvancedFilter and setQuickFilter mutate the arguments
      // so we want to always use map copies from the state instead of props
      quickFilters: quickFilters ? new Map(quickFilters) : new Map(),
      advancedFilters: new Map(advancedFilters),
      shownAdvancedFilter: null,
      hoverAdvancedFilter: null,
      sorts: [],
      reverseType: TableUtils.REVERSE_TYPE.NONE,
      customColumns: [],
      selectDistinctColumns,

      // selected range in table
      selectedRanges: [],

      // Current ongoing copy operation
      copyOperation: null,

      // The filter that is currently being applied. Reset after update is received
      loadingText: null,
      loadingScrimProgress: null,
      loadingSpinnerShown: false,

      movedColumns,
      movedRows,

      shownColumnTooltip: null,

      formatter: new Formatter(),
      isMenuShown: false,
      customColumnFormatMap: new Map(customColumnFormatMap),

      conditionalFormats,
      conditionalFormatEditIndex: null,
      conditionalFormatPreview: undefined,

      // Column user is hovering over for selection
      hoverSelectColumn: null,

      isTableDownloading: false,
      isReady: false,
      tableDownloadStatus: '',
      tableDownloadProgress: 0,
      tableDownloadEstimatedTime: 0,

      showSearchBar,
      searchFilter,
      searchValue,
      selectedSearchColumns: searchColumns,
      invertSearchColumns,

      rollupConfig,
      rollupSelectedColumns: [],
      aggregationSettings,
      selectedAggregation: null,

      openOptions: [],

      pendingRowCount: 0,
      pendingDataMap: pendingDataMap ?? new Map(),
      pendingDataErrors: new Map(),
      pendingSavePromise: null,
      pendingSaveError: null,

      toastMessage: null,
      frozenColumns,
      showOverflowModal: false,
      overflowText: '',
      overflowButtonTooltipProps: null,
      isGotoRowShown: false,
      gotoRow: '',
      gotoRowError: '',
    };
  }

  componentDidMount(): void {
    const { partitionColumn, model } = this.props;
    const column =
      partitionColumn ?? model.columns.find(c => c.isPartitionColumn);
    if (
      model.isFilterRequired &&
      model.isValuesTableAvailable &&
      column != null
    ) {
      this.loadPartitionsTable(column);
    } else {
      this.initState();
    }
    this.startListening(model);
  }

  componentDidUpdate(prevProps: IrisGridProps): void {
    const {
      inputFilters,
      isSelectingColumn,
      settings,
      model,
      customFilters,
      sorts,
    } = this.props;

    if (model !== prevProps.model) {
      this.stopListening(prevProps.model);
      this.startListening(model);
    }

    const changedInputFilters =
      inputFilters !== prevProps.inputFilters
        ? inputFilters.filter(
            inputFilter => !prevProps.inputFilters.includes(inputFilter)
          )
        : [];
    if (changedInputFilters.length > 0) {
      const { advancedSettings } = this.props;
      const replaceExistingFilters =
        advancedSettings.get(
          AdvancedSettingsType.FILTER_CONTROL_CHANGE_CLEARS_ALL_FILTERS
        ) ?? false;
      if (replaceExistingFilters) {
        this.clearGridInputField();
        this.clearCrossColumSearch();
      }
      this.startLoading('Filtering...', true);
      this.applyInputFilters(changedInputFilters, replaceExistingFilters);
    }

    if (isSelectingColumn !== prevProps.isSelectingColumn) {
      this.resetColumnSelection();
    }
    if (settings !== prevProps.settings) {
      this.updateFormatterSettings(settings);
    }
    if (customFilters !== prevProps.customFilters) {
      this.startLoading('Filtering...', true);
    }
    if (sorts !== prevProps.sorts) {
      this.updateSorts(sorts);
    }
    const { loadingScrimStartTime, loadingScrimFinishTime } = this;
    if (loadingScrimStartTime != null && loadingScrimFinishTime != null) {
      window.requestAnimationFrame(() => {
        const now = Date.now();
        const currentTime = now - loadingScrimStartTime;
        const totalTime = loadingScrimFinishTime - loadingScrimStartTime;
        const loadingScrimProgress = Math.min(currentTime / totalTime, 1);
        if (loadingScrimFinishTime < now) {
          this.loadingScrimStartTime = undefined;
          this.loadingScrimFinishTime = undefined;
        }

        this.setState(state => {
          if (state.loadingScrimProgress == null) {
            log.debug2('Ignoring scrim update because loading cancelled.');
            return null;
          }

          return { loadingScrimProgress };
        });
      });
    }

    this.sendStateChange();
  }

  componentWillUnmount(): void {
    const { model } = this.props;
    this.stopListening(model);
    this.pending.cancel();
    this.updateSearchFilter.cancel();

    if (this.loadingTimer) {
      clearTimeout(this.loadingTimer);
    }
    this.handleDownloadProgressUpdate.cancel();
    if (this.animationFrame !== undefined) {
      cancelAnimationFrame(this.animationFrame);
    }
  }

  grid: Grid | null;

  gridWrapper: HTMLDivElement | null;

  lastFocusedFilterBarColumn?: number;

  lastLoadedConfig: Pick<
    IrisGridState,
    | 'advancedFilters'
    | 'aggregationSettings'
    | 'customColumns'
    | 'quickFilters'
    | 'reverseType'
    | 'rollupConfig'
    | 'searchFilter'
    | 'selectDistinctColumns'
    | 'sorts'
  > | null;

  tooltip?: Tooltip;

  pending: Pending;

  globalColumnFormats?: FormattingRule[];

  dateTimeFormatterOptions?: DateTimeColumnFormatterOptions;

  decimalFormatOptions: { defaultFormatString?: string };

  integerFormatOptions: { defaultFormatString?: string };

  truncateNumbersWithPound: boolean;

  // When the loading scrim started/when it should extend to the end of the screen.
  loadingScrimStartTime?: number;

  loadingScrimFinishTime?: number;

  animationFrame?: number;

  loadingTimer?: ReturnType<typeof setTimeout>;

  renderer: IrisGridRenderer;

  tableSaver: TableSaver | null;

  crossColumnRef: React.RefObject<CrossColumnSearch>;

  isAnimating: boolean;

  filterInputRef: React.RefObject<FilterInputField>;

  toggleFilterBarAction: Action;

  toggleSearchBarAction: Action;

  toggleGotoRowAction: Action;

  discardAction: Action;

  commitAction: Action;

  contextActions: ContextAction[];

  getAdvancedMenuOpenedHandler = memoize(
    column => this.handleAdvancedMenuOpened.bind(this, column),
    { max: 100 }
  );

  getCachedAdvancedFilterMenuActions = memoize(
    (
      model,
      column,
      advancedFilterOptions,
      sortDirection?: SortDirection,
      formatter?
    ) => (
      <AdvancedFilterCreator
        model={model}
        column={column}
        onFilterChange={this.handleAdvancedFilterChange}
        onSortChange={this.handleAdvancedFilterSortChange}
        onDone={this.handleAdvancedFilterDone}
        options={advancedFilterOptions}
        sortDirection={sortDirection}
        formatter={formatter}
      />
    ),
    { max: 50 }
  );

  getCachedOptionItems = memoize(
    (
      isChartBuilderAvailable: boolean,
      isCustomColumnsAvailable: boolean,
      isFormatColumnsAvailable: boolean,
      isRollupAvailable: boolean,
      isTotalsAvailable: boolean,
      isSelectDistinctAvailable: boolean,
      isExportAvailable: boolean,
      toggleFilterBarAction,
      toggleSearchBarAction,
      toggleGotoRowAction,
      isFilterBarShown: boolean,
      showSearchBar: boolean,
      canDownloadCsv: boolean,
      canToggleSearch: boolean,
      showGotoRow: boolean
    ) => {
      const optionItems: OptionItem[] = [];
      if (isChartBuilderAvailable) {
        optionItems.push({
          type: OptionType.CHART_BUILDER,
          title: 'Chart Builder',
          icon: dhGraphLineUp,
        });
      }
      optionItems.push({
        type: OptionType.VISIBILITY_ORDERING_BUILDER,
        title: 'Column Visibility & Ordering',
        icon: dhEye,
      });
      if (isFormatColumnsAvailable) {
        optionItems.push({
          type: OptionType.CONDITIONAL_FORMATTING,
          title: 'Conditional Formatting',
          icon: vsEdit,
        });
      }
      if (isCustomColumnsAvailable) {
        optionItems.push({
          type: OptionType.CUSTOM_COLUMN_BUILDER,
          title: 'Manage Custom Columns',
          icon: vsSplitHorizontal,
        });
      }
      if (isRollupAvailable) {
        optionItems.push({
          type: OptionType.ROLLUP_ROWS,
          title: 'Rollup Rows',
          icon: dhTriangleDownSquare,
        });
      }
      if (isTotalsAvailable) {
        optionItems.push({
          type: OptionType.AGGREGATIONS,
          title: 'Aggregate Columns',
          icon: vsSymbolOperator,
        });
      }
      if (isSelectDistinctAvailable) {
        optionItems.push({
          type: OptionType.SELECT_DISTINCT,
          title: 'Select Distinct Values',
          icon: vsRuby,
        });
      }
      if (isExportAvailable && canDownloadCsv) {
        optionItems.push({
          type: OptionType.TABLE_EXPORTER,
          title: 'Download CSV',
          icon: vsCloudDownload,
        });
      }
      optionItems.push({
        type: OptionType.ADVANCED_SETTINGS,
        title: 'Advanced Settings',
        icon: vsTools,
      });
      optionItems.push({
        type: OptionType.QUICK_FILTERS,
        title: 'Quick Filters',
        subtitle: toggleFilterBarAction.shortcut.getDisplayText(),
        icon: vsFilter,
        isOn: isFilterBarShown,
        onChange: toggleFilterBarAction.action,
      });
      if (canToggleSearch) {
        optionItems.push({
          type: OptionType.SEARCH_BAR,
          title: 'Search Bar',
          subtitle: toggleSearchBarAction.shortcut.getDisplayText(),
          icon: vsSearch,
          isOn: showSearchBar,
          onChange: toggleSearchBarAction.action,
        });
      }
      optionItems.push({
        type: OptionType.GOTO,
        title: 'Go to',
        subtitle: toggleGotoRowAction.shortcut.getDisplayText(),
        icon: vsReply,
        isOn: showGotoRow,
        onChange: toggleGotoRowAction.action,
      });

      return optionItems;
    },
    { max: 1 }
  );

  getCachedHiddenColumns = memoize(hiddenColumns => hiddenColumns, {
    max: 1,
    normalizer: ([hiddenColumns]) => hiddenColumns.join(),
  });

  getAggregationMap = memoize(
    (columns: Column[], aggregations: Aggregation[]): AggregationMap => {
      const aggregationMap = {} as Record<AggregationOperation, string[]>;
      aggregations.forEach(({ operation, selected, invert }) => {
        aggregationMap[operation] = AggregationUtils.getOperationColumnNames(
          columns,
          operation,
          selected,
          invert
        );
      });
      return aggregationMap;
    }
  );

  getOperationMap = memoize(
    (columns: Column[], aggregations: Aggregation[]): OperationMap => {
      const operationMap: Record<string, AggregationOperation[]> = {};
      aggregations
        .filter(
          (a: Aggregation) => !AggregationUtils.isRollupOperation(a.operation)
        )
        .forEach(({ operation, selected, invert }) => {
          AggregationUtils.getOperationColumnNames(
            columns,
            operation,
            selected,
            invert
          ).forEach(name => {
            const newOperations = [...(operationMap[name] ?? []), operation];
            operationMap[name] = newOperations;
          });
        });
      return operationMap;
    }
  );

  getOperationOrder = memoize(
    (aggregations: Aggregation[]): AggregationOperation[] =>
      aggregations
        .map((a: Aggregation) => a.operation)
        .filter(
          (o: AggregationOperation) => !AggregationUtils.isRollupOperation(o)
        )
  );

  getCachedFormatColumns = memoize((columns, rules) =>
    getFormatColumns(columns, rules)
  );

  // customColumns arg is needed to invalidate the cache
  // eslint-disable-next-line no-unused-vars
  getCachedModelColumns = memoize((model, customColumns) => model.columns);

  /**
   * Builds formatColumns array based on the provided formatting rules with optional preview
   * @param columns Array of columns
   * @param rulesParam Array of formatting rules
   * @param preview Optional temporary formatting rule for previewing live changes
   * @param editIndex Index in the rulesParam array to replace with the preview, null if preview not applicable
   * @returns Format columns array
   */
  getCachedPreviewFormatColumns = memoize(
    (
      columns: Column[],
      rulesParam: SidebarFormattingRule[],
      preview?: SidebarFormattingRule,
      editIndex?: number
    ): CustomColumn[] => {
      log.debug(
        'getCachedPreviewFormatColumns',
        rulesParam,
        preview,
        editIndex
      );
      if (preview !== undefined && editIndex !== undefined) {
        const rules = [...rulesParam];
        rules[editIndex] = preview;
        return this.getCachedFormatColumns(columns, rules);
      }

      return this.getCachedFormatColumns(columns, rulesParam);
    }
  );

  getModelRollupConfig = memoize(
    (originalColumns, config, aggregationSettings) =>
      IrisGridUtils.getModelRollupConfig(
        originalColumns,
        config,
        aggregationSettings
      )
  );

  getModelTotalsConfig = memoize(
    (columns, config, aggregationSettings): UITotalsTableConfig | null => {
      const { aggregations, showOnTop } = aggregationSettings;
      // If we've got rollups, then aggregations are applied as part of that...
      if (
        (config?.columns?.length ?? 0) > 0 ||
        (aggregations?.length ?? 0) === 0
      ) {
        return null;
      }

      const operationMap = this.getOperationMap(columns, aggregations);
      const operationOrder = this.getOperationOrder(aggregations);

      return { operationMap, operationOrder, showOnTop };
    }
  );

  getCachedStateOverride = memoize(
    (
      hoverSelectColumn,
      isFilterBarShown,
      isSelectingColumn,
      loadingScrimProgress,
      quickFilters,
      advancedFilters,
      sorts,
      reverseType,
      rollupConfig,
      isMenuShown
    ) => ({
      hoverSelectColumn,
      isFilterBarShown,
      isSelectingColumn,
      loadingScrimProgress,
      quickFilters,
      advancedFilters,
      sorts,
      reverseType,
      rollupConfig,
      isMenuShown,
    }),
    { max: 1 }
  );

  getCachedFilter = memoize(
    (
      customFilters,
      quickFilters,
      advancedFilters,
      partitionFilters,
      searchFilter
    ) => [
      ...(customFilters ?? []),
      ...(partitionFilters ?? []),
      ...IrisGridUtils.getFiltersFromFilterMap(quickFilters),
      ...IrisGridUtils.getFiltersFromFilterMap(advancedFilters),
      ...(searchFilter ?? []),
    ],
    { max: 1 }
  );

  getCachedTheme = memoize(
    (
      theme: GridThemeType,
      isEditable: boolean,
      floatingRowCount: number
    ): Partial<IrisGridThemeType> => ({
      ...IrisGridTheme,
      ...theme,
      autoSelectRow: !isEditable,
      // We only show the row footers when we have floating rows for aggregations
      rowFooterWidth: floatingRowCount > 0 ? theme.rowFooterWidth : 0,
    }),
    { max: 1 }
  );

  getValueForCell(
    columnIndex: GridRangeIndex,
    rowIndex: GridRangeIndex,
    rawValue = false
  ): string | unknown {
    const { model } = this.props;
    const modelColumn = this.getModelColumn(columnIndex);
    const modelRow = this.getModelRow(rowIndex);
    if (rawValue && modelColumn != null && modelRow != null) {
      return model.valueForCell(modelColumn, modelRow);
    }
    if (rawValue) {
      return null;
    }
    if (modelColumn != null && modelRow != null) {
      return model.textForCell(modelColumn, modelRow);
    }
    return '';
  }

  getModelColumn(columnIndex: GridRangeIndex): ModelIndex | null | undefined {
    const { metrics } = this.state;
    assertNotNull(metrics);
    const { modelColumns } = metrics;
    if (modelColumns == null) {
      return null;
    }

    return columnIndex != null ? modelColumns.get(columnIndex) : null;
  }

  getModelRow(rowIndex: GridRangeIndex): ModelIndex | null | undefined {
    const { metrics } = this.state;
    assertNotNull(metrics);
    const { modelRows } = metrics;
    if (modelRows == null) {
      return null;
    }

    return rowIndex != null ? modelRows.get(rowIndex) : null;
  }

  getTheme(): Partial<IrisGridThemeType> {
    const { model, theme } = this.props;
    return this.getCachedTheme(
      theme,
      (isEditableGridModel(model) && model.isEditable) ?? false,
      model.floatingTopRowCount + model.floatingBottomRowCount
    );
  }

  getVisibleColumn(modelIndex: ModelIndex): VisibleIndex {
    const { movedColumns } = this.state;
    return GridUtils.getVisibleIndex(modelIndex, movedColumns);
  }

  /**
   * Applies the provided input filters as quick filters,
   * and clears any existing quickFilters or advancedFilters on that column
   * @param inputFilters Array of input filters to apply
   * @param replaceExisting If true, new filters will replace the existing ones, instead of merging
   */
  applyInputFilters(
    inputFilters: InputFilter[],
    replaceExisting = false
  ): void {
    const { model } = this.props;
    const { advancedFilters, quickFilters } = this.state;
    const newAdvancedFilters = replaceExisting
      ? new Map()
      : new Map(advancedFilters);
    const newQuickFilters = replaceExisting ? new Map() : new Map(quickFilters);

    let isChanged = replaceExisting && advancedFilters.size > 0;
    inputFilters.forEach(({ name, type, value }) => {
      const modelIndex = model.columns.findIndex(
        ({ name: columnName, type: columnType }) =>
          columnName === name && columnType === type
      );
      if (modelIndex >= 0) {
        isChanged = newAdvancedFilters.delete(modelIndex) || isChanged;
        isChanged =
          this.applyQuickFilter(modelIndex, value, newQuickFilters) ||
          isChanged;
      } else {
        log.error('Unable to find column for inputFilter', name, type, value);
      }
    });
    if (isChanged) {
      this.setState({
        quickFilters: newQuickFilters,
        advancedFilters: newAdvancedFilters,
      });
    }
  }

  /**
   * Applies a quick filter
   * @param modelIndex The index in the model of the column to set
   * @param value The string value to set to the quick filter
   * @param quickFilters The quick filters map
   * @returns True if the filters have changed because this quick filter was applied
   */
  applyQuickFilter(
    modelIndex: ModelIndex,
    value: string | null,
    quickFilters: QuickFilterMap
  ): boolean {
    const { model } = this.props;
    const { formatter } = model;
    const column = model.columns[modelIndex];

    if (value != null && `${value}`.trim().length > 0) {
      const quickFilter = quickFilters.get(modelIndex);
      if (quickFilter != null) {
        const { text } = quickFilter;
        if (text === value) {
          log.debug2('Ignoring change to existing filter');
          return false;
        }
      }
      quickFilters.set(modelIndex, {
        text: value,
        filter: IrisGrid.makeQuickFilter(column, value, formatter.timeZone),
      });
      return true;
    }
    return quickFilters.delete(modelIndex);
  }

  setAdvancedFilterMap(advancedFilters: AdvancedFilterMap): void {
    this.setState({ advancedFilters });
  }

  setAdvancedFilter(
    modelIndex: ModelIndex,
    filter: FilterCondition | null,
    options: AdvancedFilterOptions
  ): void {
    log.debug('Setting advanced filter', modelIndex, filter);

    this.startLoading('Filtering...', true);

    this.setState(({ advancedFilters }) => {
      const newAdvancedFilters = new Map(advancedFilters);
      if (filter == null) {
        newAdvancedFilters.delete(modelIndex);
      } else {
        newAdvancedFilters.set(modelIndex, {
          filter,
          options,
        });
      }
      return { advancedFilters: newAdvancedFilters };
    });
  }

  /**
   * Sets a quick filter against the provided column
   * @param modelIndex The index in the model for the column this filter is applied to
   * @param filter A filter to apply to the column, or null if there was an error
   * @param text The original text the filter was created with
   */
  setQuickFilter(
    modelIndex: ModelIndex,
    filter: FilterCondition,
    text: string
  ): void {
    log.debug('Setting quick filter', modelIndex, filter, text);

    this.startLoading('Filtering...', true);

    this.setState(({ quickFilters }) => {
      const newQuickFilters = new Map(quickFilters);
      newQuickFilters.set(modelIndex, { filter, text });
      return { quickFilters: newQuickFilters };
    });
  }

  /**
   * Set grid filters based on the filter map
   * @param filterMap Filter map
   */
  setFilterMap(filterMap: FilterMap): void {
    log.debug('setFilterMap', filterMap);

    const { advancedSettings } = this.props;
    const clearFiltersOnLinkerFilterUpdate =
      advancedSettings.get(
        AdvancedSettingsType.LINK_CHANGE_CLEARS_ALL_FILTERS
      ) ?? false;
    if (clearFiltersOnLinkerFilterUpdate) {
      this.clearAllFilters();
    }

    const { model } = this.props;
    filterMap.forEach(({ columnType, filterList }, columnName) => {
      const column = model.columns.find(
        c => c.name === columnName && c.type === columnType
      );
      if (column == null) {
        return;
      }
      const columnIndex = model.getColumnIndexByName(column.name);
      assertNotNull(columnIndex);
<<<<<<< HEAD
      filterList.sort((a, b) => {
        // move all 'equals' comparisons to end of list
        if (a.operator === 'eq' && b.operator !== 'eq') {
          return 1;
        }
        if (a.operator !== 'eq' && b.operator === 'eq') {
          return -1;
        }
        return a.startColumnIndex - b.startColumnIndex;
      });
      let combinedText = '';
      for (let i = 0; i < filterList.length; i += 1) {
        const { operator, text, value } = filterList[i];
        let symbol = '';
        if (operator !== undefined) {
          if (value == null && operator !== 'notEq') {
            symbol = '=';
          } else if (operator !== 'eq') {
            if (operator === 'startsWith' || operator === 'endsWith') {
              symbol = '*';
            } else {
              symbol = TableUtils.getFilterOperatorString(operator);
            }
          }
        }

        let filterText = `${symbol}${text}`;
        if (operator === 'startsWith' && value !== null) {
          filterText = `${text}${symbol}`;
        }
        if (
          columnType != null &&
          value !== null &&
          TableUtils.isCharType(columnType)
        ) {
          filterText = `${symbol}${String.fromCharCode(parseInt(text, 10))}`;
        }
        if (i !== 0) {
          combinedText += operator === 'eq' ? ' || ' : ' && ';
        }
        combinedText += filterText;
      }
      // Fallback value is the last filter in filterList
      let fallbackFilterValue;
      const { value } = filterList[filterList.length - 1];
      if (TableUtils.isTextType(columnType)) {
        fallbackFilterValue = dh.FilterValue.ofString(value ?? '');
      } else if (TableUtils.isBooleanType(columnType)) {
        fallbackFilterValue = dh.FilterValue.ofBoolean(value);
=======
      if (value === undefined) {
        this.removeQuickFilter(columnIndex);
      } else if (value === null) {
        this.setQuickFilter(columnIndex, column.filter().isNull(), '=null');
>>>>>>> 6fe78830
      } else {
        fallbackFilterValue = dh.FilterValue.ofNumber(value);
      }
      const { formatter } = model;
      this.setQuickFilter(
        columnIndex,
        IrisGrid.makeQuickFilter(column, combinedText, formatter.timeZone) ??
          column.filter().eq(fallbackFilterValue),
        `${combinedText}`
      );
    });
  }

  removeColumnFilter(modelColumn: ModelIndex): void {
    this.startLoading('Filtering...', true);

    this.setState(
      ({ advancedFilters, quickFilters }: Partial<IrisGridState>) => {
        const newAdvancedFilters = advancedFilters
          ? new Map(advancedFilters)
          : new Map();
        const newQuickFilters = quickFilters
          ? new Map(quickFilters)
          : new Map();
        newQuickFilters.delete(modelColumn);
        newAdvancedFilters.delete(modelColumn);

        return {
          quickFilters: newQuickFilters,
          advancedFilters: newAdvancedFilters,
        };
      }
    );
  }

  removeQuickFilter(modelColumn: ModelIndex): void {
    this.startLoading('Clearing Filter...', true);

    this.setState(({ quickFilters }) => {
      const newQuickFilters = new Map(quickFilters);
      newQuickFilters.delete(modelColumn);

      return { quickFilters: newQuickFilters };
    });
  }

  clearAllFilters(): void {
    log.debug('Clearing all filters');

    const { advancedFilters, quickFilters, searchFilter } = this.state;
    if (
      quickFilters.size === 0 &&
      advancedFilters.size === 0 &&
      searchFilter === null
    ) {
      return;
    }

    // if there is an active quick filter input field, reset it as well
    this.clearGridInputField();

    this.startLoading('Clearing Filters...', true);
    this.setState({
      quickFilters: new Map(),
      advancedFilters: new Map(),
      searchValue: '',
      searchFilter: undefined,
    });
  }

  clearCrossColumSearch(): void {
    log.debug('Clearing cross-column search');

    this.setState({
      searchValue: '',
      searchFilter: undefined,
    });
  }

  clearGridInputField(): void {
    if (this.filterInputRef.current != null) {
      this.filterInputRef.current.setValue('');
    }
  }

  /**
   * Rebuilds all the current filters. Necessary if something like the time zone has changed.
   */
  rebuildFilters(): void {
    log.debug('Rebuilding filters');

    const { model } = this.props;
    const { advancedFilters, quickFilters } = this.state;
    const { columns, formatter } = model;

    const newAdvancedFilters = new Map();
    const newQuickFilters = new Map();

    advancedFilters.forEach((value, key) => {
      const { options } = value;
      const column = columns[key];
      const filter = TableUtils.makeAdvancedFilter(
        column,
        options,
        formatter.timeZone
      );
      newAdvancedFilters.set(key, {
        options,
        filter,
      });
    });

    quickFilters.forEach((value, key) => {
      const { text } = value;
      const column = columns[key];
      newQuickFilters.set(key, {
        text,
        filter: IrisGrid.makeQuickFilter(column, text, formatter.timeZone),
      });
    });

    this.startLoading('Rebuilding filters...', true);
    this.setState({
      quickFilters: newQuickFilters,
      advancedFilters: newAdvancedFilters,
    });
  }

  setFilters({
    quickFilters,
    advancedFilters,
  }: Pick<IrisGridState, 'quickFilters' | 'advancedFilters'>): void {
    this.setState({
      quickFilters,
      advancedFilters,
    });
  }

  updateFormatterSettings(settings?: Settings, forceUpdate = true): void {
    const globalColumnFormats = FormatterUtils.getColumnFormats(settings);
    const dateTimeFormatterOptions = FormatterUtils.getDateTimeFormatterOptions(
      settings
    );

    const defaultDecimalFormatOptions =
      settings?.defaultDecimalFormatOptions ?? {};
    const defaultIntegerFormatOptions =
      settings?.defaultIntegerFormatOptions ?? {};
    const truncateNumbersWithPound =
      settings?.truncateNumbersWithPound ?? false;

    const isColumnFormatChanged = !deepEqual(
      this.globalColumnFormats,
      globalColumnFormats
    );
    const isDateFormattingChanged = !deepEqual(
      this.dateTimeFormatterOptions,
      dateTimeFormatterOptions
    );
    const isDecimalFormattingChanged = !deepEqual(
      this.decimalFormatOptions,
      settings?.defaultDecimalFormatOptions
    );
    const isIntegerFormattingChanged = !deepEqual(
      this.integerFormatOptions,
      defaultIntegerFormatOptions
    );
    const isTruncateNumbersChanged =
      this.truncateNumbersWithPound !== truncateNumbersWithPound;
    if (
      isColumnFormatChanged ||
      isDateFormattingChanged ||
      isDecimalFormattingChanged ||
      isIntegerFormattingChanged ||
      isTruncateNumbersChanged
    ) {
      this.globalColumnFormats = globalColumnFormats;
      this.dateTimeFormatterOptions = dateTimeFormatterOptions;
      this.decimalFormatOptions = defaultDecimalFormatOptions;
      this.integerFormatOptions = defaultIntegerFormatOptions;
      this.truncateNumbersWithPound = truncateNumbersWithPound;
      this.updateFormatter({}, forceUpdate);

      if (isDateFormattingChanged && forceUpdate) {
        this.rebuildFilters();
      }
    }
  }

  getAlwaysFetchColumns = memoize(
    (
      alwaysFetchColumns: ColumnName[],
      columns: Column[],
      movedColumns: MoveOperation[],
      floatingLeftColumnCount: number,
      floatingRightColumnCount: number,
      draggingRange?: BoundedAxisRange
    ) => {
      const floatingColumns: ColumnName[] = [];

      for (let i = 0; i < floatingLeftColumnCount; i += 1) {
        floatingColumns.push(
          columns[GridUtils.getModelIndex(i, movedColumns)].name
        );
      }

      for (let i = 0; i < floatingRightColumnCount; i += 1) {
        floatingColumns.push(
          columns[GridUtils.getModelIndex(columns.length - 1 - i, movedColumns)]
            .name
        );
      }

      if (draggingRange) {
        for (let i = draggingRange[0]; i <= draggingRange[1]; i += 1) {
          floatingColumns.push(
            columns[GridUtils.getModelIndex(i, movedColumns)].name
          );
        }
      }

      const columnSet = new Set([...alwaysFetchColumns, ...floatingColumns]);

      return [...columnSet];
    }
  );

  updateFormatter(
    updatedFormats: { customColumnFormatMap?: Map<ColumnName, FormattingRule> },
    forceUpdate = true
  ): void {
    const { customColumnFormatMap } = this.state;
    const update = {
      customColumnFormatMap,
      ...updatedFormats,
    };
    const mergedColumnFormats = [
      ...(this.globalColumnFormats ?? []),
      ...update.customColumnFormatMap.values(),
    ];
    const formatter = new Formatter(
      mergedColumnFormats,
      this.dateTimeFormatterOptions,
      this.decimalFormatOptions,
      this.integerFormatOptions,
      this.truncateNumbersWithPound
    );

    log.debug('updateFormatter', this.globalColumnFormats, mergedColumnFormats);

    this.setState({ ...update, formatter }, () => {
      if (forceUpdate && this.grid) {
        this.grid.forceUpdate();
      }
    });
  }

  initFormatter(): void {
    const { settings } = this.props;
    this.updateFormatterSettings(settings);
  }

  initState(): void {
    const {
      applyInputFiltersOnInit,
      inputFilters,
      sorts,
      model,
      reverseType,
      customColumns,
      searchValue,
      selectedSearchColumns,
      invertSearchColumns,
    } = this.props;

    const searchColumns = selectedSearchColumns ?? [];
    const searchFilter = CrossColumnSearch.createSearchFilter(
      searchValue,
      searchColumns,
      model.columns,
      invertSearchColumns
    );

    if (applyInputFiltersOnInit) {
      // There may be more than one input filter on the same column with value === '' applied last
      // We don't want to skip it here, so only excluding the ones that were never applied (null)
      const inputFiltersWithValues = inputFilters.filter(
        inputFilter => inputFilter.value != null
      );
      this.applyInputFilters(inputFiltersWithValues);
    }

    this.setState({
      sorts,
      reverseType,
      customColumns,
      isReady: true,
      searchFilter,
    });
    this.initFormatter();
  }

  async loadPartitionsTable(partitionColumn: Column): Promise<void> {
    const { model } = this.props;
    this.setState({ isSelectingPartition: true });

    try {
      const partitionTable = await this.pending.add(
        model.valuesTable(partitionColumn),
        resolved => resolved.close()
      );

      const column = partitionTable.columns[0];
      const sort = column.sort().desc();
      partitionTable.applySort([sort]);
      partitionTable.setViewport(0, 0, [column]);

      const data = await this.pending.add(partitionTable.getViewportData());
      if (data.rows.length > 0) {
        const row = data.rows[0];
        const value = row.get(column);

        this.updatePartition(value, partitionColumn);

        this.setState({ isSelectingPartition: true });
      } else {
        log.info('Table does not have any data, just fetching all');
        this.setState({ isSelectingPartition: false });
        this.handlePartitionFetchAll();
      }
      this.setState({ partitionTable, partitionColumn }, () => {
        this.initState();
      });
    } catch (error) {
      this.handleTableLoadError(error);
    }
  }

  updatePartition(partition: string, partitionColumn: Column): void {
    const partitionFilter = partitionColumn
      .filter()
      .eq(dh.FilterValue.ofString(partition));
    const partitionFilters = [partitionFilter];
    this.setState({
      partition,
      partitionFilters,
    });
  }

  copyCell(
    columnIndex: GridRangeIndex,
    rowIndex: GridRangeIndex,
    rawValue = false
  ): void {
    const { canCopy } = this.props;
    if (canCopy) {
      const value = String(
        this.getValueForCell(columnIndex, rowIndex, rawValue)
      );
      ContextActionUtils.copyToClipboard(value).catch(e =>
        log.error('Unable to copy cell', e)
      );
    } else {
      log.error('Attempted to copyCell for user without copy permission.');
    }
  }

  /**
   * Copy the provided ranges to the clipboard
   * @paramranges The ranges to copy
   * @param includeHeaders Include the headers or not
   * @param formatValues Whether to format values or not
   * @param error Error message if one occurred
   */
  copyRanges(
    ranges: GridRange[],
    includeHeaders = false,
    formatValues = true,
    error?: string
  ): void {
    const { model, canCopy } = this.props;
    const { metricCalculator, movedColumns } = this.state;
    const userColumnWidths = metricCalculator.getUserColumnWidths();

    if (canCopy) {
      const copyOperation = {
        ranges: GridRange.boundedRanges(
          ranges,
          model.columnCount,
          model.rowCount
        ),
        includeHeaders,
        formatValues,
        movedColumns,
        userColumnWidths,
        error,
      };

      this.setState({ copyOperation });
    } else {
      log.error('Attempted copyRanges for user without copy permission.');
    }
  }

  startLoading(loadingText: string, resetRanges = false): void {
    this.setState({ loadingText });

    const theme = this.getTheme();

    if (resetRanges && this.grid) {
      this.grid.clearSelectedRanges();
      this.grid.setViewState({ top: 0 }, true);
    }

    if (this.loadingScrimStartTime == null) {
      const { minScrimTransitionTime, maxScrimTransitionTime } = theme;
      assertNotNull(minScrimTransitionTime);
      assertNotNull(maxScrimTransitionTime);
      const height = this.gridWrapper?.getBoundingClientRect().height ?? 0;
      const scrimTransitionTime = Math.max(
        minScrimTransitionTime,
        Math.min(height / 2, maxScrimTransitionTime)
      );
      this.loadingScrimStartTime = Date.now();
      this.loadingScrimFinishTime =
        this.loadingScrimStartTime + scrimTransitionTime;
      this.setState({
        loadingScrimProgress: 0,
      });
      this.loadingTimer = setTimeout(() => {
        this.setState({
          loadingSpinnerShown: true,
        });
      }, IrisGrid.loadingSpinnerDelay);
    }
  }

  stopLoading(): void {
    this.loadingScrimStartTime = undefined;
    this.loadingScrimFinishTime = undefined;
    this.setState({
      loadingText: null,
      loadingScrimProgress: null,
      loadingSpinnerShown: false,
    });

    if (this.loadingTimer != null) {
      clearTimeout(this.loadingTimer);
      this.loadingTimer = undefined;
    }
  }

  /**
   * Rolls back the table state to the last known safe state, or if that's not available then clears all sorts/filters/custom columns.
   */
  rollback(): void {
    if (this.lastLoadedConfig) {
      log.debug('loading last loading config', this.lastLoadedConfig);
      const {
        advancedFilters,
        aggregationSettings,
        customColumns,
        quickFilters,
        reverseType,
        rollupConfig,
        searchFilter,
        selectDistinctColumns,
        sorts,
      } = this.lastLoadedConfig;

      this.lastLoadedConfig = null;
      this.setState({
        advancedFilters,
        aggregationSettings,
        customColumns,
        quickFilters,
        reverseType,
        rollupConfig,
        searchFilter,
        selectDistinctColumns,
        sorts,
      });
    } else {
      log.debug('remove all sorts, filters, and custom columns');
      this.setState({
        advancedFilters: new Map(),
        aggregationSettings: DEFAULT_AGGREGATION_SETTINGS,
        customColumns: [],
        quickFilters: new Map(),
        reverseType: TableUtils.REVERSE_TYPE.NONE,
        rollupConfig: undefined,
        selectDistinctColumns: [],
        sorts: [],
      });
    }
  }

  /**
   * Check if we can rollback the current state to a safe state.
   * @returns true if there's a previously known safe state or if some of the current state isn't empty.
   */
  canRollback(): boolean {
    return this.lastLoadedConfig != null || !isEmptyConfig(this.state);
  }

  startListening(model: IrisGridModel): void {
    model.addEventListener(IrisGridModel.EVENT.UPDATED, this.handleUpdate);
    model.addEventListener(
      IrisGridModel.EVENT.REQUEST_FAILED,
      this.handleRequestFailed
    );
    model.addEventListener(
      IrisGridModel.EVENT.COLUMNS_CHANGED,
      this.handleCustomColumnsChanged
    );
    model.addEventListener(
      IrisGridModel.EVENT.PENDING_DATA_UPDATED,
      this.handlePendingDataUpdated
    );
  }

  stopListening(model: IrisGridModel): void {
    model.removeEventListener(IrisGridModel.EVENT.UPDATED, this.handleUpdate);
    model.removeEventListener(
      IrisGridModel.EVENT.REQUEST_FAILED,
      this.handleRequestFailed
    );
    model.removeEventListener(
      IrisGridModel.EVENT.COLUMNS_CHANGED,
      this.handleCustomColumnsChanged
    );
    model.removeEventListener(
      IrisGridModel.EVENT.PENDING_DATA_UPDATED,
      this.handlePendingDataUpdated
    );
  }

  focus(): void {
    this.grid?.focus();
  }

  focusFilterBar(column: VisibleIndex): void {
    const { movedColumns } = this.state;
    const { model } = this.props;
    const { columnCount } = model;
    const modelColumn = GridUtils.getModelIndex(column, movedColumns);

    if (
      column == null ||
      column < 0 ||
      columnCount <= column ||
      !model.isFilterable(modelColumn)
    ) {
      this.setState({ focusedFilterBarColumn: null });
      return;
    }

    const { metricCalculator, metrics } = this.state;
    assertNotNull(metrics);
    const { left, rightVisible, lastLeft } = metrics;
    if (column < left) {
      this.grid?.setViewState({ left: column }, true);
    } else if (rightVisible < column) {
      const metricState = this.grid?.getMetricState();
      assertNotNull(metricState);
      const newLeft = metricCalculator.getLastLeft(metricState, column);
      this.grid?.setViewState(
        { left: Math.min(newLeft, lastLeft), leftOffset: 0 },
        true
      );
    }
    this.lastFocusedFilterBarColumn = column;
    this.setState({ focusedFilterBarColumn: column, isFilterBarShown: true });
  }

  hideColumnByVisibleIndex(columnVisibleIndex: VisibleIndex): void {
    const { metricCalculator, movedColumns } = this.state;
    metricCalculator.setColumnWidth(
      GridUtils.getModelIndex(columnVisibleIndex, movedColumns),
      0
    );

    this.grid?.forceUpdate();
  }

  freezeColumnByColumnName(columnName: ColumnName): void {
    const { frozenColumns, movedColumns } = this.state;
    const { model } = this.props;
    log.debug2('freezing column', columnName);

    const allFrozenColumns =
      frozenColumns == null
        ? new Set(model.frozenColumns)
        : new Set(frozenColumns);

    allFrozenColumns.add(columnName);

    const modelIndex = model.getColumnIndexByName(columnName);
    assertNotNull(modelIndex);
    const visibleIndex = GridUtils.getVisibleIndex(modelIndex, movedColumns);
    const newMovedColumns = GridUtils.moveItem(
      visibleIndex,
      allFrozenColumns.size - 1,
      movedColumns
    );

    this.setState({
      frozenColumns: [...allFrozenColumns],
      movedColumns: newMovedColumns,
    });
  }

  unFreezeColumnByColumnName(columnName: ColumnName): void {
    const { frozenColumns, movedColumns } = this.state;
    const { model } = this.props;
    log.debug2('unfreezing column', columnName);

    const allFrozenColumns =
      frozenColumns == null
        ? new Set(model.frozenColumns)
        : new Set(frozenColumns);

    allFrozenColumns.delete(columnName);

    const modelIndex = model.getColumnIndexByName(columnName);
    assertNotNull(modelIndex);
    const visibleIndex = GridUtils.getVisibleIndex(modelIndex, movedColumns);

    // Move to after remaining frozen columns and front columns
    const newMovedColumns = GridUtils.moveItem(
      visibleIndex,
      allFrozenColumns.size + model.frontColumns.length,
      movedColumns
    );

    this.setState({
      frozenColumns: [...allFrozenColumns],
      movedColumns: newMovedColumns,
    });
  }

  handleColumnVisibilityChanged(
    modelIndexes: ModelIndex[],
    visibilityOption?: VisibilityOptionType
  ): void {
    const { metricCalculator } = this.state;
    if (
      visibilityOption === VisibilityOrderingBuilder.VISIBILITY_OPTIONS.SHOW
    ) {
      modelIndexes.forEach(modelIndex => {
        metricCalculator.resetColumnWidth(modelIndex);
      });
    } else {
      modelIndexes.forEach(modelIndex => {
        metricCalculator.setColumnWidth(modelIndex, 0);
      });
    }
    this.grid?.forceUpdate();
  }

  handleCrossColumnSearch(
    searchValue: string,
    selectedSearchColumns: ColumnName[],
    invertSearchColumns: boolean
  ): void {
    const { model } = this.props;

    this.updateSearchFilter(
      searchValue,
      selectedSearchColumns,
      model.columns,
      invertSearchColumns
    );

    this.setState({
      searchValue,
      selectedSearchColumns,
      invertSearchColumns,
    });
  }

  updateSearchFilter = debounce(
    (
      searchValue: string,
      selectedSearchColumns: ColumnName[],
      columns: Column[],
      invertSearchColumns: boolean
    ): void => {
      const searchFilter = CrossColumnSearch.createSearchFilter(
        searchValue,
        selectedSearchColumns,
        columns,
        invertSearchColumns
      );
      this.setState({ searchFilter });
    },
    SET_FILTER_DEBOUNCE
  );

  handleAnimationLoop(): void {
    this.grid?.updateCanvasScale();
    this.grid?.updateCanvas();

    if (this.isAnimating) {
      this.animationFrame = requestAnimationFrame(this.handleAnimationLoop);
    }
  }

  handleAnimationStart(): void {
    log.debug2('handleAnimationStart');

    this.isAnimating = true;

    this.animationFrame = requestAnimationFrame(this.handleAnimationLoop);
  }

  handleAnimationEnd(): void {
    log.debug2('handleAnimationEnd');

    this.isAnimating = false;
  }

  handlePartitionAppend(value: string): void {
    const { onPartitionAppend } = this.props;
    const { partitionColumn } = this.state;
    onPartitionAppend(partitionColumn, value);
  }

  handlePartitionChange(partition: string): void {
    const { partitionColumn } = this.state;
    this.updatePartition(partition, partitionColumn);
  }

  handlePartitionFetchAll(): void {
    this.setState({
      partitionFilters: [],
      isSelectingPartition: false,
    });
  }

  handlePartitionDone(): void {
    this.setState({ isSelectingPartition: false });
  }

  handleTableLoadError(error: unknown): void {
    if (PromiseUtils.isCanceled(error)) {
      return;
    }

    log.error(error);

    const { onError } = this.props;
    onError(error);
  }

  showAllColumns(): void {
    const { metricCalculator } = this.state;
    const userColumnWidths = metricCalculator.getUserColumnWidths();
    const entries = [...userColumnWidths.entries()];
    for (let i = 0; i < entries.length; i += 1) {
      const [modelIndex, columnWidth] = entries[i];
      if (columnWidth === 0) {
        metricCalculator.resetColumnWidth(modelIndex);
      }
    }
    this.grid?.forceUpdate();
  }

  toggleSort(columnIndex: VisibleIndex, addToExisting: boolean): void {
    log.info('Toggling sort for column', columnIndex);

    const { model } = this.props;
    const { sorts: currentSorts } = this.state;
    const modelColumn = this.getModelColumn(columnIndex);
    assertNotNull(modelColumn);
    const sorts = TableUtils.toggleSortForColumn(
      currentSorts,
      model.columns,
      modelColumn,
      addToExisting
    );
    this.updateSorts(sorts);
  }

  updateSorts(sorts: Sort[]): void {
    this.startLoading('Sorting...');
    this.setState({ sorts });
    this.grid?.forceUpdate();
  }

  sortColumn(
    modelColumn: ModelIndex,
    direction: SortDirection = TableUtils.sortDirection.none,
    isAbs = false,
    addToExisting = false
  ): void {
    assertNotNull(modelColumn);
    const { model } = this.props;
    const sorts = TableUtils.sortColumn(
      model.sort,
      model.columns,
      modelColumn,
      direction,
      isAbs,
      addToExisting
    );
    this.startLoading('Sorting...');
    this.setState({ sorts });
    this.grid?.forceUpdate();
  }

  reverse(reverseType: ReverseType): void {
    this.startLoading('Reversing...');
    this.setState({ reverseType });
    this.grid?.forceUpdate();
  }

  isReversible(): boolean {
    const { model } = this.props;
    return model.isReversible;
  }

  toggleFilterBar(focusIndex = this.lastFocusedFilterBarColumn): void {
    let { isFilterBarShown } = this.state;
    isFilterBarShown = !isFilterBarShown;
    this.setState({ isFilterBarShown });

    if (isFilterBarShown) {
      if (focusIndex != null) {
        this.focusFilterBar(focusIndex);
      } else {
        let columnIndex = 0;
        const { model } = this.props;
        const { columnCount } = model;
        for (let i = 0; i < columnCount; i += 1) {
          const modelColumn = this.getModelColumn(i);
          if (modelColumn != null) {
            const column = model.columns[modelColumn];
            if (column != null && TableUtils.isTextType(column.type)) {
              columnIndex = i;
              break;
            }
          }
        }
        this.focusFilterBar(columnIndex);
      }
    } else {
      this.grid?.focus();
    }
  }

  isTableSearchAvailable(): boolean {
    const { model, canToggleSearch } = this.props;
    const searchDisplayMode = model?.layoutHints?.searchDisplayMode;

    if (searchDisplayMode === dh.SearchDisplayMode?.SEARCH_DISPLAY_HIDE) {
      return false;
    }
    if (searchDisplayMode === dh.SearchDisplayMode?.SEARCH_DISPLAY_SHOW) {
      return true;
    }

    return canToggleSearch;
  }

  toggleSearchBar(): void {
    const { showSearchBar } = this.state;
    if (!this.isTableSearchAvailable()) {
      return;
    }

    const update = !showSearchBar;
    this.setState(
      {
        showSearchBar: update,
      },
      () => {
        if (update && this.crossColumnRef?.current) {
          this.crossColumnRef?.current.focus();
        } else {
          this.grid?.focus();
        }
      }
    );
  }

  toggleGotoRow(row = ''): void {
    const { isGotoRowShown } = this.state;
    if (row) {
      // if invoked with a row, keep open instead of toggle
      this.setState({
        isGotoRowShown: true,
        gotoRow: row,
        gotoRowError: '',
      });
      return;
    }
    this.setState({
      isGotoRowShown: !isGotoRowShown,
      gotoRow: '',
      gotoRowError: '',
    });
  }

  async commitPending(): Promise<void> {
    const { model } = this.props;
    if (!isEditableGridModel(model) || !model.isEditable) {
      throw new Error('Cannot save, table is not editable');
    }

    const { pendingSavePromise } = this.state;
    if (pendingSavePromise != null) {
      throw new Error('Save already in progress');
    }

    const containsGridCellInputField = document?.activeElement?.classList.contains(
      'grid-cell-input-field'
    );
    if (containsGridCellInputField != null && containsGridCellInputField) {
      if (
        document.activeElement != null &&
        document.activeElement.classList.contains('error')
      ) {
        throw new ValidationError('Current input is invalid');
      }

      // Focus the grid again to commit any pending input changes
      this.grid?.focus();
    }

    const newPendingSavePromise = this.pending
      .add(model.commitPending())
      .then(() => {
        this.setState({ pendingSaveError: null, pendingSavePromise: null });
      })
      .catch(err => {
        if (!PromiseUtils.isCanceled(err)) {
          this.setState({ pendingSaveError: err, pendingSavePromise: null });
        }
      });
    this.setState({ pendingSavePromise: newPendingSavePromise });
    return newPendingSavePromise;
  }

  async discardPending(): Promise<void> {
    const { pendingSavePromise } = this.state;
    if (pendingSavePromise != null) {
      throw new Error('Cannot cancel a save in progress');
    }

    this.setState({
      pendingSavePromise: null,
      pendingSaveError: null,
      pendingDataMap: new Map(),
      pendingDataErrors: new Map(),
    });
  }

  /**
   * Select the passed in column and notify listener
   * @param column The column in this table to link
   */
  selectColumn(column: Column): void {
    const { onColumnSelected } = this.props;
    onColumnSelected(column);
  }

  /**
   * Select all the data for a given row and notify listener
   */
  selectData(columnIndex: ModelIndex, rowIndex: ModelIndex): void {
    const { model } = this.props;
<<<<<<< HEAD
    const { columns } = model;
    const dataMap: Record<
      string,
      { value: unknown; text: string | null; type: string; columnIndex: number }
    > = {};
=======
    const { columns, groupedColumns } = model;
    const dataMap: RowDataMap = {};
>>>>>>> 6fe78830
    for (let i = 0; i < columns.length; i += 1) {
      const column = columns[i];
      const { name, type } = column;
      const value = model.valueForCell(i, rowIndex);
      const text = model.textForCell(i, rowIndex);
<<<<<<< HEAD
      const index = this.getVisibleColumn(i);
      dataMap[name] = { value, text, type, columnIndex: index };
=======
      const isExpandable =
        isExpandableGridModel(model) && model.isRowExpandable(rowIndex);
      const isGrouped = groupedColumns.find(c => c.name === name) != null;
      dataMap[name] = { value, text, type, isGrouped, isExpandable };
>>>>>>> 6fe78830
    }
    const { onDataSelected } = this.props;
    onDataSelected(rowIndex, dataMap);
  }

  handleAdvancedFilterChange(
    column: Column,
    filter: FilterCondition | null,
    options: AdvancedFilterOptions
  ): void {
    const { model } = this.props;
    const index = model.getColumnIndexByName(column.name);
    assertNotNull(index);
    this.setAdvancedFilter(index, filter, options);
  }

  handleAdvancedFilterSortChange(
    column: Column,
    direction: SortDirection,
    addToExisting = false
  ): void {
    const { model } = this.props;
    const columnIndex = model.getColumnIndexByName(column.name);
    assertNotNull(columnIndex);
    const oldSort = TableUtils.getSortForColumn(model.sort, columnIndex);
    let newSort = null;

    if (oldSort == null || oldSort.direction !== direction) {
      if (direction === TableUtils.sortDirection.descending) {
        newSort = column.sort().desc();
      } else {
        newSort = column.sort().asc();
      }
    }

    const sorts = TableUtils.setSortForColumn(
      model.sort,
      columnIndex,
      newSort,
      addToExisting
    );
    log.info('Setting table sorts', sorts);

    this.startLoading('Sorting...');
    this.setState({ sorts });

    this.grid?.forceUpdate();
  }

  handleAdvancedFilterDone(): void {
    this.grid?.focus();
  }

  handleAdvancedMenuOpened(column: GridRangeIndex): void {
    this.setState({ shownAdvancedFilter: column });
  }

  handleGotoRowOpened(): void {
    this.setState({ isGotoRowShown: true });
  }

  handleGotoRowClosed(): void {
    this.setState({ isGotoRowShown: false });
  }

  handleAdvancedMenuClosed(columnIndex: number): void {
    const { focusedFilterBarColumn, isFilterBarShown } = this.state;
    if (
      isFilterBarShown &&
      focusedFilterBarColumn === columnIndex &&
      this.filterInputRef?.current !== null
    ) {
      this.filterInputRef?.current.focus();
      this.setState({ shownAdvancedFilter: null });
    } else {
      this.setState({
        focusedFilterBarColumn: null,
        shownAdvancedFilter: null,
      });
    }
  }

  handleCancel(): void {
    this.rollback();
  }

  // eslint-disable-next-line class-methods-use-this
  handleChartChange(): void {
    // TODO: IDS-4242 Update Chart Preview
  }

  handleChartCreate(settings: ChartBuilderSettings): void {
    const { model, onCreateChart } = this.props;
    onCreateChart(settings, model);
  }

  handleGridError(error?: Error): void {
    log.warn('Grid Error', error);
    this.setState({
      toastMessage: <div className="error-message">{`${error}`}</div>,
    });
  }

  handleFilterBarChange(value: string): void {
    this.startLoading('Filtering...', true);

    this.setState(({ focusedFilterBarColumn, quickFilters }) => {
      const newQuickFilters = new Map(quickFilters);
      if (focusedFilterBarColumn != null) {
        const modelIndex = this.getModelColumn(focusedFilterBarColumn);
        assertNotNull(modelIndex);
        this.applyQuickFilter(modelIndex, value, newQuickFilters);
      }
      return { quickFilters: newQuickFilters };
    });
  }

  handleFilterBarDone(setGridFocus = true, defocusInput = true): void {
    if (setGridFocus) {
      this.grid?.focus();
    }
    if (defocusInput) {
      this.setState({ focusedFilterBarColumn: null });
    }
  }

  handleFilterBarTab(backward: boolean): void {
    const { focusedFilterBarColumn } = this.state;
    assertNotNull(focusedFilterBarColumn);
    if (backward) {
      this.focusFilterBar(focusedFilterBarColumn - 1);
    } else {
      this.focusFilterBar(focusedFilterBarColumn + 1);
    }
  }

  handleFormatSelection(
    modelIndex: ModelIndex,
    selectedFormat: TableColumnFormat | null
  ): void {
    const { model } = this.props;
    const column = model.columns[modelIndex];
    const { customColumnFormatMap: prevCustomColumnFormatMap } = this.state;
    const customColumnFormatMap = new Map(prevCustomColumnFormatMap);

    if (selectedFormat != null) {
      const normalizedType = TableUtils.getNormalizedType(column.type);
      assertNotNull(normalizedType);
      const columnFormattingRule = Formatter.makeColumnFormattingRule(
        normalizedType,
        column.name,
        selectedFormat
      );

      customColumnFormatMap.set(column.name, columnFormattingRule);
    } else {
      customColumnFormatMap.delete(column.name);
    }

    this.updateFormatter({ customColumnFormatMap });
  }

  handleMenu(e: React.MouseEvent<HTMLButtonElement>): void {
    e.stopPropagation();
    this.setState({ isMenuShown: true });
  }

  handleMenuClose(): void {
    this.setState({ isMenuShown: false, openOptions: [] });
  }

  handleMenuBack(): void {
    this.setState(({ openOptions }) => {
      const newOptions = [...openOptions];
      newOptions.pop();
      return { openOptions: newOptions };
    });
  }

  handleMenuSelect(option: OptionItem): void {
    this.setState(({ openOptions }) => ({
      openOptions: [...openOptions, option],
    }));
  }

  handleRequestFailed(event: Event): void {
    const customEvent = event as CustomEvent;
    log.error('request failed:', customEvent.detail);
    this.stopLoading();
    if (this.canRollback()) {
      this.startLoading('Rolling back changes...', true);
      this.rollback();
    } else {
      log.error('Table failed and unable to rollback');
      const { onError } = this.props;
      onError(new Error(`Error displaying table: ${customEvent.detail}`));
    }
  }

  handleUpdate(): void {
    this.stopLoading();
    log.debug2('Received model update');

    const {
      advancedFilters,
      aggregationSettings,
      customColumns,
      quickFilters,
      reverseType,
      rollupConfig,
      searchFilter,
      selectDistinctColumns,
      sorts,
    } = this.state;

    const config = {
      advancedFilters,
      aggregationSettings,
      customColumns,
      quickFilters,
      reverseType,
      rollupConfig,
      searchFilter,
      selectDistinctColumns,
      sorts,
    };

    if (!isEmptyConfig(config)) {
      this.lastLoadedConfig = config;
    } else {
      this.lastLoadedConfig = null;
    }

    this.grid?.forceUpdate();
  }

  handleViewChanged(metrics?: GridMetrics): void {
    const { model } = this.props;
    const { selectionEndRow = 0 } = this.grid?.state ?? {};
    let pendingRowCount = 0;
    if (isEditableGridModel(model) && model.isEditable) {
      assertNotNull(metrics);
      const { bottomViewport } = metrics;

      // We have an editable table that we can add new rows to
      // Display empty rows beneath the table rows that user can fill in
      const bottomNonFloating = model.rowCount - model.floatingBottomRowCount;
      if (selectionEndRow === bottomNonFloating - 1) {
        // Selection is in the last row, add another blank row
        pendingRowCount = model.pendingRowCount + 1;
      } else if (selectionEndRow === bottomNonFloating - 2) {
        // We may have just added a row based on selection moving, so just leave it as is
        pendingRowCount = model.pendingRowCount;
      } else {
        // Otherwise fill up the viewport with empty cells
        pendingRowCount = Math.max(
          0,
          bottomViewport -
            (model.rowCount - model.pendingRowCount) -
            model.floatingTopRowCount -
            model.floatingBottomRowCount -
            1
        );
      }
    }

    this.setState({ metrics, pendingRowCount });
  }

  handleSelectionChanged(selectedRanges?: GridRange[]): void {
    assertNotNull(selectedRanges);
    const { onSelectionChanged } = this.props;
    const { copyOperation } = this.state;
    this.setState({ selectedRanges });
    if (copyOperation != null) {
      this.setState({ copyOperation: null });
    }
    onSelectionChanged(selectedRanges);
  }

  handleMovedColumnsChanged(
    movedColumns: MoveOperation[],
    onChangeApplied: (() => void) | undefined = () => null
  ): void {
    this.setState({ movedColumns }, onChangeApplied);
  }

  handleTooltipRef(tooltip: Tooltip): void {
    // Need to start the timer right away, since we're creating the tooltip when we want the timer to start
    if (tooltip != null) {
      tooltip.startTimer();
    }

    this.tooltip = tooltip;
  }

  handleConditionalFormatsChange(
    conditionalFormats: SidebarFormattingRule[]
  ): void {
    log.debug('Updated conditional formats', conditionalFormats);
    this.setState({ conditionalFormats });
  }

  handleConditionalFormatCreate(): void {
    log.debug('Create new conditional format');
    const { openOptions, conditionalFormats } = this.state;
    this.setState({
      openOptions: [
        ...openOptions,
        {
          type: OptionType.CONDITIONAL_FORMATTING_EDIT,
          title: `Create Formatting Rule`,
        },
      ],
      conditionalFormatEditIndex: conditionalFormats.length,
      // Start with a blank rule
      conditionalFormatPreview: undefined,
    });
  }

  handleConditionalFormatEdit(index: number): void {
    log.debug('Edit conditional format', index);
    const { openOptions, conditionalFormats } = this.state;
    this.setState({
      openOptions: [
        ...openOptions,
        {
          type: OptionType.CONDITIONAL_FORMATTING_EDIT,
          title: `Edit Formatting Rule`,
        },
      ],
      conditionalFormatEditIndex: index,
      // Clone rule to preview temporary changes
      conditionalFormatPreview: { ...conditionalFormats[index] },
    });
  }

  // Apply live changes
  handleConditionalFormatEditorUpdate = debounce(
    (conditionalFormatPreview?: SidebarFormattingRule): void => {
      this.setState({ conditionalFormatPreview });
    },
    SET_CONDITIONAL_FORMAT_DEBOUNCE
  );

  handleConditionalFormatEditorSave(config: SidebarFormattingRule): void {
    log.debug('Save conditional format changes', config);
    this.setState(
      state => {
        if (state.conditionalFormatEditIndex === null) {
          log.debug('Invalid format index');
          return null;
        }
        const conditionalFormats = [...state.conditionalFormats];
        conditionalFormats[state.conditionalFormatEditIndex] = config;
        return { conditionalFormats };
      },
      () => {
        this.handleMenuBack();
      }
    );
  }

  handleConditionalFormatEditorCancel(): void {
    this.handleMenuBack();
    // Not resetting conditionalFormatPreview here
    // to prevent editor fields change during the menu transition
    this.setState({ conditionalFormatEditIndex: null });
  }

  handleUpdateCustomColumns(customColumns: string[]): void {
    log.info(`handleUpdateCustomColumns:`, customColumns);

    const { model } = this.props;
    const {
      movedColumns,
      sorts,
      quickFilters,
      advancedFilters,
      selectDistinctColumns,
    } = this.state;

    const { columns } = model;
    const oldCustomColumns = model.customColumns.map(
      customColumn => `${customColumn}`
    );

    const removedColumnNames = IrisGridUtils.getRemovedCustomColumnNames(
      oldCustomColumns,
      customColumns
    );
    if (removedColumnNames.length > 0) {
      const newSorts = IrisGridUtils.removeSortsInColumns(
        sorts,
        removedColumnNames
      );
      const newQuickFilters = IrisGridUtils.removeFiltersInColumns(
        columns,
        quickFilters,
        removedColumnNames
      );
      const newAdvancedFilters = IrisGridUtils.removeFiltersInColumns(
        columns,
        advancedFilters,
        removedColumnNames
      );
      const newMovedColumns = IrisGridUtils.removeColumnFromMovedColumns(
        columns,
        movedColumns,
        removedColumnNames
      );
      const newSelectDistinctColumns = IrisGridUtils.removeColumnsFromSelectDistinctColumns(
        selectDistinctColumns,
        removedColumnNames
      );
      if (newSorts.length !== sorts.length) {
        log.debug('removing sorts from removed custom columns...');
        this.setState({ sorts: newSorts });
      }
      if (
        newQuickFilters.size !== quickFilters.size ||
        newAdvancedFilters.size !== advancedFilters.size
      ) {
        log.debug(`removing filters from removed custom columns...`);
        this.setState({
          quickFilters: newQuickFilters,
          advancedFilters: newAdvancedFilters,
        });
      }
      if (!deepEqual(movedColumns, newMovedColumns)) {
        log.debug(
          `change moved columns for removed custom columns`,
          newMovedColumns
        );
        this.setState({ movedColumns: newMovedColumns });
      }
      if (!deepEqual(selectDistinctColumns, newSelectDistinctColumns)) {
        log.debug(
          `change selectDistinct columns for removed custom columns`,
          newMovedColumns
        );
        this.setState({ selectDistinctColumns: newSelectDistinctColumns });
      }
    }

    this.setState({ customColumns });
    this.startLoading('Applying custom columns...');
  }

  handleCustomColumnsChanged(): void {
    log.debug('custom columns changed');
    const { isReady } = this.state;
    if (isReady) {
      this.stopLoading();
      this.grid?.forceUpdate();
    } else {
      this.initState();
    }
  }

  handlePendingCommitClicked(): Promise<void> {
    return this.commitPending();
  }

  handlePendingDiscardClicked(): Promise<void> {
    return this.discardPending();
  }

  handlePendingDataUpdated(): void {
    log.debug('pending data updated');
    const { model } = this.props;
    const { pendingDataMap, pendingDataErrors } = model;
    this.setState({
      pendingDataMap,
      pendingDataErrors,
      pendingSaveError: null,
    });
    this.grid?.forceUpdate();
  }

  /**
   * User added, removed, or changed the order of aggregations, or position
   * @param aggregationSettings The new aggregation settings
   */
  handleAggregationsChange(aggregationSettings: AggregationSettings): void {
    log.debug('handleAggregationsChange', aggregationSettings);

    this.startLoading(
      `Aggregating ${aggregationSettings.aggregations
        .map(a => a.operation)
        .join(', ')}...`
    );
    this.setState({ aggregationSettings });
  }

  /**
   * A specific aggregation has been modified
   * @param aggregation The new aggregation
   */
  handleAggregationChange(aggregation: Aggregation): void {
    log.debug('handleAggregationChange', aggregation);

    this.startLoading(`Aggregating ${aggregation.operation}...`);
    this.setState(({ aggregationSettings }) => ({
      selectedAggregation: aggregation,
      aggregationSettings: {
        ...aggregationSettings,
        aggregations: aggregationSettings.aggregations.map(a =>
          a.operation === aggregation.operation ? aggregation : a
        ),
      },
    }));
  }

  /**
   * An aggregations has been selected for editing
   * @param aggregation The aggregation to edit
   */
  handleAggregationEdit(aggregation: Aggregation): void {
    log.debug('handleAggregationEdit', aggregation);

    const { openOptions } = this.state;

    this.setState({
      openOptions: [
        ...openOptions,
        {
          type: OptionType.AGGREGATION_EDIT,
          title: `Edit Columns to ${aggregation.operation}`,
        },
      ],
      selectedAggregation: aggregation,
    });
  }

  handleRollupChange(rollupConfig: UIRollupConfig): void {
    log.info('Rollup change', rollupConfig);

    this.resetGridViewState();
    this.showAllColumns();
    this.clearAllFilters();

    this.startLoading(
      `Grouping by columns ${rollupConfig?.columns?.join(', ') ?? ''}...`
    );

    // Have to clear select distinct since rollup uses the original columns, not the current ones.
    // IrisGridProxyModel has a check to prevent model update
    // when selectDistinctModel is cleared and the rollupConfig is set on the model.
    this.setState({
      rollupConfig,
      movedColumns: [],
      sorts: [],
      reverseType: TableUtils.REVERSE_TYPE.NONE,
      selectDistinctColumns: [],
    });
  }

  handleSelectDistinctChanged(columnNames: ColumnName[]): void {
    log.debug('SelectDistinct change', columnNames);

    this.resetGridViewState();

    this.showAllColumns();
    this.clearAllFilters();

    this.startLoading(
      `Selecting distinct values in ${
        columnNames.length > 0 ? columnNames.join(', ') : ''
      }...`
    );

    this.setState({
      selectDistinctColumns: columnNames,
      movedColumns: [],
      sorts: [],
      reverseType: TableUtils.REVERSE_TYPE.NONE,
    });
  }

  handleDownloadTableStart(): void {
    const { canDownloadCsv } = this.props;
    if (canDownloadCsv) {
      this.setState({
        isTableDownloading: true,
        tableDownloadProgress: 0,
        tableDownloadEstimatedTime: null,
        tableDownloadStatus: TableCsvExporter.DOWNLOAD_STATUS.INITIATING,
      });
    } else {
      log.error(
        'Attempted to handleDownloadTableStart for user without download CSV permission.'
      );
    }
  }

  handleDownloadTable(
    fileName: string,
    frozenTable: Table,
    tableSubscription: TableViewportSubscription,
    gridRanges: GridRange[]
  ): void {
    const { canDownloadCsv } = this.props;
    if (canDownloadCsv) {
      log.info(
        'start table downloading',
        fileName,
        frozenTable,
        tableSubscription,
        gridRanges
      );
      this.setState(() => {
        if (this.tableSaver) {
          this.tableSaver.startDownload(
            fileName,
            frozenTable,
            tableSubscription,
            gridRanges
          );
        }
        return {
          tableDownloadStatus: TableCsvExporter.DOWNLOAD_STATUS.DOWNLOADING,
        };
      });
    } else {
      log.error(
        'Attempted to handleDownloadTable for user without download CSV permission.'
      );
    }
  }

  handleCancelDownloadTable(): void {
    this.tableSaver?.cancelDownload();
    this.setState({ isTableDownloading: false });
  }

  handleDownloadProgressUpdate = throttle(
    (
      tableDownloadProgress: number,
      tableDownloadEstimatedTime: number | null
    ) => {
      const { tableDownloadStatus } = this.state;
      if (
        tableDownloadStatus === TableCsvExporter.DOWNLOAD_STATUS.DOWNLOADING
      ) {
        this.setState({
          tableDownloadProgress,
          tableDownloadEstimatedTime,
        });
      }
    },
    UPDATE_DOWNLOAD_THROTTLE
  );

  handleDownloadCompleted(): void {
    this.setState({
      isTableDownloading: false,
      tableDownloadProgress: 100,
      tableDownloadStatus: TableCsvExporter.DOWNLOAD_STATUS.FINISHED,
    });
  }

  handleDownloadCanceled(): void {
    this.setState({
      isTableDownloading: false,
      tableDownloadProgress: 0,
      tableDownloadStatus: TableCsvExporter.DOWNLOAD_STATUS.CANCELED,
    });
  }

  /**
   * Delete the specified ranges from the table.
   * @param ranges The ranges to delete
   */
  deleteRanges(ranges: GridRange[]): void {
    const { model } = this.props;
    this.pending.add(model.delete(ranges)).catch(e => {
      if (!PromiseUtils.isCanceled(e)) {
        log.error('Unable to delete ranges', ranges, e);
      }
    });
  }

  resetColumnSelection(): void {
    if (this.grid == null) {
      return;
    }
    const { isSelectingColumn } = this.props;
    if (isSelectingColumn) {
      const { columnAllowedCursor } = this.props;
      this.grid.setState({ cursor: columnAllowedCursor });
    } else {
      this.grid.setState({ cursor: null });
      this.setState({ hoverSelectColumn: null });
    }
  }

  resetGridViewState(forceUpdate = true): void {
    if (!this.grid) {
      return;
    }

    this.grid.clearSelectedRanges();
    this.grid.setViewState(
      { left: 0, top: 0, topOffset: 0, leftOffset: 0 },
      forceUpdate
    );
  }

  sendStateChange(): void {
    if (!this.grid) {
      return;
    }
    const { state: irisGridState } = this;
    const { state: gridState } = this.grid;
    const { onStateChange } = this.props;

    onStateChange(irisGridState, gridState);
  }

  handleOverflowClose(): void {
    this.setState({
      showOverflowModal: false,
    });
  }

  getColumnBoundingRect(): DOMRect {
    const { metrics, shownColumnTooltip } = this.state;
    assertNotNull(metrics);
    assertNotNull(shownColumnTooltip);
    const gridRect = this.gridWrapper?.getBoundingClientRect();
    const popperMargin = 20;
    assertNotNull(gridRect);
    const {
      columnHeaderHeight,
      visibleColumnXs,
      visibleColumnWidths,
      width,
      columnHeaderMaxDepth,
    } = metrics;
    const columnX = visibleColumnXs.get(shownColumnTooltip);
    const columnWidth = visibleColumnWidths.get(shownColumnTooltip);

    assertNotNull(columnX);
    assertNotNull(columnWidth);

    const left =
      gridRect.left +
      clamp(columnX + columnWidth / 2, popperMargin, width - popperMargin);

    return {
      top: gridRect.top + (columnHeaderMaxDepth - 1) * columnHeaderHeight,
      left:
        gridRect.left +
        clamp(columnX + columnWidth / 2, popperMargin, width - popperMargin),
      bottom: gridRect.top + columnHeaderMaxDepth * columnHeaderHeight,
      right:
        gridRect.left +
        clamp(columnX + columnWidth / 2, popperMargin, width - popperMargin) +
        1,
      width: 1,
      height: columnHeaderHeight,
      x: left,
      y: gridRect.top,
      toJSON: () => {
        throw new Error('not implemented');
      },
    };
  }

  getOverflowButtonTooltip = memoize(
    (overflowButtonTooltipProps: CSSProperties): ReactNode => {
      if (overflowButtonTooltipProps == null) {
        return null;
      }

      const wrapperStyle: CSSProperties = {
        position: 'absolute',
        ...overflowButtonTooltipProps,
        pointerEvents: 'none',
      };

      const popperOptions: PopperOptions = {
        placement: 'left',
        modifiers: {
          flip: {
            behavior: ['left', 'right'],
          },
        },
      };

      return (
        <div style={wrapperStyle}>
          <Tooltip
            key={Date.now()}
            options={popperOptions}
            ref={this.handleTooltipRef}
          >
            View full contents
          </Tooltip>
        </div>
      );
    }
  );

  handleGotoRowSelectedRowNumberSubmit(): void {
    const { gotoRow: rowNumber } = this.state;
    this.focusRowInGrid(rowNumber);
  }

  focusRowInGrid(rowNumber: string): void {
    const { model } = this.props;
    const { rowCount } = model;
    this.setState({ gotoRow: rowNumber });
    if (rowNumber === '') {
      this.setState({ gotoRowError: '' });
      return;
    }
    const rowInt = parseInt(rowNumber, 10);
    if (rowInt > rowCount || rowInt < -rowCount) {
      this.setState({ gotoRowError: 'Invalid row index' });
    } else if (rowInt === 0) {
      this.setState({ gotoRowError: '' });
      this.grid?.setFocusRow(0);
    } else if (rowInt < 0) {
      this.setState({ gotoRowError: '' });
      this.grid?.setFocusRow(rowInt + rowCount);
    } else {
      this.grid?.setFocusRow(rowInt - 1);
      this.setState({ gotoRowError: '' });
    }
  }

  handleGotoRowSelectedRowNumberChanged(
    event: ChangeEvent<HTMLInputElement>
  ): void {
    const rowNumber = event.target.value;
    this.focusRowInGrid(rowNumber);
  }

  getColumnTooltip(
    visibleIndex: VisibleIndex,
    metrics: GridMetrics,
    model: IrisGridModel
  ): ReactNode {
    const {
      columnHeaderHeight,
      columnHeaderMaxDepth,
      visibleColumnXs,
      visibleColumnWidths,
      width,
    } = metrics;
    const columnX = visibleColumnXs.get(visibleIndex);
    const columnWidth = visibleColumnWidths.get(visibleIndex);

    if (columnX == null || columnWidth == null) {
      return null;
    }

    /**
     * Create a wrapper dom element, the size of the column header.
     * The wrapper acts as tooltip parent, the  tooltip component
     * will trigger hide on mouseleave of wrapper or tooltip.
     * The wrapper should be bound to within the grid dimensions,
     * so popper only remains triggered while mouse is inside the panel.
     */
    const boundedLeft = Math.max(0, columnX);
    let boundedWidth = columnWidth;
    if (columnX + columnWidth > width) {
      // column is extending past right edge
      boundedWidth = width - columnX;
    } else if (columnX < 0) {
      // column is extending past left edge
      boundedWidth = columnWidth - Math.abs(columnX);
    }

    const wrapperStyle: CSSProperties = {
      position: 'absolute',
      top: (columnHeaderMaxDepth - 1) * columnHeaderHeight,
      left: boundedLeft,
      width: boundedWidth,
      height: columnHeaderHeight,
      pointerEvents: 'none',
    };

    /**
     * Because the popper parent wrapper center is no longer the same as
     * the column label center, we create a popper virtual ref, to handle
     * positioning and keep the popper centered on the label. Creates a
     * 1px x headerHeight virtual object, placed centered on the column
     * label, clamped to 0 + margin to width - margin. We add a margin,
     * otherwise the arrow wants to escape the boundary.
     */
    const virtualReference: ReferenceObject = {
      clientWidth: 1,
      clientHeight: columnHeaderHeight,
      getBoundingClientRect: this.getColumnBoundingRect,
    };

    const popperOptions: PopperOptions = {
      placement: 'bottom',
      modifiers: {
        flip: {
          behavior: ['bottom', 'top'],
        },
      },
    };

    const modelColumn = this.getModelColumn(visibleIndex);
    if (modelColumn == null) return null;

    const column = model.columns[modelColumn];
    if (column == null) return null;

    return (
      <div style={wrapperStyle}>
        <Tooltip
          key={column.name}
          timeout={400}
          interactive
          options={popperOptions}
          ref={this.handleTooltipRef}
          referenceObject={virtualReference}
          onExited={() => {
            this.setState({ shownColumnTooltip: null });
          }}
        >
          <ColumnStatistics
            model={model}
            column={column}
            onStatistics={() => {
              this.tooltip?.update();
            }}
          />
        </Tooltip>
      </div>
    );
  }

  render(): ReactElement | null {
    const {
      children,
      customFilters,
      getDownloadWorker,
      isSelectingColumn,
      isStuckToBottom,
      isStuckToRight,
      model,
      name,
      onlyFetchVisibleColumns,
      alwaysFetchColumns,
      advancedSettings,
      onAdvancedSettingsChange,
      canDownloadCsv,
      onCreateChart,
    } = this.props;
    const {
      metricCalculator,
      metrics,
      isFilterBarShown,
      isSelectingPartition,
      isMenuShown,
      isReady,
      copyOperation,
      focusedFilterBarColumn,
      loadingText,
      loadingScrimProgress,
      loadingSpinnerShown,
      keyHandlers,
      mouseHandlers,
      shownColumnTooltip,
      hoverAdvancedFilter,
      shownAdvancedFilter,
      hoverSelectColumn,
      quickFilters,
      advancedFilters,
      partition,
      partitionFilters,
      partitionTable,
      partitionColumn,
      searchFilter,
      selectDistinctColumns,

      movedColumns,
      movedRows,

      formatter,
      conditionalFormats,
      conditionalFormatPreview,
      conditionalFormatEditIndex,

      sorts,
      reverseType,
      customColumns,

      selectedRanges,
      isTableDownloading,
      tableDownloadStatus,
      tableDownloadProgress,
      tableDownloadEstimatedTime,

      showSearchBar,
      searchValue,
      selectedSearchColumns,
      invertSearchColumns,

      aggregationSettings,
      selectedAggregation,
      rollupConfig,
      openOptions,
      pendingSavePromise,
      pendingSaveError,
      pendingRowCount,
      pendingDataErrors,
      pendingDataMap,
      toastMessage,
      frozenColumns,
      showOverflowModal,
      overflowText,
      overflowButtonTooltipProps,
      isGotoRowShown,
      gotoRow,
      gotoRowError,
    } = this.state;
    if (!isReady) {
      return null;
    }

    const theme = this.getTheme();

    const filter = this.getCachedFilter(
      customFilters,
      quickFilters,
      advancedFilters,
      partitionFilters,
      searchFilter
    );

    const userColumnWidths = metricCalculator.getUserColumnWidths();
    const stateOverride = this.getCachedStateOverride(
      hoverSelectColumn,
      isFilterBarShown,
      isSelectingColumn,
      loadingScrimProgress,
      quickFilters,
      advancedFilters,
      sorts,
      reverseType,
      rollupConfig,
      isMenuShown
    );
    const top = metrics ? metrics.top : 0;
    const bottom = metrics ? metrics.bottomViewport : 0;
    let left = null;
    let right = null;
    if (onlyFetchVisibleColumns) {
      left = metrics ? metrics.left : 0;
      right = metrics ? metrics.right : 0;
    }
    const isVisible =
      metrics != null && metrics.width > 0 && metrics.height > 0;
    const isRollup = (rollupConfig?.columns?.length ?? 0) > 0;

    let focusField = null;

    const debounceMs = metrics
      ? Math.min(
          Math.max(IrisGrid.minDebounce, Math.round(metrics.rowCount / 200)),
          IrisGrid.maxDebounce
        )
      : IrisGrid.maxDebounce;

    if (isFilterBarShown && focusedFilterBarColumn != null && metrics != null) {
      const {
        gridX,
        gridY,
        visibleColumnXs,
        visibleColumnWidths,
        width,
      } = metrics;
      const columnX = visibleColumnXs.get(focusedFilterBarColumn);
      const columnWidth = visibleColumnWidths.get(focusedFilterBarColumn);
      if (columnX != null && columnWidth != null) {
        const x = gridX + columnX;
        const y = gridY - (theme.filterBarHeight ?? 0);
        const fieldWidth = columnWidth + 1; // cover right border
        const fieldHeight = (theme.filterBarHeight ?? 0) - 1; // remove bottom border
        const style = {
          top: y,
          left: x,
          minWidth: Math.min(fieldWidth, width - x), // Don't cause overflow
          height: fieldHeight,
        };
        let value = '';
        let isValid = true;
        const modelColumn = this.getModelColumn(focusedFilterBarColumn);
        assertNotNull(modelColumn);
        const quickFilter = quickFilters.get(modelColumn);
        const advancedFilter = advancedFilters.get(modelColumn);
        if (quickFilter != null) {
          value = quickFilter.text;
          isValid = quickFilter.filter != null;
        }
        const isBarFiltered =
          quickFilters.size !== 0 || advancedFilters.size !== 0;
        focusField = (
          <FilterInputField
            ref={this.filterInputRef}
            style={style}
            className={classNames({
              error: !isValid,
              active: value !== '' || advancedFilter != null,
              'iris-grid-has-filter': isBarFiltered,
            })}
            isAdvancedFilterSet={advancedFilter != null}
            onAdvancedFiltersTriggered={() => {
              this.setState({ shownAdvancedFilter: focusedFilterBarColumn });
            }}
            key={focusedFilterBarColumn}
            onChange={this.handleFilterBarChange}
            onDone={this.handleFilterBarDone}
            onTab={this.handleFilterBarTab}
            onContextMenu={this.grid?.handleContextMenu}
            debounceMs={debounceMs}
            value={value}
          />
        );
      }
    }

    let loadingElement = null;
    if (loadingText != null) {
      const loadingStatus = (
        <div className="iris-grid-loading-status">
          <div
            className={classNames('iris-grid-loading-status-bar', {
              show: loadingSpinnerShown,
            })}
          >
            {loadingText}
          </div>
          <button
            type="button"
            onClick={this.handleCancel}
            className={classNames('iris-grid-btn-cancel', {
              show: loadingSpinnerShown,
            })}
          >
            <FontAwesomeIcon icon={vsClose} transform="down-1" />
            Cancel
          </button>
        </div>
      );
      const gridY = metrics ? metrics.gridY : 0;
      loadingElement = (
        <div className="iris-grid-loading" style={{ top: gridY }}>
          {loadingStatus}
        </div>
      );
    }

    let columnTooltip: React.ReactNode = null;
    if (shownColumnTooltip != null && metrics) {
      columnTooltip = this.getColumnTooltip(shownColumnTooltip, metrics, model);
      // #510 We may need to update the position of the tooltip if it's already opened and columns are resized
      this.tooltip?.update();
    }

    const filterBar = [];
    if (metrics && isFilterBarShown) {
      const {
        gridX,
        gridY,
        visibleColumns,
        visibleColumnXs,
        visibleColumnWidths,
      } = metrics;
      const { filterBarHeight } = theme;

      for (let i = 0; i < visibleColumns.length; i += 1) {
        const columnIndex = visibleColumns[i];

        const columnX = visibleColumnXs.get(columnIndex);
        const columnWidth = visibleColumnWidths.get(columnIndex);
        const modelColumn = this.getModelColumn(columnIndex);
        if (modelColumn != null) {
          const isFilterable = model.isFilterable(modelColumn);
          if (
            isFilterable &&
            columnX != null &&
            columnWidth != null &&
            columnWidth > 0
          ) {
            const x = gridX + columnX + columnWidth - 24;
            const y = gridY - (filterBarHeight ?? 0) + 2; // 2 acts as top margin for the button
            const style: CSSProperties = {
              position: 'absolute',
              top: y,
              left: x,
            };
            const advancedFilter = advancedFilters.get(modelColumn);
            const isFilterSet = advancedFilter != null;
            const isFilterVisible =
              columnIndex === hoverAdvancedFilter ||
              columnIndex === focusedFilterBarColumn ||
              isFilterSet;
            const element = (
              <div
                className={classNames('advanced-filter-button-container', {
                  hidden: !isFilterVisible,
                })}
                key={columnIndex}
                style={style}
              >
                {isFilterVisible && (
                  <Button
                    kind="ghost"
                    className={classNames(
                      'btn-link-icon advanced-filter-button',
                      {
                        'filter-set': isFilterSet,
                      }
                    )}
                    onClick={() => {
                      this.setState({ shownAdvancedFilter: columnIndex });
                    }}
                    onContextMenu={event => {
                      this.grid?.handleContextMenu(event);
                    }}
                    onMouseEnter={() => {
                      this.setState({ hoverAdvancedFilter: columnIndex });
                    }}
                    onMouseLeave={() => {
                      this.setState({ hoverAdvancedFilter: null });
                    }}
                  >
                    <div className="fa-layers">
                      <FontAwesomeIcon
                        icon={dhFilterFilled}
                        className="filter-solid"
                      />
                      <FontAwesomeIcon
                        icon={vsFilter}
                        className="filter-light"
                      />
                    </div>
                  </Button>
                )}
              </div>
            );
            filterBar.push(element);
          }
        }
      }
    }
    const advancedFilterMenus = [];
    if (metrics) {
      const {
        gridX,
        visibleColumns,
        visibleColumnXs,
        visibleColumnWidths,
        columnHeaderHeight,
      } = metrics;
      for (let i = 0; i < visibleColumns.length; i += 1) {
        const columnIndex = visibleColumns[i];
        const columnX = visibleColumnXs.get(columnIndex);
        const columnWidth = visibleColumnWidths.get(columnIndex);
        if (columnX != null && columnWidth != null && columnWidth > 0) {
          const xColumnHeader = gridX + columnX;
          const xFilterBar = gridX + columnX + columnWidth - 20;
          const style: CSSProperties = isFilterBarShown
            ? {
                position: 'absolute',
                top: columnHeaderHeight,
                left: xFilterBar,
                width: 20,
                height: theme.filterBarHeight,
              }
            : {
                position: 'absolute',
                top: 0,
                left: xColumnHeader,
                width: columnWidth,
                height: columnHeaderHeight,
              };
          const modelColumn = this.getModelColumn(columnIndex);
          if (modelColumn != null) {
            const column = model.columns[modelColumn];
            const advancedFilter = advancedFilters.get(modelColumn);
            const { options: advancedFilterOptions } = advancedFilter || {};
            const sort = TableUtils.getSortForColumn(model.sort, modelColumn);
            const sortDirection = sort ? sort.direction : null;
            const element = (
              <div
                key={columnIndex}
                className="advanced-filter-menu-container"
                style={style}
              >
                <Popper
                  className="advanced-filter-menu-popper"
                  onEntered={this.getAdvancedMenuOpenedHandler(columnIndex)}
                  onExited={() => {
                    this.handleAdvancedMenuClosed(columnIndex);
                  }}
                  isShown={shownAdvancedFilter === columnIndex}
                  interactive
                  closeOnBlur
                  options={{
                    positionFixed: true,
                  }}
                >
                  {this.getCachedAdvancedFilterMenuActions(
                    model,
                    column,
                    advancedFilterOptions,
                    sortDirection,
                    formatter
                  )}
                </Popper>
              </div>
            );
            advancedFilterMenus.push(element);
          }
        }
      }
    }

    const optionItems = this.getCachedOptionItems(
      onCreateChart !== undefined && model.isChartBuilderAvailable,
      model.isCustomColumnsAvailable,
      model.isFormatColumnsAvailable,
      model.isRollupAvailable,
      model.isTotalsAvailable,
      model.isSelectDistinctAvailable,
      model.isExportAvailable,
      this.toggleFilterBarAction,
      this.toggleSearchBarAction,
      this.toggleGotoRowAction,
      isFilterBarShown,
      showSearchBar,
      canDownloadCsv,
      this.isTableSearchAvailable(),
      isGotoRowShown
    );

    const openOptionsStack = openOptions.map(option => {
      switch (option.type) {
        case OptionType.CHART_BUILDER:
          return (
            <ChartBuilder
              model={model}
              onChange={this.handleChartChange}
              onSubmit={this.handleChartCreate}
              key={OptionType.CHART_BUILDER}
            />
          );
        case OptionType.VISIBILITY_ORDERING_BUILDER:
          return (
            <VisibilityOrderingBuilder
              model={model}
              movedColumns={movedColumns}
              userColumnWidths={userColumnWidths}
              onColumnVisibilityChanged={this.handleColumnVisibilityChanged}
              onMovedColumnsChanged={this.handleMovedColumnsChanged}
              key={OptionType.VISIBILITY_ORDERING_BUILDER}
            />
          );
        case OptionType.CONDITIONAL_FORMATTING:
          return (
            <ConditionalFormattingMenu
              rules={conditionalFormats}
              onChange={this.handleConditionalFormatsChange}
              onCreate={this.handleConditionalFormatCreate}
              onSelect={this.handleConditionalFormatEdit}
            />
          );
        case OptionType.CONDITIONAL_FORMATTING_EDIT:
          assertNotNull(model.columns);
          assertNotNull(this.handleConditionalFormatEditorUpdate);
          return (
            <ConditionalFormatEditor
              columns={model.columns}
              rule={conditionalFormatPreview}
              onUpdate={this.handleConditionalFormatEditorUpdate}
              onSave={this.handleConditionalFormatEditorSave}
              onCancel={this.handleConditionalFormatEditorCancel}
            />
          );
        case OptionType.CUSTOM_COLUMN_BUILDER:
          return (
            <CustomColumnBuilder
              model={model}
              customColumns={customColumns}
              onSave={this.handleUpdateCustomColumns}
              onCancel={this.handleMenuBack}
              key={OptionType.CUSTOM_COLUMN_BUILDER}
            />
          );
        case OptionType.ROLLUP_ROWS:
          return (
            <RollupRows
              model={model}
              onChange={this.handleRollupChange}
              config={rollupConfig}
              key={OptionType.ROLLUP_ROWS}
            />
          );
        case OptionType.AGGREGATIONS:
          return (
            <Aggregations
              settings={aggregationSettings}
              isRollup={isRollup}
              onChange={this.handleAggregationsChange}
              onEdit={this.handleAggregationEdit}
            />
          );
        case OptionType.AGGREGATION_EDIT:
          return (
            selectedAggregation && (
              <AggregationEdit
                aggregation={selectedAggregation}
                columns={model.originalColumns}
                onChange={this.handleAggregationChange}
              />
            )
          );
        case OptionType.TABLE_EXPORTER:
          return (
            <TableCsvExporter
              model={model}
              name={name}
              isDownloading={isTableDownloading}
              tableDownloadStatus={tableDownloadStatus}
              tableDownloadProgress={tableDownloadProgress}
              tableDownloadEstimatedTime={
                tableDownloadEstimatedTime ?? undefined
              }
              onDownload={this.handleDownloadTable}
              onDownloadStart={this.handleDownloadTableStart}
              onCancel={this.handleCancelDownloadTable}
              selectedRanges={selectedRanges}
              key={OptionType.TABLE_EXPORTER}
            />
          );
        case OptionType.SELECT_DISTINCT:
          return (
            <SelectDistinctBuilder
              model={model}
              selectDistinctColumns={selectDistinctColumns}
              onChange={this.handleSelectDistinctChanged}
            />
          );
        case OptionType.ADVANCED_SETTINGS:
          return (
            <AdvancedSettingsMenu
              items={advancedSettings}
              onChange={onAdvancedSettingsChange}
            />
          );

        default:
          throw Error(`Unexpected option type ${option.type}`);
      }
    });

    const hiddenColumns = this.getCachedHiddenColumns(
      IrisGridUtils.getHiddenColumns(userColumnWidths)
    );

    return (
      <div className="iris-grid" role="presentation">
        <div className="iris-grid-column">
          {children != null && <div className="iris-grid-bar">{children}</div>}
          <CSSTransition
            in={isSelectingPartition}
            timeout={ThemeExport.transitionSlowMs}
            classNames="iris-grid-bar-horizontal"
            onEnter={this.handleAnimationStart}
            onEntered={this.handleAnimationEnd}
            onExit={this.handleAnimationStart}
            onExited={this.handleAnimationEnd}
            mountOnEnter
            unmountOnExit
          >
            <div className="iris-grid-partition-selector-wrapper iris-grid-bar iris-grid-bar-primary">
              {partitionTable && partitionColumn && (
                <IrisGridPartitionSelector
                  table={partitionTable}
                  getFormattedString={(
                    value: unknown,
                    type: string,
                    stringName: string
                  ) => model.displayString(value, type, stringName)}
                  columnName={partitionColumn.name}
                  partition={partition}
                  onChange={this.handlePartitionChange}
                  onFetchAll={this.handlePartitionFetchAll}
                  onAppend={this.handlePartitionAppend}
                  onDone={this.handlePartitionDone}
                />
              )}
            </div>
          </CSSTransition>
          <CSSTransition
            in={showSearchBar}
            timeout={ThemeExport.transitionSlowMs}
            classNames="iris-grid-bar-horizontal"
            onEnter={this.handleAnimationStart}
            onEntered={this.handleAnimationEnd}
            onExit={this.handleAnimationStart}
            onExited={this.handleAnimationEnd}
            mountOnEnter
            unmountOnExit
          >
            <div className="iris-grid-bar">
              <CrossColumnSearch
                value={searchValue}
                selectedColumns={selectedSearchColumns}
                invertSelection={invertSearchColumns}
                onChange={this.handleCrossColumnSearch}
                columns={model.columns}
                ref={this.crossColumnRef}
              />
            </div>
          </CSSTransition>
          <div
            className="grid-wrapper"
            ref={gridWrapper => {
              this.gridWrapper = gridWrapper;
            }}
          >
            <Grid
              ref={grid => {
                this.grid = grid;
              }}
              isStickyBottom={!isEditableGridModel(model) || !model.isEditable}
              isStuckToBottom={isStuckToBottom}
              isStuckToRight={isStuckToRight}
              metricCalculator={metricCalculator}
              model={model}
              keyHandlers={keyHandlers}
              mouseHandlers={mouseHandlers}
              movedColumns={movedColumns}
              movedRows={movedRows}
              onError={this.handleGridError}
              onViewChanged={this.handleViewChanged}
              onSelectionChanged={this.handleSelectionChanged}
              onMovedColumnsChanged={this.handleMovedColumnsChanged}
              renderer={this.renderer}
              stateOverride={stateOverride}
              theme={theme}
            />
            <IrisGridCellOverflowModal
              isOpen={showOverflowModal}
              text={overflowText}
              onClose={this.handleOverflowClose}
            />
            {isVisible && (
              <IrisGridModelUpdater
                model={model}
                modelColumns={model.columns}
                top={top}
                bottom={bottom}
                left={left}
                right={right}
                filter={filter}
                formatter={formatter}
                sorts={sorts}
                reverseType={reverseType}
                movedColumns={movedColumns}
                customColumns={customColumns}
                hiddenColumns={hiddenColumns}
                alwaysFetchColumns={this.getAlwaysFetchColumns(
                  alwaysFetchColumns,
                  model.columns,
                  movedColumns,
                  model.floatingLeftColumnCount,
                  model.floatingRightColumnCount,
                  this.grid?.state.draggingColumn?.range
                )}
                formatColumns={this.getCachedPreviewFormatColumns(
                  this.getCachedModelColumns(model, customColumns),
                  conditionalFormats,
                  conditionalFormatPreview,
                  // Disable the preview format when we press Back on the format edit page
                  openOptions[openOptions.length - 1]?.type ===
                    OptionType.CONDITIONAL_FORMATTING_EDIT
                    ? conditionalFormatEditIndex ?? undefined
                    : undefined
                )}
                rollupConfig={this.getModelRollupConfig(
                  model.originalColumns,
                  rollupConfig,
                  aggregationSettings
                )}
                totalsConfig={this.getModelTotalsConfig(
                  model.columns,
                  rollupConfig,
                  aggregationSettings
                )}
                selectDistinctColumns={selectDistinctColumns}
                pendingRowCount={pendingRowCount}
                pendingDataMap={pendingDataMap}
                frozenColumns={frozenColumns}
              />
            )}
            {!isMenuShown && (
              <div className="grid-settings-button">
                <Button
                  kind="ghost"
                  data-testid={`btn-iris-grid-settings-button-${name}`}
                  onClick={this.handleMenu}
                  icon={<FontAwesomeIcon icon={vsMenu} transform="up-1" />}
                  tooltip="Table Options"
                />
              </div>
            )}
            {focusField}
            {loadingElement}
            {filterBar}
            {columnTooltip}
            {advancedFilterMenus}
            {overflowButtonTooltipProps &&
              this.getOverflowButtonTooltip(overflowButtonTooltipProps)}
          </div>
          <GotoRow
            model={model}
            isShown={isGotoRowShown}
            gotoRow={gotoRow}
            gotoRowError={gotoRowError}
            onSubmit={this.handleGotoRowSelectedRowNumberSubmit}
            onGotoRowNumberChanged={this.handleGotoRowSelectedRowNumberChanged}
            onClose={this.handleGotoRowClosed}
            onEntering={this.handleAnimationStart}
            onEntered={this.handleAnimationEnd}
            onExiting={() => {
              this.handleAnimationStart();
              this.focus();
            }}
            onExited={this.handleAnimationEnd}
          />

          <PendingDataBottomBar
            error={pendingSaveError}
            isSaving={pendingSavePromise != null}
            saveTooltip={`Commit (${this.commitAction.shortcut.getDisplayText()})`}
            discardTooltip={`Discard (${this.discardAction.shortcut.getDisplayText()})`}
            pendingDataErrors={pendingDataErrors}
            pendingDataMap={pendingDataMap}
            onEntering={this.handleAnimationStart}
            onEntered={this.handleAnimationEnd}
            onExiting={this.handleAnimationStart}
            onExited={this.handleAnimationEnd}
            onSave={this.handlePendingCommitClicked}
            onDiscard={this.handlePendingDiscardClicked}
          />
          <ToastBottomBar>{toastMessage}</ToastBottomBar>
          <IrisGridCopyHandler
            model={model}
            copyOperation={copyOperation ?? undefined}
            onEntering={this.handleAnimationStart}
            onEntered={this.handleAnimationEnd}
            onExiting={this.handleAnimationStart}
            onExited={this.handleAnimationEnd}
          />
          <TableSaver
            ref={tableSaver => {
              this.tableSaver = tableSaver;
            }}
            getDownloadWorker={getDownloadWorker}
            onDownloadCompleted={this.handleDownloadCompleted}
            onDownloadCanceled={this.handleDownloadCanceled}
            onDownloadProgressUpdate={this.handleDownloadProgressUpdate}
            isDownloading={
              tableDownloadStatus ===
              TableCsvExporter.DOWNLOAD_STATUS.DOWNLOADING
            }
            formatter={formatter}
          />
        </div>
        <CSSTransition
          in={isMenuShown}
          timeout={ThemeExport.transitionMidMs}
          classNames="slide-left"
          onEntering={this.handleAnimationStart}
          onEntered={this.handleAnimationEnd}
          onExiting={this.handleAnimationStart}
          onExited={this.handleAnimationEnd}
          mountOnEnter
          unmountOnExit
        >
          <div className="table-sidebar">
            <Stack>
              <Page title="Table Options" onClose={this.handleMenuClose}>
                <Menu
                  onSelect={i => this.handleMenuSelect(optionItems[i])}
                  items={optionItems}
                />
              </Page>
              {openOptionsStack.map((option, i) => (
                <Page
                  title={openOptions[i].title}
                  onBack={this.handleMenuBack}
                  onClose={this.handleMenuClose}
                  key={openOptions[i].type}
                >
                  {option}
                </Page>
              ))}
            </Stack>
          </div>
        </CSSTransition>
        <ContextActions actions={this.contextActions} />
      </div>
    );
  }
}

export default IrisGrid;<|MERGE_RESOLUTION|>--- conflicted
+++ resolved
@@ -1478,7 +1478,6 @@
       }
       const columnIndex = model.getColumnIndexByName(column.name);
       assertNotNull(columnIndex);
-<<<<<<< HEAD
       filterList.sort((a, b) => {
         // move all 'equals' comparisons to end of list
         if (a.operator === 'eq' && b.operator !== 'eq') {
@@ -1492,34 +1491,36 @@
       let combinedText = '';
       for (let i = 0; i < filterList.length; i += 1) {
         const { operator, text, value } = filterList[i];
-        let symbol = '';
-        if (operator !== undefined) {
-          if (value == null && operator !== 'notEq') {
-            symbol = '=';
-          } else if (operator !== 'eq') {
-            if (operator === 'startsWith' || operator === 'endsWith') {
-              symbol = '*';
-            } else {
-              symbol = TableUtils.getFilterOperatorString(operator);
+        if (value !== undefined) {
+          let symbol = '';
+          if (operator !== undefined) {
+            if (value == null && operator !== 'notEq') {
+              symbol = '=';
+            } else if (operator !== 'eq') {
+              if (operator === 'startsWith' || operator === 'endsWith') {
+                symbol = '*';
+              } else {
+                symbol = TableUtils.getFilterOperatorString(operator);
+              }
             }
           }
+
+          let filterText = `${symbol}${text}`;
+          if (operator === 'startsWith' && value !== null) {
+            filterText = `${text}${symbol}`;
+          }
+          if (
+            columnType != null &&
+            value !== null &&
+            TableUtils.isCharType(columnType)
+          ) {
+            filterText = `${symbol}${String.fromCharCode(parseInt(text, 10))}`;
+          }
+          if (i !== 0) {
+            combinedText += operator === 'eq' ? ' || ' : ' && ';
+          }
+          combinedText += filterText;
         }
-
-        let filterText = `${symbol}${text}`;
-        if (operator === 'startsWith' && value !== null) {
-          filterText = `${text}${symbol}`;
-        }
-        if (
-          columnType != null &&
-          value !== null &&
-          TableUtils.isCharType(columnType)
-        ) {
-          filterText = `${symbol}${String.fromCharCode(parseInt(text, 10))}`;
-        }
-        if (i !== 0) {
-          combinedText += operator === 'eq' ? ' || ' : ' && ';
-        }
-        combinedText += filterText;
       }
       // Fallback value is the last filter in filterList
       let fallbackFilterValue;
@@ -1528,12 +1529,6 @@
         fallbackFilterValue = dh.FilterValue.ofString(value ?? '');
       } else if (TableUtils.isBooleanType(columnType)) {
         fallbackFilterValue = dh.FilterValue.ofBoolean(value);
-=======
-      if (value === undefined) {
-        this.removeQuickFilter(columnIndex);
-      } else if (value === null) {
-        this.setQuickFilter(columnIndex, column.filter().isNull(), '=null');
->>>>>>> 6fe78830
       } else {
         fallbackFilterValue = dh.FilterValue.ofNumber(value);
       }
@@ -2506,30 +2501,25 @@
    */
   selectData(columnIndex: ModelIndex, rowIndex: ModelIndex): void {
     const { model } = this.props;
-<<<<<<< HEAD
-    const { columns } = model;
-    const dataMap: Record<
-      string,
-      { value: unknown; text: string | null; type: string; columnIndex: number }
-    > = {};
-=======
     const { columns, groupedColumns } = model;
     const dataMap: RowDataMap = {};
->>>>>>> 6fe78830
     for (let i = 0; i < columns.length; i += 1) {
       const column = columns[i];
       const { name, type } = column;
       const value = model.valueForCell(i, rowIndex);
       const text = model.textForCell(i, rowIndex);
-<<<<<<< HEAD
-      const index = this.getVisibleColumn(i);
-      dataMap[name] = { value, text, type, columnIndex: index };
-=======
+      const visibleIndex = this.getVisibleColumn(i);
       const isExpandable =
         isExpandableGridModel(model) && model.isRowExpandable(rowIndex);
       const isGrouped = groupedColumns.find(c => c.name === name) != null;
-      dataMap[name] = { value, text, type, isGrouped, isExpandable };
->>>>>>> 6fe78830
+      dataMap[name] = {
+        value,
+        text,
+        type,
+        isGrouped,
+        isExpandable,
+        visibleIndex,
+      };
     }
     const { onDataSelected } = this.props;
     onDataSelected(rowIndex, dataMap);
