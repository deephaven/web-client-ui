import React, {
  type ChangeEvent,
  Component,
  type CSSProperties,
  type ReactElement,
  type ReactNode,
} from 'react';
import memoize from 'memoizee';
import classNames from 'classnames';
import { CSSTransition } from 'react-transition-group';
import deepEqual from 'fast-deep-equal';
import Log from '@deephaven/log';
import { FontAwesomeIcon } from '@fortawesome/react-fontawesome';
import {
  ContextActions,
  Stack,
  Menu,
  Page,
  Popper,
  ThemeExport,
  Tooltip,
  type ContextAction,
  type PopperOptions,
  type ReferenceObject,
  Button,
  ContextActionUtils,
  type ResolvableContextAction,
  SlideTransition,
} from '@deephaven/components';
import {
  Grid,
  type GridMetrics,
  type GridMouseHandler,
  GridRange,
  type GridRangeIndex,
  GridUtils,
  type KeyHandler,
  type ModelIndex,
  type ModelSizeMap,
  type MoveOperation,
  type VisibleIndex,
  type GridState,
  isEditableGridModel,
  type BoundedAxisRange,
  isExpandableGridModel,
  isDeletableGridModel,
  isExpandableColumnGridModel,
} from '@deephaven/grid';
import {
  dhEye,
  dhFilterFilled,
  dhGraphLineUp,
  dhTriangleDownSquare,
  vsClose,
  vsCloudDownload,
  vsEdit,
  vsFilter,
  vsMenu,
  vsReply,
  vsRuby,
  vsSearch,
  vsSplitHorizontal,
  vsSymbolOperator,
  vsTools,
} from '@deephaven/icons';
import type { dh as DhType } from '@deephaven/jsapi-types';
import {
  DateUtils,
  Formatter,
  FormatterUtils,
  TableUtils,
  type FormattingRule,
  type ReverseType,
  type RowDataMap,
  type SortDirection,
  type DateTimeColumnFormatterOptions,
  type TableColumnFormat,
  type Settings,
  isSortDirection,
} from '@deephaven/jsapi-utils';
import {
  assertNotNull,
  copyToClipboard,
  EMPTY_ARRAY,
  EMPTY_MAP,
  Pending,
  PromiseUtils,
  ValidationError,
  getOrThrow,
  type EventT,
} from '@deephaven/utils';
import {
  Type as FilterType,
  type TypeValue as FilterTypeValue,
} from '@deephaven/filters';
import throttle from 'lodash.throttle';
import debounce from 'lodash.debounce';
import clamp from 'lodash.clamp';
import {
  type FormattingRule as SidebarFormattingRule,
  getFormatColumns,
} from './sidebar/conditional-formatting/ConditionalFormattingUtils';
import PendingDataBottomBar from './PendingDataBottomBar';
import IrisGridCopyHandler, { type CopyOperation } from './IrisGridCopyHandler';
import FilterInputField from './FilterInputField';
import {
  CopyCellKeyHandler,
  ClearFilterKeyHandler,
  CopyKeyHandler,
  ReverseKeyHandler,
} from './key-handlers';
import {
  IrisGridCellOverflowMouseHandler,
  IrisGridColumnSelectMouseHandler,
  IrisGridColumnTooltipMouseHandler,
  IrisGridContextMenuHandler,
  IrisGridCopyCellMouseHandler,
  IrisGridDataSelectMouseHandler,
  IrisGridPartitionedTableMouseHandler,
  IrisGridFilterMouseHandler,
  IrisGridRowTreeMouseHandler,
  IrisGridSortMouseHandler,
  IrisGridTokenMouseHandler,
  PendingMouseHandler,
} from './mousehandlers';
import ToastBottomBar from './ToastBottomBar';
import IrisGridMetricCalculator, {
  type IrisGridMetricState,
} from './IrisGridMetricCalculator';
import IrisGridModelUpdater from './IrisGridModelUpdater';
import IrisGridRenderer from './IrisGridRenderer';
import {
  createDefaultIrisGridTheme,
  type IrisGridThemeType,
} from './IrisGridTheme';
import ColumnStatistics from './ColumnStatistics';
import './IrisGrid.scss';
import AdvancedFilterCreator from './AdvancedFilterCreator';
import {
  Aggregations,
  AggregationEdit,
  AggregationUtils,
  ChartBuilder,
  CustomColumnBuilder,
  OptionType,
  RollupRows,
  TableCsvExporter,
  TableSaver,
  VisibilityOrderingBuilder,
  DownloadServiceWorkerUtils,
} from './sidebar';
import IrisGridUtils from './IrisGridUtils';
import CrossColumnSearch from './CrossColumnSearch';
import IrisGridModel from './IrisGridModel';
import {
  isPartitionedGridModel,
  type PartitionConfig,
  type PartitionedGridModel,
} from './PartitionedGridModel';
import IrisGridPartitionSelector from './IrisGridPartitionSelector';
import SelectDistinctBuilder from './sidebar/SelectDistinctBuilder';
import AdvancedSettingsType from './sidebar/AdvancedSettingsType';
import AdvancedSettingsMenu, {
  type AdvancedSettingsMenuCallback,
} from './sidebar/AdvancedSettingsMenu';
import SHORTCUTS from './IrisGridShortcuts';
import ConditionalFormattingMenu from './sidebar/conditional-formatting/ConditionalFormattingMenu';

import ConditionalFormatEditor from './sidebar/conditional-formatting/ConditionalFormatEditor';
import IrisGridCellOverflowModal from './IrisGridCellOverflowModal';
import GotoRow, { type GotoRowElement } from './GotoRow';
import {
  type Aggregation,
  type AggregationSettings,
} from './sidebar/aggregations/Aggregations';
import { type ChartBuilderSettings } from './sidebar/ChartBuilder';
import AggregationOperation from './sidebar/aggregations/AggregationOperation';
import { type UIRollupConfig } from './sidebar/RollupRows';
import {
  type Action,
  type AdvancedFilterMap,
  type AdvancedFilterOptions,
  type ColumnName,
  type InputFilter,
  type IrisGridStateOverride,
  type OperationMap,
  type OptionItem,
  type PendingDataErrorMap,
  type PendingDataMap,
  type QuickFilterMap,
  type ReadonlyAdvancedFilterMap,
  type ReadonlyAggregationMap,
  type ReadonlyQuickFilterMap,
  type UITotalsTableConfig,
} from './CommonTypes';
import type ColumnHeaderGroup from './ColumnHeaderGroup';
import { IrisGridThemeContext } from './IrisGridThemeProvider';
import { isMissingPartitionError } from './MissingPartitionError';
import { NoPastePermissionModal } from './NoPastePermissionModal';

const log = Log.module('IrisGrid');

const VIEWPORT_LOADING_DELAY = 500;

const UPDATE_DOWNLOAD_THROTTLE = 500;

const SET_FILTER_DEBOUNCE = 250;

const SEEK_ROW_DEBOUNCE = 250;

const SET_CONDITIONAL_FORMAT_DEBOUNCE = 250;

const DEFAULT_AGGREGATION_SETTINGS = Object.freeze({
  aggregations: EMPTY_ARRAY,
  showOnTop: false,
});

const UNFORMATTED_DATE_PATTERN = `yyyy-MM-dd'T'HH:mm:ss.SSSSSSSSS z`;

function isEmptyConfig({
  advancedFilters,
  aggregationSettings,
  customColumns,
  quickFilters,
  reverse,
  rollupConfig,
  searchFilter,
  selectDistinctColumns,
  sorts,
}: {
  advancedFilters: ReadonlyAdvancedFilterMap;
  aggregationSettings: AggregationSettings;
  customColumns: readonly ColumnName[];
  quickFilters: ReadonlyQuickFilterMap;
  reverse: boolean;
  rollupConfig?: UIRollupConfig;
  searchFilter?: DhType.FilterCondition;
  selectDistinctColumns: readonly ColumnName[];
  sorts: readonly DhType.Sort[];
}): boolean {
  return (
    advancedFilters.size === 0 &&
    aggregationSettings.aggregations.length === 0 &&
    customColumns.length === 0 &&
    quickFilters.size === 0 &&
    !reverse &&
    rollupConfig == null &&
    searchFilter == null &&
    selectDistinctColumns.length === 0 &&
    sorts.length === 0
  );
}

export type FilterData = {
  operator: FilterTypeValue;
  text: string;
  value: unknown;
  startColumnIndex: number;
};

export type FilterMap = Map<
  ColumnName,
  {
    columnType: string | null;
    filterList: FilterData[];
  }
>;

export interface IrisGridContextMenuData {
  model: IrisGridModel;
  value: unknown;
  valueText: string | null;
  column: DhType.Column;
  rowIndex: GridRangeIndex;
  columnIndex: GridRangeIndex;
  modelRow: GridRangeIndex;
  modelColumn: GridRangeIndex;
}

export interface IrisGridProps {
  children?: React.ReactNode;
  advancedFilters: ReadonlyAdvancedFilterMap;
  advancedSettings: ReadonlyMap<AdvancedSettingsType, boolean>;
  alwaysFetchColumns: readonly ColumnName[];
  isFilterBarShown: boolean;
  applyInputFiltersOnInit: boolean;
  conditionalFormats: readonly SidebarFormattingRule[];
  customColumnFormatMap: ReadonlyMap<ColumnName, FormattingRule>;
  columnAlignmentMap: ReadonlyMap<string, CanvasTextAlign>;
  model: IrisGridModel;
  movedColumns: readonly MoveOperation[];
  movedRows: readonly MoveOperation[];
  inputFilters: readonly InputFilter[];
  customFilters: readonly DhType.FilterCondition[];
  onCreateChart: (settings: ChartBuilderSettings, model: IrisGridModel) => void;
  onColumnSelected: (column: DhType.Column) => void;
  onError: (error: unknown) => void;
  onDataSelected: (index: ModelIndex, map: RowDataMap) => void;
  onStateChange: (irisGridState: IrisGridState, gridState: GridState) => void;
  onAdvancedSettingsChange: AdvancedSettingsMenuCallback;

  /** @deprecated use `partitionConfig` instead */
  partitions?: (string | null)[];
  partitionConfig?: PartitionConfig;
  sorts: readonly DhType.Sort[];

  /** @deprecated use `reverse` instead */
  reverseType?: ReverseType;
  reverse: boolean;
  quickFilters: ReadonlyQuickFilterMap | null;
  customColumns: readonly ColumnName[];
  selectDistinctColumns: readonly ColumnName[];
  settings?: Settings;
  userColumnWidths: ReadonlyMap<ModelIndex, number>;
  userRowHeights: ReadonlyMap<ModelIndex, number>;
  onSelectionChanged: (gridRanges: readonly GridRange[]) => void;
  rollupConfig?: UIRollupConfig;
  aggregationSettings: AggregationSettings;

  isSelectingColumn: boolean;
  isSelectingPartition: boolean;
  isStuckToBottom: boolean;
  isStuckToRight: boolean;

  // eslint-disable-next-line react/no-unused-prop-types
  columnSelectionValidator?: (value: DhType.Column | null) => boolean;
  columnAllowedCursor: string;

  // eslint-disable-next-line react/no-unused-prop-types
  columnNotAllowedCursor: string;

  // eslint-disable-next-line react/no-unused-prop-types
  copyCursor: string;
  name: string;
  onlyFetchVisibleColumns: boolean;

  showSearchBar: boolean;
  searchValue: string;
  selectedSearchColumns?: readonly ColumnName[];
  invertSearchColumns: boolean;

  // eslint-disable-next-line react/no-unused-prop-types
  onContextMenu: (
    data: IrisGridContextMenuData
  ) => readonly ResolvableContextAction[];

  pendingDataMap?: PendingDataMap;
  getDownloadWorker: () => Promise<ServiceWorker>;

  canCopy: boolean;
  canDownloadCsv: boolean;
  frozenColumns: readonly ColumnName[];

  // Theme override for IrisGridTheme
<<<<<<< HEAD
  theme?: GridThemeType;
=======
  theme: Partial<IrisGridThemeType> & Record<string, unknown>;
>>>>>>> f7fe8ad5

  canToggleSearch: boolean;

  columnHeaderGroups?: readonly ColumnHeaderGroup[];

  // Optional key and mouse handlers
  keyHandlers: readonly KeyHandler[];
  mouseHandlers: readonly GridMouseHandler[];

  // Pass in a custom renderer to the grid for advanced use cases
  renderer?: IrisGridRenderer;

  density?: 'compact' | 'regular' | 'spacious';
}

export interface IrisGridState {
  isFilterBarShown: boolean;
  isSelectingPartition: boolean;
  focusedFilterBarColumn: number | null;
  metricCalculator: IrisGridMetricCalculator;
  metrics?: GridMetrics;

  partitionConfig?: PartitionConfig;

  // setAdvancedFilter and setQuickFilter mutate the arguments
  // so we want to always use map copies from the state instead of props
  quickFilters: ReadonlyQuickFilterMap;
  advancedFilters: ReadonlyAdvancedFilterMap;
  shownAdvancedFilter: number | null;
  hoverAdvancedFilter: number | null;

  sorts: readonly DhType.Sort[];
  reverse: boolean;
  customColumns: readonly ColumnName[];
  selectDistinctColumns: readonly ColumnName[];

  // selected range in table
  selectedRanges: readonly GridRange[];

  // Current ongoing copy operation
  copyOperation: CopyOperation | null;

  // The filter that is currently being applied. Reset after update is received
  loadingText: string | null;
  loadingScrimProgress: number | null;
  loadingSpinnerShown: boolean;
  loadingCancelShown: boolean;
  loadingBlocksGrid: boolean;

  movedColumns: readonly MoveOperation[];
  movedRows: readonly MoveOperation[];

  shownColumnTooltip: number | null;

  formatter: Formatter;
  isMenuShown: boolean;
  customColumnFormatMap: Map<ColumnName, FormattingRule>;

  columnAlignmentMap: Map<string, CanvasTextAlign>;

  conditionalFormats: readonly SidebarFormattingRule[];
  conditionalFormatEditIndex: number | null;
  conditionalFormatPreview?: SidebarFormattingRule;

  // Column user is hovering over for selection
  hoverSelectColumn: GridRangeIndex;

  isTableDownloading: boolean;
  isReady: boolean;
  tableDownloadStatus: string;
  tableDownloadProgress: number;
  tableDownloadEstimatedTime: number | null;

  showSearchBar: boolean;
  searchFilter?: DhType.FilterCondition;
  searchValue: string;
  selectedSearchColumns: readonly ColumnName[];
  invertSearchColumns: boolean;

  rollupConfig?: UIRollupConfig;
  rollupSelectedColumns: readonly ColumnName[];
  aggregationSettings: AggregationSettings;
  selectedAggregation: Aggregation | null;

  openOptions: readonly OptionItem[];

  pendingRowCount: number;
  pendingDataMap: PendingDataMap;
  pendingDataErrors: PendingDataErrorMap;
  pendingSavePromise: Promise<void> | null;
  pendingSaveError: string | null;

  toastMessage: JSX.Element | null;
  frozenColumns: readonly ColumnName[];
  showOverflowModal: boolean;
  showNoPastePermissionModal: boolean;
  noPastePermissionError: string;
  overflowText: string;
  overflowButtonTooltipProps: CSSProperties | null;
  expandCellTooltipProps: CSSProperties | null;
  expandTooltipDisplayValue: string;
  hoverTooltipProps: CSSProperties | null;
  hoverDisplayValue: ReactNode;

  gotoRow: string;
  gotoRowError: string;
  gotoValueError: string;
  isGotoShown: boolean;

  gotoValueSelectedColumnName: ColumnName;
  gotoValueSelectedFilter: FilterTypeValue;
  gotoValueManuallyChanged: boolean;
  gotoValue: string;

  columnHeaderGroups: readonly ColumnHeaderGroup[];
}

class IrisGrid extends Component<IrisGridProps, IrisGridState> {
  static contextType = IrisGridThemeContext;

  // eslint-disable-next-line react/static-property-placement, react/sort-comp
  declare context: React.ContextType<typeof IrisGridThemeContext>;

  static minDebounce = 150;

  static maxDebounce = 500;

  static loadingSpinnerDelay = 800;

  static defaultProps = {
    advancedFilters: EMPTY_MAP,
    advancedSettings: EMPTY_MAP,
    alwaysFetchColumns: EMPTY_ARRAY,
    conditionalFormats: EMPTY_ARRAY,
    customColumnFormatMap: EMPTY_MAP,
    columnAlignmentMap: EMPTY_MAP,
    isFilterBarShown: false,
    applyInputFiltersOnInit: false,
    movedColumns: EMPTY_ARRAY,
    movedRows: EMPTY_ARRAY,
    inputFilters: EMPTY_ARRAY,
    customFilters: EMPTY_ARRAY,
    onCreateChart: undefined,
    onColumnSelected: (): void => undefined,
    onDataSelected: (): void => undefined,
    onError: (): void => undefined,
    onStateChange: (): void => undefined,
    onAdvancedSettingsChange: (): void => undefined,
    partitions: undefined,
    partitionConfig: undefined,
    quickFilters: EMPTY_MAP,
    selectDistinctColumns: EMPTY_ARRAY,
    sorts: EMPTY_ARRAY,
    reverse: false,
    customColumns: EMPTY_ARRAY,
    aggregationSettings: DEFAULT_AGGREGATION_SETTINGS,
    rollupConfig: undefined,
    userColumnWidths: EMPTY_MAP,
    userRowHeights: EMPTY_MAP,
    onSelectionChanged: (): void => undefined,
    isSelectingColumn: false,
    isSelectingPartition: false,
    isStuckToBottom: false,
    isStuckToRight: false,
    columnAllowedCursor: 'linker',
    columnNotAllowedCursor: 'linker-not-allowed',
    copyCursor: 'copy',
    name: 'table',
    onlyFetchVisibleColumns: true,
    showSearchBar: false,
    searchValue: '',
    invertSearchColumns: true,
    onContextMenu: (): readonly ResolvableContextAction[] => EMPTY_ARRAY,
    pendingDataMap: EMPTY_MAP,
    getDownloadWorker: DownloadServiceWorkerUtils.getServiceWorker,
    settings: {
      timeZone: 'America/New_York',
      defaultDateTimeFormat: DateUtils.FULL_DATE_FORMAT,
      showTimeZone: false,
      showTSeparator: true,
      truncateNumbersWithPound: false,
      showEmptyStrings: true,
      showNullStrings: true,
      showExtraGroupColumn: true,
      formatter: EMPTY_ARRAY,
    },
    canCopy: true,
    canDownloadCsv: true,
    frozenColumns: EMPTY_ARRAY,
    // Do not set a default density prop since we need to know if it overrides the global density setting
    density: undefined,
    canToggleSearch: true,
    mouseHandlers: EMPTY_ARRAY,
    keyHandlers: EMPTY_ARRAY,
  } satisfies Partial<IrisGridProps>;

  constructor(props: IrisGridProps) {
    super(props);

    this.handleAdvancedFilterChange =
      this.handleAdvancedFilterChange.bind(this);
    this.handleAdvancedFilterSortChange =
      this.handleAdvancedFilterSortChange.bind(this);
    this.handleAdvancedFilterDone = this.handleAdvancedFilterDone.bind(this);
    this.handleAdvancedMenuOpened = this.handleAdvancedMenuOpened.bind(this);
    this.handleGotoRowOpened = this.handleGotoRowOpened.bind(this);
    this.handleGotoRowClosed = this.handleGotoRowClosed.bind(this);
    this.handleAdvancedMenuClosed = this.handleAdvancedMenuClosed.bind(this);
    this.handleAggregationChange = this.handleAggregationChange.bind(this);
    this.handleAggregationsChange = this.handleAggregationsChange.bind(this);
    this.handleAggregationEdit = this.handleAggregationEdit.bind(this);
    this.handleAnimationLoop = this.handleAnimationLoop.bind(this);
    this.handleAnimationStart = this.handleAnimationStart.bind(this);
    this.handleAnimationEnd = this.handleAnimationEnd.bind(this);
    this.handleChartChange = this.handleChartChange.bind(this);
    this.handleChartCreate = this.handleChartCreate.bind(this);
    this.handleGridError = this.handleGridError.bind(this);
    this.handleFilterBarChange = this.handleFilterBarChange.bind(this);
    this.handleFilterBarDone = this.handleFilterBarDone.bind(this);
    this.handleFilterBarTab = this.handleFilterBarTab.bind(this);
    this.handleCancel = this.handleCancel.bind(this);
    this.handleMenu = this.handleMenu.bind(this);
    this.handleMenuClose = this.handleMenuClose.bind(this);
    this.handleMenuSelect = this.handleMenuSelect.bind(this);
    this.handleMenuBack = this.handleMenuBack.bind(this);
    this.handleRequestFailed = this.handleRequestFailed.bind(this);
    this.handleSelectionChanged = this.handleSelectionChanged.bind(this);
    this.handleMovedColumnsChanged = this.handleMovedColumnsChanged.bind(this);
    this.handleHeaderGroupsChanged = this.handleHeaderGroupsChanged.bind(this);
    this.handleUpdate = this.handleUpdate.bind(this);
    this.handleTableChanged = this.handleTableChanged.bind(this);
    this.handleTooltipRef = this.handleTooltipRef.bind(this);
    this.handleViewChanged = this.handleViewChanged.bind(this);
    this.handleFormatSelection = this.handleFormatSelection.bind(this);
    this.handleColumnAlignmentChange =
      this.handleColumnAlignmentChange.bind(this);
    this.handleConditionalFormatCreate =
      this.handleConditionalFormatCreate.bind(this);
    this.handleConditionalFormatEdit =
      this.handleConditionalFormatEdit.bind(this);
    this.handleConditionalFormatsChange =
      this.handleConditionalFormatsChange.bind(this);
    this.handleConditionalFormatEditorSave =
      this.handleConditionalFormatEditorSave.bind(this);
    this.handleConditionalFormatEditorCancel =
      this.handleConditionalFormatEditorCancel.bind(this);
    this.handleUpdateCustomColumns = this.handleUpdateCustomColumns.bind(this);
    this.handleCustomColumnsChanged =
      this.handleCustomColumnsChanged.bind(this);
    this.handleSelectDistinctChanged =
      this.handleSelectDistinctChanged.bind(this);
    this.handlePendingDataUpdated = this.handlePendingDataUpdated.bind(this);
    this.handleViewportUpdated = this.handleViewportUpdated.bind(this);
    this.handlePendingCommitClicked =
      this.handlePendingCommitClicked.bind(this);
    this.handlePendingDiscardClicked =
      this.handlePendingDiscardClicked.bind(this);
    this.handleGotoRowSelectedRowNumberSubmit =
      this.handleGotoRowSelectedRowNumberSubmit.bind(this);
    this.focusRowInGrid = this.focusRowInGrid.bind(this);
    this.handleDownloadTable = this.handleDownloadTable.bind(this);
    this.handleDownloadTableStart = this.handleDownloadTableStart.bind(this);
    this.handleCancelDownloadTable = this.handleCancelDownloadTable.bind(this);
    this.handleDownloadCanceled = this.handleDownloadCanceled.bind(this);
    this.handleDownloadCompleted = this.handleDownloadCompleted.bind(this);
    this.handlePartitionChange = this.handlePartitionChange.bind(this);
    this.handleColumnVisibilityChanged =
      this.handleColumnVisibilityChanged.bind(this);
    this.handleColumnVisibilityReset =
      this.handleColumnVisibilityReset.bind(this);
    this.handleCrossColumnSearch = this.handleCrossColumnSearch.bind(this);
    this.handleRollupChange = this.handleRollupChange.bind(this);
    this.handleOverflowClose = this.handleOverflowClose.bind(this);
    this.handleCloseNoPastePermissionModal =
      this.handleCloseNoPastePermissionModal.bind(this);
    this.getColumnBoundingRect = this.getColumnBoundingRect.bind(this);
    this.handleGotoRowSelectedRowNumberChanged =
      this.handleGotoRowSelectedRowNumberChanged.bind(this);
    this.handleGotoValueSelectedColumnNameChanged =
      this.handleGotoValueSelectedColumnNameChanged.bind(this);
    this.handleGotoValueSelectedFilterChanged =
      this.handleGotoValueSelectedFilterChanged.bind(this);
    this.handleGotoValueChanged = this.handleGotoValueChanged.bind(this);
    this.handleGotoValueSubmitted = this.handleGotoValueSubmitted.bind(this);
    this.handleViewportUpdated = this.handleViewportUpdated.bind(this);
    this.makeQuickFilter = this.makeQuickFilter.bind(this);
    this.setFilterMap = this.setFilterMap.bind(this);

    this.grid = null;
    this.lastLoadedConfig = null;
    this.pending = new Pending();
    this.globalColumnFormats = EMPTY_ARRAY;
    this.decimalFormatOptions = {};
    this.integerFormatOptions = {};
    this.truncateNumbersWithPound = false;
    this.showEmptyStrings = true;
    this.showNullStrings = true;
    this.showExtraGroupColumn = true;

    // When the loading scrim started/when it should extend to the end of the screen.
    this.tableSaver = null;
    this.crossColumnRef = React.createRef();
    this.isAnimating = false;
    this.filterInputRef = React.createRef();

    this.gotoRowRef = React.createRef();

    this.isCopying = false;

    this.toggleFilterBarAction = {
      action: () => this.toggleFilterBar(),
      shortcut: SHORTCUTS.TABLE.TOGGLE_QUICK_FILTER,
    };

    this.toggleSearchBarAction = {
      action: () => this.toggleSearchBar(),
      shortcut: SHORTCUTS.TABLE.TOGGLE_SEARCH,
    };

    this.toggleGotoRowAction = {
      action: () => this.toggleGotoRow(),
      shortcut: SHORTCUTS.TABLE.GOTO_ROW,
    };

    this.discardAction = {
      action: () => {
        const { model } = this.props;
        if (
          isEditableGridModel(model) &&
          model.isEditable &&
          model.pendingDataMap.size > 0
        ) {
          this.discardPending().catch(log.error);
        }
      },
      shortcut: SHORTCUTS.INPUT_TABLE.DISCARD,
    };
    this.commitAction = {
      action: () => {
        const { model } = this.props;
        if (
          isEditableGridModel(model) &&
          model.isEditable &&
          model.pendingDataMap.size > 0 &&
          model.pendingDataErrors.size === 0
        ) {
          this.commitPending().catch(log.error);
        }
      },
      shortcut: SHORTCUTS.INPUT_TABLE.COMMIT,
    };
    this.contextActions = [
      this.toggleFilterBarAction,
      this.toggleSearchBarAction,
      this.toggleGotoRowAction,
      this.discardAction,
      this.commitAction,
    ];

    const {
      aggregationSettings,
      conditionalFormats,
      customColumnFormatMap,
      columnAlignmentMap,
      isFilterBarShown,
      isSelectingPartition,
      partitions,
      partitionConfig,
      model,
      movedColumns: movedColumnsProp,
      movedRows: movedRowsProp,
      rollupConfig,
      userColumnWidths,
      userRowHeights,
      showSearchBar,
      searchValue,
      selectedSearchColumns,
      invertSearchColumns,
      advancedFilters,
      quickFilters,
      selectDistinctColumns,
      pendingDataMap,
      canCopy,
      frozenColumns,
      columnHeaderGroups,
    } = props;

    const { dh } = model;
    const keyHandlers: KeyHandler[] = [
      new CopyCellKeyHandler(this),
      new ReverseKeyHandler(this),
      new ClearFilterKeyHandler(this),
    ];
    const mouseHandlers: GridMouseHandler[] = [
      new IrisGridCellOverflowMouseHandler(this),
      new IrisGridRowTreeMouseHandler(this),
      new IrisGridTokenMouseHandler(this),
      new IrisGridColumnSelectMouseHandler(this),
      new IrisGridColumnTooltipMouseHandler(this),
      new IrisGridSortMouseHandler(this),
      new IrisGridFilterMouseHandler(this),
      new IrisGridContextMenuHandler(this, dh),
      new IrisGridDataSelectMouseHandler(this),
      new PendingMouseHandler(this),
      new IrisGridPartitionedTableMouseHandler(this),
    ];
    if (canCopy) {
      keyHandlers.push(new CopyKeyHandler(this));
      mouseHandlers.push(new IrisGridCopyCellMouseHandler(this));
    }
    const movedColumns =
      movedColumnsProp.length > 0
        ? movedColumnsProp
        : model.initialMovedColumns;
    const movedRows =
      movedRowsProp.length > 0 ? movedRowsProp : model.initialMovedRows;

    const metricCalculator = new IrisGridMetricCalculator({
      userColumnWidths: new Map(userColumnWidths),
      userRowHeights: new Map(userRowHeights),
      movedColumns,
      initialColumnWidths: new Map(
        model?.layoutHints?.hiddenColumns?.map(name => [
          model.getColumnIndexByName(name),
          0,
        ])
      ),
    });
    const searchColumns = selectedSearchColumns ?? [];
    const searchFilter = CrossColumnSearch.createSearchFilter(
      dh,
      searchValue,
      searchColumns,
      model.columns,
      invertSearchColumns
    );

    this.tableUtils = new TableUtils(dh);

    this.mouseHandlers = mouseHandlers;
    this.keyHandlers = keyHandlers;

    this.state = {
      isFilterBarShown,
      isSelectingPartition,
      focusedFilterBarColumn: null,
      metricCalculator,
      metrics: undefined,

      partitionConfig:
        partitionConfig ??
        (partitions && partitions.length
          ? { partitions, mode: 'partition' }
          : undefined),

      // setAdvancedFilter and setQuickFilter mutate the arguments
      // so we want to always use map copies from the state instead of props
      quickFilters: quickFilters ? new Map(quickFilters) : new Map(),
      advancedFilters: new Map(advancedFilters),
      shownAdvancedFilter: null,
      hoverAdvancedFilter: null,
      sorts: [],
      reverse: false,
      customColumns: [],
      selectDistinctColumns,

      // selected range in table
      selectedRanges: [],

      // Current ongoing copy operation
      copyOperation: null,

      // The filter that is currently being applied. Reset after update is received
      loadingText: null,
      loadingScrimProgress: null,
      loadingSpinnerShown: false,
      loadingCancelShown: false,
      loadingBlocksGrid: false,

      movedColumns,
      movedRows,

      shownColumnTooltip: null,

      formatter: new Formatter(dh),
      isMenuShown: false,
      customColumnFormatMap: new Map(customColumnFormatMap),
      columnAlignmentMap: new Map(columnAlignmentMap),

      conditionalFormats,
      conditionalFormatEditIndex: null,
      conditionalFormatPreview: undefined,

      // Column user is hovering over for selection
      hoverSelectColumn: null,

      isTableDownloading: false,
      isReady: false,
      tableDownloadStatus: '',
      tableDownloadProgress: 0,
      tableDownloadEstimatedTime: 0,

      showSearchBar,
      searchFilter,
      searchValue,
      selectedSearchColumns: searchColumns,
      invertSearchColumns,

      rollupConfig,
      rollupSelectedColumns: [],
      aggregationSettings:
        // Pin aggregations to the top if the grid is editable, so that the bottom is reserved for pending rows
        isEditableGridModel(model) && model.isEditable
          ? { ...aggregationSettings, showOnTop: true }
          : aggregationSettings,
      selectedAggregation: null,

      openOptions: [],

      pendingRowCount: 0,
      pendingDataMap: pendingDataMap ?? new Map(),
      pendingDataErrors: new Map(),
      pendingSavePromise: null,
      pendingSaveError: null,

      toastMessage: null,
      frozenColumns,
      showOverflowModal: false,
      showNoPastePermissionModal: false,
      noPastePermissionError: '',
      overflowText: '',
      overflowButtonTooltipProps: null,
      expandCellTooltipProps: null,
      expandTooltipDisplayValue: 'expand',
      hoverTooltipProps: null,
      hoverDisplayValue: '',
      isGotoShown: false,
      gotoRow: '',
      gotoRowError: '',
      gotoValueError: '',

      gotoValueSelectedColumnName: model.columns[0]?.name ?? '',
      gotoValueSelectedFilter: FilterType.eqIgnoreCase,
      gotoValue: '',
      gotoValueManuallyChanged: false,
      columnHeaderGroups: columnHeaderGroups ?? model.initialColumnHeaderGroups,
    };
  }

  componentDidMount(): void {
    const { model } = this.props;
    this.initState();
    this.startListening(model);
  }

  componentDidUpdate(prevProps: IrisGridProps, prevState: IrisGridState): void {
    const {
      inputFilters,
      isSelectingColumn,
      settings,
      model,
      customFilters,
      sorts,
    } = this.props;

    if (model !== prevProps.model) {
      this.stopListening(prevProps.model);
      this.startListening(model);
    }

    const changedInputFilters =
      inputFilters !== prevProps.inputFilters
        ? inputFilters.filter(
            inputFilter => !prevProps.inputFilters.includes(inputFilter)
          )
        : [];
    if (changedInputFilters.length > 0) {
      const { advancedSettings } = this.props;
      const replaceExistingFilters =
        advancedSettings.get(
          AdvancedSettingsType.FILTER_CONTROL_CHANGE_CLEARS_ALL_FILTERS
        ) ?? false;
      if (replaceExistingFilters) {
        this.clearGridInputField();
        this.clearCrossColumSearch();
      }
      this.startLoading('Filtering...', { resetRanges: true });
      this.applyInputFilters(changedInputFilters, replaceExistingFilters);
    }

    if (isSelectingColumn !== prevProps.isSelectingColumn) {
      this.resetColumnSelection();
    }
    if (settings !== prevProps.settings) {
      this.updateFormatterSettings(settings);
    }
    if (customFilters !== prevProps.customFilters) {
      this.startLoading('Filtering...', { resetRanges: true });
    }
    if (sorts !== prevProps.sorts) {
      this.updateSorts(sorts);
    }
    const { loadingScrimStartTime, loadingScrimFinishTime } = this;
    if (loadingScrimStartTime != null && loadingScrimFinishTime != null) {
      window.requestAnimationFrame(() => {
        const now = Date.now();
        const currentTime = now - loadingScrimStartTime;
        const totalTime = loadingScrimFinishTime - loadingScrimStartTime;
        const loadingScrimProgress = Math.min(currentTime / totalTime, 1);
        if (loadingScrimFinishTime < now) {
          this.loadingScrimStartTime = undefined;
          this.loadingScrimFinishTime = undefined;
        }

        this.setState(state => {
          if (state.loadingScrimProgress == null) {
            log.debug2('Ignoring scrim update because loading cancelled.');
            return null;
          }

          return { loadingScrimProgress };
        });
      });
    }

    const { openOptions } = this.state;
    if (openOptions !== prevState.openOptions) {
      const isAggEditType = (option: OptionItem): boolean =>
        option.type === OptionType.AGGREGATION_EDIT;
      if (
        !openOptions.some(isAggEditType) &&
        prevState.openOptions.some(isAggEditType)
      ) {
        this.removeEmptyAggregations();
      }
    }

    this.sendStateChange();
  }

  componentWillUnmount(): void {
    const { model } = this.props;
    this.stopListening(model);
    this.pending.cancel();
    this.updateSearchFilter.cancel();

    if (this.loadingTimer) {
      clearTimeout(this.loadingTimer);
    }
    this.handleDownloadProgressUpdate.cancel();
    if (this.animationFrame !== undefined) {
      cancelAnimationFrame(this.animationFrame);
    }

    this.showViewportLoading.cancel();
  }

  grid: Grid | null;

  lastFocusedFilterBarColumn?: number;

  lastLoadedConfig: Pick<
    IrisGridState,
    | 'advancedFilters'
    | 'aggregationSettings'
    | 'customColumns'
    | 'quickFilters'
    | 'reverse'
    | 'rollupConfig'
    | 'searchFilter'
    | 'selectDistinctColumns'
    | 'sorts'
  > | null;

  tooltip?: Tooltip;

  pending: Pending;

  globalColumnFormats?: readonly FormattingRule[];

  dateTimeFormatterOptions?: DateTimeColumnFormatterOptions;

  decimalFormatOptions: { defaultFormatString?: string };

  integerFormatOptions: { defaultFormatString?: string };

  truncateNumbersWithPound: boolean;

  showEmptyStrings: boolean;

  showNullStrings: boolean;

  showExtraGroupColumn: boolean;

  // When the loading scrim started/when it should extend to the end of the screen.
  loadingScrimStartTime?: number;

  loadingScrimFinishTime?: number;

  animationFrame?: number;

  loadingTimer?: ReturnType<typeof setTimeout>;

  tableSaver: TableSaver | null;

  crossColumnRef: React.RefObject<CrossColumnSearch>;

  isAnimating: boolean;

  filterInputRef: React.RefObject<FilterInputField>;

  gotoRowRef: React.RefObject<GotoRowElement>;

  isCopying: boolean;

  toggleFilterBarAction: Action;

  toggleSearchBarAction: Action;

  toggleGotoRowAction: Action;

  discardAction: Action;

  commitAction: Action;

  contextActions: ContextAction[];

  tableUtils: TableUtils;

  keyHandlers: readonly KeyHandler[];

  mouseHandlers: readonly GridMouseHandler[];

  get gridWrapper(): HTMLDivElement | null {
    return this.grid?.canvasWrapper.current ?? null;
  }

  getAdvancedMenuOpenedHandler = memoize(
    (column: ModelIndex) => this.handleAdvancedMenuOpened.bind(this, column),
    { max: 100 }
  );

  getCachedAdvancedFilterMenuActions = memoize(
    (
      model: IrisGridModel,
      column: DhType.Column,
      advancedFilterOptions: AdvancedFilterOptions | undefined,
      sortDirection: SortDirection | undefined,
      formatter: Formatter
    ) => (
      <AdvancedFilterCreator
        model={model}
        column={column}
        onFilterChange={this.handleAdvancedFilterChange}
        onSortChange={this.handleAdvancedFilterSortChange}
        onDone={this.handleAdvancedFilterDone}
        options={advancedFilterOptions}
        sortDirection={sortDirection}
        formatter={formatter}
        tableUtils={this.tableUtils}
      />
    ),
    { max: 50 }
  );

  getCachedOptionItems = memoize(
    (
      isChartBuilderAvailable: boolean,
      isCustomColumnsAvailable: boolean,
      isFormatColumnsAvailable: boolean,
      isOrganizeColumnsAvailable: boolean,
      isRollupAvailable: boolean,
      isTotalsAvailable: boolean,
      isSelectDistinctAvailable: boolean,
      isExportAvailable: boolean,
      toggleFilterBarAction: Action,
      toggleSearchBarAction: Action,
      toggleGotoRowAction: Action,
      isFilterBarShown: boolean,
      showSearchBar: boolean,
      canDownloadCsv: boolean,
      canToggleSearch: boolean,
      showGotoRow: boolean,
      hasAdvancedSettings: boolean
    ): readonly OptionItem[] => {
      const optionItems: OptionItem[] = [];
      if (isChartBuilderAvailable) {
        optionItems.push({
          type: OptionType.CHART_BUILDER,
          title: 'Chart Builder',
          icon: dhGraphLineUp,
        });
      }
      if (isOrganizeColumnsAvailable) {
        optionItems.push({
          type: OptionType.VISIBILITY_ORDERING_BUILDER,
          title: 'Organize Columns',
          icon: dhEye,
        });
      }
      if (isFormatColumnsAvailable) {
        optionItems.push({
          type: OptionType.CONDITIONAL_FORMATTING,
          title: 'Conditional Formatting',
          icon: vsEdit,
        });
      }
      if (isCustomColumnsAvailable) {
        optionItems.push({
          type: OptionType.CUSTOM_COLUMN_BUILDER,
          title: 'Custom Columns',
          icon: vsSplitHorizontal,
        });
      }
      if (isRollupAvailable) {
        optionItems.push({
          type: OptionType.ROLLUP_ROWS,
          title: 'Rollup Rows',
          icon: dhTriangleDownSquare,
        });
      }
      if (isTotalsAvailable) {
        optionItems.push({
          type: OptionType.AGGREGATIONS,
          title: 'Aggregate Columns',
          icon: vsSymbolOperator,
        });
      }
      if (isSelectDistinctAvailable) {
        optionItems.push({
          type: OptionType.SELECT_DISTINCT,
          title: 'Select Distinct Values',
          icon: vsRuby,
        });
      }
      if (isExportAvailable && canDownloadCsv) {
        optionItems.push({
          type: OptionType.TABLE_EXPORTER,
          title: 'Download CSV',
          icon: vsCloudDownload,
        });
      }
      if (hasAdvancedSettings) {
        optionItems.push({
          type: OptionType.ADVANCED_SETTINGS,
          title: 'Advanced Settings',
          icon: vsTools,
        });
      }
      optionItems.push({
        type: OptionType.QUICK_FILTERS,
        title: 'Quick Filters',
        subtitle: toggleFilterBarAction.shortcut.getDisplayText(),
        icon: vsFilter,
        isOn: isFilterBarShown,
        onChange: toggleFilterBarAction.action,
      });
      if (canToggleSearch) {
        optionItems.push({
          type: OptionType.SEARCH_BAR,
          title: 'Search Bar',
          subtitle: toggleSearchBarAction.shortcut.getDisplayText(),
          icon: vsSearch,
          isOn: showSearchBar,
          onChange: toggleSearchBarAction.action,
        });
      }
      optionItems.push({
        type: OptionType.GOTO,
        title: 'Go to',
        subtitle: toggleGotoRowAction.shortcut.getDisplayText(),
        icon: vsReply,
        isOn: showGotoRow,
        onChange: toggleGotoRowAction.action,
      });

      return Object.freeze(optionItems);
    },
    { max: 1 }
  );

  getCachedHiddenColumns = memoize(
    (
      metricCalculator: IrisGridMetricCalculator,
      userColumnWidths: ModelSizeMap
    ): readonly ModelIndex[] =>
      IrisGridUtils.getHiddenColumns(
        new Map([...metricCalculator.initialColumnWidths, ...userColumnWidths])
      ),
    { max: 1 }
  );

  getAggregationMap = memoize(
    (
      columns: readonly DhType.Column[],
      aggregations: readonly Aggregation[]
    ): ReadonlyAggregationMap => {
      const aggregationMap = {} as Record<AggregationOperation, string[]>;
      aggregations.forEach(({ operation, selected, invert }) => {
        aggregationMap[operation] = AggregationUtils.getOperationColumnNames(
          columns,
          operation,
          selected,
          invert
        );
      });
      return aggregationMap;
    },
    { max: 1 }
  );

  getOperationMap = memoize(
    (
      columns: readonly DhType.Column[],
      aggregations: readonly Aggregation[]
    ): OperationMap => {
      const operationMap: OperationMap = {};
      aggregations
        .filter(
          (a: Aggregation) => !AggregationUtils.isRollupOperation(a.operation)
        )
        .forEach(({ operation, selected, invert }) => {
          AggregationUtils.getOperationColumnNames(
            columns,
            operation,
            selected,
            invert
          ).forEach(name => {
            const newOperations = [...(operationMap[name] ?? []), operation];
            operationMap[name] = Object.freeze(newOperations);
          });
        });
      return operationMap;
    },
    { max: 1 }
  );

  getOperationOrder = memoize(
    (aggregations: readonly Aggregation[]): AggregationOperation[] =>
      aggregations
        .map((a: Aggregation) => a.operation)
        .filter(
          (o: AggregationOperation) => !AggregationUtils.isRollupOperation(o)
        ),
    { max: 1 }
  );

  getCachedFormatColumns = memoize(
    (
      dh: typeof DhType,
      columns: readonly DhType.Column[],
      rules: readonly SidebarFormattingRule[]
    ) => getFormatColumns(dh, columns, rules),
    { max: 1000 }
  );

  /**
   * Builds formatColumns array based on the provided formatting rules with optional preview
   * @param columns Array of columns
   * @param rulesParam Array of formatting rules
   * @param preview Optional temporary formatting rule for previewing live changes
   * @param editIndex Index in the rulesParam array to replace with the preview, null if preview not applicable
   * @returns Format columns array
   */
  getCachedPreviewFormatColumns = memoize(
    (
      dh: typeof DhType,
      columns: readonly DhType.Column[],
      rulesParam: readonly SidebarFormattingRule[],
      preview?: SidebarFormattingRule,
      editIndex?: number
    ): DhType.CustomColumn[] => {
      log.debug(
        'getCachedPreviewFormatColumns',
        rulesParam,
        preview,
        editIndex
      );
      if (preview !== undefined && editIndex !== undefined) {
        const rules = [...rulesParam];
        rules[editIndex] = preview;
        return this.getCachedFormatColumns(dh, columns, rules);
      }

      return this.getCachedFormatColumns(dh, columns, rulesParam);
    },
    { max: 1 }
  );

  getModelRollupConfig = memoize(
    (
      originalColumns: readonly DhType.Column[],
      config: UIRollupConfig | undefined,
      aggregationSettings: AggregationSettings
    ) =>
      IrisGridUtils.getModelRollupConfig(
        originalColumns,
        config,
        aggregationSettings
      ),
    { max: 1 }
  );

  getModelTotalsConfig = memoize(
    (
      columns: readonly DhType.Column[],
      config: UIRollupConfig | undefined,
      aggregationSettings: AggregationSettings
    ): UITotalsTableConfig | null => {
      if ((config?.columns?.length ?? 0) > 0) {
        // If we've got rollups, then aggregations are applied as part of that...
        return null;
      }

      // Filter out aggregations without any columns actually selected
      const aggregations = aggregationSettings.aggregations.filter(
        agg => agg.selected.length > 0 || agg.invert
      );
      if (aggregations.length === 0) {
        // We don't actually have any aggregations set, don't bother
        return null;
      }

      const operationMap = this.getOperationMap(columns, aggregations);
      const operationOrder = this.getOperationOrder(aggregations);

      return {
        operationMap,
        operationOrder,
        showOnTop: aggregationSettings.showOnTop,
        defaultOperation: AggregationOperation.SKIP,
      } as UITotalsTableConfig;
    },
    { max: 1 }
  );

  getCachedStateOverride = memoize(
    (
      model: IrisGridModel,
      theme: IrisGridThemeType,
      hoverSelectColumn: GridRangeIndex,
      isFilterBarShown: boolean,
      isSelectingColumn: boolean,
      loadingScrimProgress: number | null,
      quickFilters: ReadonlyQuickFilterMap,
      advancedFilters: ReadonlyAdvancedFilterMap,
      sorts: readonly DhType.Sort[],
      reverse: boolean,
      rollupConfig: UIRollupConfig | undefined,
      isMenuShown: boolean
    ): IrisGridStateOverride => ({
      model,
      theme,
      hoverSelectColumn,
      isFilterBarShown,
      isSelectingColumn,
      loadingScrimProgress,
      quickFilters,
      advancedFilters,
      sorts,
      reverse,
      rollupConfig,
      isMenuShown,
    }),
    { max: 1 }
  );

  getCachedFilter = memoize(
    (
      customFilters: readonly DhType.FilterCondition[],
      quickFilters: ReadonlyQuickFilterMap,
      advancedFilters: ReadonlyAdvancedFilterMap,
      searchFilter: DhType.FilterCondition | undefined
    ) => [
      ...(customFilters ?? []),
      ...IrisGridUtils.getFiltersFromFilterMap(quickFilters),
      ...IrisGridUtils.getFiltersFromFilterMap(advancedFilters),
      ...(searchFilter !== undefined ? [searchFilter] : []),
    ],
    { max: 1 }
  );

  getCachedTheme = memoize(
    (
      contextTheme: IrisGridThemeType | null,
      theme: Partial<IrisGridThemeType> | undefined,
      isEditable: boolean,
      floatingRowCount: number,
      density: 'compact' | 'regular' | 'spacious'
    ): IrisGridThemeType => {
      // If a theme is available via context, use that as the base theme.
      // If iris-grid is standalone without a context, use the default theme.
      const baseTheme = contextTheme ?? createDefaultIrisGridTheme();

      // We only show the row footers when we have floating rows for aggregations
      const rowFooterWidth =
        floatingRowCount > 0
          ? theme?.rowFooterWidth ?? baseTheme.rowFooterWidth
          : 0;

      const { metricCalculator } = this.state;
      if (metricCalculator != null) {
        metricCalculator.resetCalculatedColumnWidths();
        metricCalculator.resetCalculatedRowHeights();
      }

      let densityTheme = {};
      if (density === 'compact') {
        densityTheme = baseTheme.density.compact;
      } else if (density === 'spacious') {
        densityTheme = baseTheme.density.spacious;
      }

      return {
        ...baseTheme,
        ...densityTheme,
        ...theme,
        autoSelectRow: !isEditable,
        rowFooterWidth,
      };
    },
    { max: 1 }
  );

  getCachedKeyHandlers = memoize(
    (keyHandlers: readonly KeyHandler[]) =>
      [...keyHandlers, ...this.keyHandlers].sort((a, b) => a.order - b.order),
    { max: 1 }
  );

  getKeyHandlers(): readonly KeyHandler[] {
    const { keyHandlers } = this.props;
    return this.getCachedKeyHandlers(keyHandlers);
  }

  getMetricState(): IrisGridMetricState | undefined {
    const gridMetricState = this.grid?.getMetricState();
    if (gridMetricState == null) {
      return undefined;
    }
    const {
      advancedFilters,
      hoverSelectColumn,
      isFilterBarShown,
      isMenuShown,
      loadingScrimProgress,
      quickFilters,
      sorts,
      reverse,
      rollupConfig,
    } = this.state;

    const { model, isSelectingColumn } = this.props;

    return {
      ...gridMetricState,
      ...this.getCachedStateOverride(
        model,
        this.getTheme(),
        hoverSelectColumn,
        isFilterBarShown,
        isSelectingColumn,
        loadingScrimProgress,
        quickFilters,
        advancedFilters,
        sorts,
        reverse,
        rollupConfig,
        isMenuShown
      ),
    };
  }

  getCachedMouseHandlers = memoize(
    (
      mouseHandlers: readonly GridMouseHandler[]
    ): readonly GridMouseHandler[] => [...mouseHandlers, ...this.mouseHandlers],
    { max: 1 }
  );

  getCachedRenderer = memoize(
    (rendererProp?: IrisGridRenderer) => rendererProp ?? new IrisGridRenderer(),
    { max: 1 }
  );

  get renderer(): IrisGridRenderer {
    const { renderer } = this.props;
    return this.getCachedRenderer(renderer);
  }

  getMouseHandlers(): readonly GridMouseHandler[] {
    const { mouseHandlers } = this.props;
    return this.getCachedMouseHandlers(mouseHandlers);
  }

  getValueForCell(
    columnIndex: GridRangeIndex,
    rowIndex: GridRangeIndex,
    rawValue = false
  ): string | unknown {
    const { model } = this.props;
    const { dh } = model;
    const modelColumn = this.getModelColumn(columnIndex);
    const modelRow = this.getModelRow(rowIndex);
    if (rawValue && modelColumn != null && modelRow != null) {
      const value = model.valueForCell(modelColumn, modelRow);
      if (TableUtils.isDateType(model.columns[modelColumn].type)) {
        // The returned value is just a long value, we should return the value formatted as a full date string
        const { formatter } = model;
        return dh.i18n.DateTimeFormat.format(
          UNFORMATTED_DATE_PATTERN,
          value as number | Date | DhType.DateWrapper,
          dh.i18n.TimeZone.getTimeZone(formatter.timeZone)
        );
      }
      return value;
    }
    if (rawValue) {
      return null;
    }
    if (modelColumn != null && modelRow != null) {
      return model.textForCell(modelColumn, modelRow);
    }
    return '';
  }

  getModelColumn(columnIndex: GridRangeIndex): ModelIndex | null | undefined {
    const { metrics } = this.state;
    assertNotNull(metrics);
    const { modelColumns } = metrics;
    if (modelColumns == null) {
      return null;
    }

    return columnIndex != null ? modelColumns.get(columnIndex) : null;
  }

  getModelRow(rowIndex: GridRangeIndex): ModelIndex | null | undefined {
    const { metrics } = this.state;
    assertNotNull(metrics);
    const { modelRows } = metrics;
    if (modelRows == null) {
      return null;
    }

    return rowIndex != null ? modelRows.get(rowIndex) : null;
  }

  getTheme(): IrisGridThemeType {
    const { model, theme, density } = this.props;
    const { theme: contextTheme, density: contextDensity } = this.context;

    return this.getCachedTheme(
      contextTheme,
      theme,
      (isEditableGridModel(model) && model.isEditable) ?? false,
      model.floatingTopRowCount + model.floatingBottomRowCount,
      density ?? contextDensity
    );
  }

  getVisibleColumn(modelIndex: ModelIndex): VisibleIndex {
    const { movedColumns } = this.state;
    return GridUtils.getVisibleIndex(modelIndex, movedColumns);
  }

  makeQuickFilter(
    column: DhType.Column,
    text: string,
    timeZone: string
  ): DhType.FilterCondition | null {
    try {
      return this.tableUtils.makeQuickFilter(column, text, timeZone);
    } catch (err) {
      log.error('Error creating quick filter', err);
    }
    return null;
  }

  /**
   * Applies the provided input filters as quick filters,
   * and clears any existing quickFilters or advancedFilters on that column
   * @param inputFilters Array of input filters to apply
   * @param replaceExisting If true, new filters will replace the existing ones, instead of merging
   */
  applyInputFilters(
    inputFilters: InputFilter[],
    replaceExisting = false
  ): void {
    const { model } = this.props;
    const { advancedFilters, quickFilters } = this.state;
    const newAdvancedFilters = replaceExisting
      ? new Map()
      : new Map(advancedFilters);
    const newQuickFilters = replaceExisting ? new Map() : new Map(quickFilters);

    let isChanged = replaceExisting && advancedFilters.size > 0;
    inputFilters.forEach(({ name, type, value }) => {
      const modelIndex = model.columns.findIndex(
        ({ name: columnName, type: columnType }) =>
          columnName === name && columnType === type
      );
      if (modelIndex >= 0) {
        isChanged = newAdvancedFilters.delete(modelIndex) || isChanged;
        isChanged =
          this.applyQuickFilter(modelIndex, value, newQuickFilters) ||
          isChanged;
      } else {
        log.error('Unable to find column for inputFilter', name, type, value);
      }
    });
    if (isChanged) {
      this.setState({
        quickFilters: newQuickFilters,
        advancedFilters: newAdvancedFilters,
      });
    }
  }

  /**
   * Applies a quick filter
   * @param modelIndex The index in the model of the column to set
   * @param value The string value to set to the quick filter
   * @param quickFilters The quick filters map
   * @returns True if the filters have changed because this quick filter was applied
   */
  applyQuickFilter(
    modelIndex: ModelIndex,
    value: string | null,
    quickFilters: QuickFilterMap
  ): boolean {
    const { model } = this.props;
    const { formatter } = model;
    const column = model.columns[modelIndex];

    if (value != null && `${value}`.trim().length > 0) {
      const quickFilter = quickFilters.get(modelIndex);
      if (quickFilter != null) {
        const { text } = quickFilter;
        if (text === value) {
          log.debug2('Ignoring change to existing filter');
          return false;
        }
      }
      quickFilters.set(modelIndex, {
        text: value,
        filter: this.makeQuickFilter(column, value, formatter.timeZone),
      });
      return true;
    }
    return quickFilters.delete(modelIndex);
  }

  setAdvancedFilterMap(advancedFilters: ReadonlyAdvancedFilterMap): void {
    this.setState({ advancedFilters });
  }

  setAdvancedFilter(
    modelIndex: ModelIndex,
    filter: DhType.FilterCondition | null,
    options: AdvancedFilterOptions
  ): void {
    log.debug('Setting advanced filter', modelIndex, filter);

    this.startLoading('Filtering...', { resetRanges: true });

    this.setState(({ advancedFilters }) => {
      const newAdvancedFilters = new Map(advancedFilters);
      if (filter == null) {
        newAdvancedFilters.delete(modelIndex);
      } else {
        newAdvancedFilters.set(modelIndex, {
          filter,
          options,
        });
      }
      return { advancedFilters: newAdvancedFilters };
    });
  }

  /**
   * Sets a quick filter against the provided column
   * @param modelIndex The index in the model for the column this filter is applied to
   * @param filter A filter to apply to the column, or null if there was an error
   * @param text The original text the filter was created with
   */
  setQuickFilter(
    modelIndex: ModelIndex,
    filter: DhType.FilterCondition | null,
    text: string
  ): void {
    log.debug('Setting quick filter', modelIndex, filter, text);

    this.startLoading('Filtering...', { resetRanges: true });

    this.setState(({ quickFilters }) => {
      const newQuickFilters = new Map(quickFilters);
      newQuickFilters.set(modelIndex, { filter, text });
      return { quickFilters: newQuickFilters };
    });
  }

  /**
   * Set grid filters based on the filter map
   * @param filterMap Filter map
   */
  setFilterMap(filterMap: FilterMap): void {
    log.debug('setFilterMap', filterMap);

    const { advancedSettings } = this.props;
    const clearFiltersOnLinkerFilterUpdate =
      advancedSettings.get(
        AdvancedSettingsType.LINK_CHANGE_CLEARS_ALL_FILTERS
      ) ?? false;
    if (clearFiltersOnLinkerFilterUpdate) {
      this.clearAllFilters();
    }

    const { model } = this.props;
    filterMap.forEach(({ columnType, filterList }, columnName) => {
      const column = model.columns.find(
        c => c.name === columnName && c.type === columnType
      );
      if (column == null) {
        return;
      }
      const columnIndex = model.getColumnIndexByName(column.name);
      assertNotNull(columnIndex);
      const combinedText = IrisGridUtils.combineFiltersFromList(
        columnType,
        filterList
      );
      if (combinedText.length === 0) {
        this.removeQuickFilter(columnIndex);
      } else {
        const { formatter } = model;
        this.setQuickFilter(
          columnIndex,
          this.makeQuickFilter(column, combinedText, formatter.timeZone),
          `${combinedText}`
        );
      }
    });
  }

  removeColumnFilter(modelRange: ModelIndex | BoundedAxisRange): void {
    this.startLoading('Filtering...', { resetRanges: true });

    const clearRange: BoundedAxisRange = Array.isArray(modelRange)
      ? modelRange
      : [modelRange, modelRange];

    this.setState(
      ({ advancedFilters, quickFilters }: Partial<IrisGridState>) => {
        const newAdvancedFilters: AdvancedFilterMap = advancedFilters
          ? new Map(advancedFilters)
          : new Map();
        const newQuickFilters: QuickFilterMap = quickFilters
          ? new Map(quickFilters)
          : new Map();
        newAdvancedFilters.forEach((_, column) => {
          if (column >= clearRange[0] && column <= clearRange[1]) {
            newAdvancedFilters.delete(column);
          }
        });
        newQuickFilters.forEach((_, column) => {
          if (column >= clearRange[0] && column <= clearRange[1]) {
            newQuickFilters.delete(column);
          }
        });

        return {
          quickFilters: newQuickFilters,
          advancedFilters: newAdvancedFilters,
        };
      }
    );
  }

  removeQuickFilter(modelColumn: ModelIndex): void {
    this.startLoading('Clearing Filter...', { resetRanges: true });

    this.setState(({ quickFilters }) => {
      const newQuickFilters = new Map(quickFilters);
      newQuickFilters.delete(modelColumn);

      return { quickFilters: newQuickFilters };
    });
  }

  clearAllFilters(): void {
    log.debug('Clearing all filters');

    const { advancedFilters, quickFilters, searchFilter } = this.state;
    if (
      quickFilters.size === 0 &&
      advancedFilters.size === 0 &&
      searchFilter === null
    ) {
      return;
    }

    // if there is an active quick filter input field, reset it as well
    this.clearGridInputField();

    this.startLoading('Clearing Filters...', { resetRanges: true });
    this.setState({
      quickFilters: new Map(),
      advancedFilters: new Map(),
      searchValue: '',
      searchFilter: undefined,
    });
  }

  clearAllAggregations(): void {
    log.debug('Clearing all aggregations');

    this.setState({ aggregationSettings: DEFAULT_AGGREGATION_SETTINGS });
  }

  clearCrossColumSearch(): void {
    log.debug('Clearing cross-column search');

    this.setState({
      searchValue: '',
      searchFilter: undefined,
    });
  }

  clearGridInputField(): void {
    if (this.filterInputRef.current != null) {
      this.filterInputRef.current.setValue('');
    }
  }

  /**
   * Rebuilds all the current filters. Necessary if something like the time zone has changed.
   */
  rebuildFilters(): void {
    const { model } = this.props;
    const { advancedFilters, quickFilters } = this.state;

    if (advancedFilters.size === 0 && quickFilters.size === 0) {
      log.debug('No filters to rebuild');
      return;
    }

    const { columns, formatter } = model;

    log.debug('Rebuilding filters');

    const newAdvancedFilters = new Map();
    const newQuickFilters = new Map();

    advancedFilters.forEach((value, key) => {
      const { options } = value;
      const column = columns[key];
      const filter = this.tableUtils.makeAdvancedFilter(
        column,
        options,
        formatter.timeZone
      );
      newAdvancedFilters.set(key, {
        options,
        filter,
      });
    });

    quickFilters.forEach((value, key) => {
      const { text } = value;
      const column = columns[key];
      newQuickFilters.set(key, {
        text,
        filter: this.makeQuickFilter(column, text, formatter.timeZone),
      });
    });
    this.startLoading('Rebuilding filters...', { resetRanges: true });

    this.setState({
      quickFilters: newQuickFilters,
      advancedFilters: newAdvancedFilters,
    });
  }

  setFilters({
    quickFilters,
    advancedFilters,
  }: Pick<IrisGridState, 'quickFilters' | 'advancedFilters'>): void {
    this.setState({
      quickFilters,
      advancedFilters,
    });
  }

  updateFormatterSettings(settings?: Settings, forceUpdate = true): void {
    const globalColumnFormats = FormatterUtils.getColumnFormats(settings);
    const dateTimeFormatterOptions =
      FormatterUtils.getDateTimeFormatterOptions(settings);

    const defaultDecimalFormatOptions =
      settings?.defaultDecimalFormatOptions ?? {};
    const defaultIntegerFormatOptions =
      settings?.defaultIntegerFormatOptions ?? {};
    const truncateNumbersWithPound =
      settings?.truncateNumbersWithPound ?? false;

    const showEmptyStrings = settings?.showEmptyStrings ?? true;
    const showNullStrings = settings?.showNullStrings ?? true;
    const showExtraGroupColumn = settings?.showExtraGroupColumn ?? true;

    const isColumnFormatChanged = !deepEqual(
      this.globalColumnFormats,
      globalColumnFormats
    );
    const isDateFormattingChanged = !deepEqual(
      this.dateTimeFormatterOptions,
      dateTimeFormatterOptions
    );
    const isDecimalFormattingChanged = !deepEqual(
      this.decimalFormatOptions,
      settings?.defaultDecimalFormatOptions
    );
    const isIntegerFormattingChanged = !deepEqual(
      this.integerFormatOptions,
      defaultIntegerFormatOptions
    );
    const isTruncateNumbersChanged =
      this.truncateNumbersWithPound !== truncateNumbersWithPound;
    const isShowEmptyStringsChanged =
      this.showEmptyStrings !== showEmptyStrings;
    const isShowNullStringsChanged = this.showNullStrings !== showNullStrings;
    const isShowExtraGroupColumnChanged =
      this.showExtraGroupColumn !== showExtraGroupColumn;

    if (
      isColumnFormatChanged ||
      isDateFormattingChanged ||
      isDecimalFormattingChanged ||
      isIntegerFormattingChanged ||
      isTruncateNumbersChanged ||
      isShowEmptyStringsChanged ||
      isShowNullStringsChanged ||
      isShowExtraGroupColumnChanged
    ) {
      this.globalColumnFormats = globalColumnFormats;
      this.dateTimeFormatterOptions = dateTimeFormatterOptions;
      this.decimalFormatOptions = defaultDecimalFormatOptions;
      this.integerFormatOptions = defaultIntegerFormatOptions;
      this.truncateNumbersWithPound = truncateNumbersWithPound;
      this.showEmptyStrings = showEmptyStrings;
      this.showNullStrings = showNullStrings;
      this.showExtraGroupColumn = showExtraGroupColumn;
      this.updateFormatter({}, forceUpdate);

      if (isDateFormattingChanged && forceUpdate) {
        this.rebuildFilters();
      }
    }
  }

  getAlwaysFetchColumns = memoize(
    (
      alwaysFetchColumns: readonly ColumnName[],
      columns: readonly DhType.Column[],
      movedColumns: readonly MoveOperation[],
      floatingLeftColumnCount: number,
      floatingRightColumnCount: number,
      draggingRange?: BoundedAxisRange
    ): readonly ColumnName[] => {
      const floatingColumns: ColumnName[] = [];

      for (let i = 0; i < floatingLeftColumnCount; i += 1) {
        floatingColumns.push(
          columns[GridUtils.getModelIndex(i, movedColumns)].name
        );
      }

      for (let i = 0; i < floatingRightColumnCount; i += 1) {
        floatingColumns.push(
          columns[GridUtils.getModelIndex(columns.length - 1 - i, movedColumns)]
            .name
        );
      }

      if (draggingRange) {
        for (let i = draggingRange[0]; i <= draggingRange[1]; i += 1) {
          floatingColumns.push(
            columns[GridUtils.getModelIndex(i, movedColumns)].name
          );
        }
      }

      const columnSet = new Set([...alwaysFetchColumns, ...floatingColumns]);

      return Object.freeze([...columnSet]);
    },
    { max: 1 }
  );

  updateFormatter(
    updatedFormats: { customColumnFormatMap?: Map<ColumnName, FormattingRule> },
    forceUpdate = true
  ): void {
    const { customColumnFormatMap } = this.state;
    const { model } = this.props;
    const update = {
      customColumnFormatMap,
      ...updatedFormats,
    };
    const mergedColumnFormats = [
      ...(this.globalColumnFormats ?? []),
      ...update.customColumnFormatMap.values(),
    ];
    const formatter = new Formatter(
      model.dh,
      mergedColumnFormats,
      this.dateTimeFormatterOptions,
      this.decimalFormatOptions,
      this.integerFormatOptions,
      this.truncateNumbersWithPound,
      this.showEmptyStrings,
      this.showNullStrings
    );

    log.debug('updateFormatter', this.globalColumnFormats, mergedColumnFormats);

    this.setState({ ...update, formatter }, () => {
      if (forceUpdate && this.grid) {
        this.grid.forceUpdate();
      }
    });
  }

  initFormatter(): void {
    const { settings } = this.props;
    this.updateFormatterSettings(settings);
  }

  initState(): void {
    const { model } = this.props;
    try {
      if (isPartitionedGridModel(model) && model.isPartitionRequired) {
        this.loadPartitionsTable(model);
      } else {
        this.loadTableState();
      }
    } catch (error) {
      this.handleTableLoadError(error);
    }
  }

  loadTableState(): void {
    const {
      applyInputFiltersOnInit,
      inputFilters,
      sorts,
      model,
      reverse,
      reverseType,
      customColumns,
      searchValue,
      selectedSearchColumns,
      invertSearchColumns,
    } = this.props;

    const searchColumns = selectedSearchColumns ?? [];
    const searchFilter = CrossColumnSearch.createSearchFilter(
      model.dh,
      searchValue,
      searchColumns,
      model.columns,
      invertSearchColumns
    );

    if (applyInputFiltersOnInit) {
      // There may be more than one input filter on the same column with value === '' applied last
      // We don't want to skip it here, so only excluding the ones that were never applied (null)
      const inputFiltersWithValues = inputFilters.filter(
        inputFilter => inputFilter.value != null
      );
      this.applyInputFilters(inputFiltersWithValues);
    }

    this.setState({
      sorts,
      reverse: reverse || reverseType === TableUtils.REVERSE_TYPE.POST_SORT,
      customColumns,
      isReady: true,
      searchFilter,
    });
    this.initFormatter();
  }

  async loadPartitionsTable(model: PartitionedGridModel): Promise<void> {
    try {
      const { partitionConfig } = this.state;
      if (!partitionConfig) {
        this.startLoading('Loading partitions...', {
          loadingCancelShown: false,
          resetRanges: true,
        });
        this.initializePartitionConfig(model);
      }
      this.setState({ isSelectingPartition: true }, this.loadTableState);
    } catch (error) {
      if (!PromiseUtils.isCanceled(error)) {
        this.handleTableLoadError(error);
      }
    }
  }

  /**
   * Initialize the partition config to the default partition.
   */
  async initializePartitionConfig(model: PartitionedGridModel): Promise<void> {
    const keyTable = await this.pending.add(
      model.partitionKeysTable(),
      resolved => resolved.close()
    );
    const { dh } = model;

    const sorts = keyTable.columns.map(column => column.sort().desc());
    keyTable.applySort(sorts);
    keyTable.setViewport(0, 0);

    // We want to wait for the first UPDATED event instead of just getting viewport data here
    // It's possible that the key table does not have any rows of data yet, so just wait until it does have one
    keyTable.addEventListener(
      dh.Table.EVENT_UPDATED,
      (event: DhType.Event<DhType.ViewportData>) => {
        try {
          const { detail: data } = event;
          if (data.rows.length === 0) {
            // We received an update and the table is still empty. Stop showing the loading spinner so we know
            this.stopLoading();
            return;
          }
          const row = data.rows[0];
          const values = keyTable.columns.map(column => row.get(column));
          const newPartition: PartitionConfig = {
            partitions: values,
            mode: model.isPartitionAwareSourceTable ? 'partition' : 'keys',
          };
          keyTable.close();
          this.setState({
            loadingSpinnerShown: false,
            partitionConfig: newPartition,
          });
        } catch (e) {
          keyTable.close();
          log.error('Error getting initial partition config', e);
        }
      }
    );
  }

  /**
   * Selects a partition key from the table based on the provided row index.
   *
   * @param rowIndex The index of the row from which the partition will be selected.
   * @returns A promise that resolves when the partition key has been successfully selected.
   */
  selectPartitionKeyFromTable(rowIndex: GridRangeIndex): void {
    const { model } = this.props;
    assertNotNull(rowIndex);
    if (isPartitionedGridModel(model)) {
      const data = this.getRowDataMap(rowIndex);
      const partitionColumnSet = new Set(
        model.partitionColumns.map(column => column.name)
      );
      const values = Object.entries(data)
        .filter(([key, _]) => partitionColumnSet.has(key))
        .map(([key, columnData]) => columnData.value);
      const newPartition: PartitionConfig = {
        partitions: values,
        mode: 'partition',
      };
      this.setState({
        isSelectingPartition: true,
        partitionConfig: newPartition,
      });
    }
  }

  copyCell(
    columnIndex: GridRangeIndex,
    rowIndex: GridRangeIndex,
    rawValue = false
  ): void {
    const { canCopy } = this.props;
    if (canCopy) {
      const value = String(
        this.getValueForCell(columnIndex, rowIndex, rawValue)
      );
      copyToClipboard(value).catch(e => log.error('Unable to copy cell', e));
    } else {
      log.error('Attempted to copyCell for user without copy permission.');
    }
  }

  copyColumnHeader(columnIndex: GridRangeIndex, columnDepth = 0): void {
    if (columnIndex === null) {
      return;
    }
    const { canCopy } = this.props;
    const { movedColumns } = this.state;

    if (canCopy) {
      const copyOperation = {
        columnIndex,
        columnDepth,
        movedColumns,
      };
      this.setState({ copyOperation });
    } else {
      log.error('Attempted copyColumnHeader for user without copy permission.');
    }
  }

  /**
   * Copy the provided ranges to the clipboard
   * @paramranges The ranges to copy
   * @param includeHeaders Include the headers or not
   * @param formatValues Whether to format values or not
   * @param error Error message if one occurred
   */
  copyRanges(
    ranges: readonly GridRange[],
    includeHeaders = false,
    formatValues = true,
    error?: string
  ): void {
    const { model, canCopy } = this.props;
    const { metricCalculator, movedColumns } = this.state;
    const userColumnWidths = metricCalculator.getUserColumnWidths();

    if (canCopy) {
      const copyOperation = {
        ranges: GridRange.boundedRanges(
          ranges,
          model.columnCount,
          model.rowCount
        ),
        includeHeaders,
        formatValues,
        movedColumns,
        userColumnWidths,
        error,
      };

      this.setState({ copyOperation });
    } else {
      log.error('Attempted copyRanges for user without copy permission.');
    }
  }

  startLoading(
    loadingText: string,
    {
      resetRanges = false,
      loadingCancelShown = true,
      loadingBlocksGrid = true,
    } = {}
  ): void {
    this.setState({ loadingText, loadingCancelShown, loadingBlocksGrid });

    const theme = this.getTheme();

    if (resetRanges && this.grid) {
      this.grid.clearSelectedRanges();
      this.grid.setViewState({ top: 0 }, true);
    }

    if (this.loadingScrimStartTime == null) {
      const { minScrimTransitionTime, maxScrimTransitionTime } = theme;
      assertNotNull(minScrimTransitionTime);
      assertNotNull(maxScrimTransitionTime);
      const height = this.gridWrapper?.getBoundingClientRect().height ?? 0;
      const scrimTransitionTime = Math.max(
        minScrimTransitionTime,
        Math.min(height / 2, maxScrimTransitionTime)
      );
      this.loadingScrimStartTime = Date.now();
      this.loadingScrimFinishTime =
        this.loadingScrimStartTime + scrimTransitionTime;
      this.setState({
        loadingScrimProgress: 0,
      });
      this.loadingTimer = setTimeout(() => {
        this.setState({
          loadingSpinnerShown: true,
        });
      }, IrisGrid.loadingSpinnerDelay);
    }
  }

  stopLoading(): void {
    this.showViewportLoading.cancel();
    this.loadingScrimStartTime = undefined;
    this.loadingScrimFinishTime = undefined;
    this.setState({
      loadingText: null,
      loadingScrimProgress: null,
      loadingSpinnerShown: false,
      loadingCancelShown: false,
    });

    if (this.loadingTimer != null) {
      clearTimeout(this.loadingTimer);
      this.loadingTimer = undefined;
    }
  }

  /**
   * Rolls back the table state to the last known safe state, or if that's not available then clears all sorts/filters/custom columns.
   */
  rollback(): void {
    if (this.lastLoadedConfig) {
      log.debug('loading last loading config', this.lastLoadedConfig);
      const {
        advancedFilters,
        aggregationSettings,
        customColumns,
        quickFilters,
        reverse,
        rollupConfig,
        searchFilter,
        selectDistinctColumns,
        sorts,
      } = this.lastLoadedConfig;

      this.lastLoadedConfig = null;
      this.setState({
        advancedFilters,
        aggregationSettings,
        customColumns,
        quickFilters,
        reverse,
        rollupConfig,
        searchFilter,
        selectDistinctColumns,
        sorts,
      });
    } else {
      log.debug('remove all sorts, filters, and custom columns');
      this.setState({
        advancedFilters: new Map(),
        aggregationSettings: DEFAULT_AGGREGATION_SETTINGS,
        customColumns: [],
        quickFilters: new Map(),
        reverse: false,
        rollupConfig: undefined,
        selectDistinctColumns: [],
        sorts: [],
      });
    }
  }

  /**
   * Check if we can rollback the current state to a safe state.
   * @returns true if there's a previously known safe state or if some of the current state isn't empty.
   */
  canRollback(): boolean {
    return this.lastLoadedConfig != null || !isEmptyConfig(this.state);
  }

  startListening(model: IrisGridModel): void {
    model.addEventListener(IrisGridModel.EVENT.UPDATED, this.handleUpdate);
    model.addEventListener(
      IrisGridModel.EVENT.REQUEST_FAILED,
      this.handleRequestFailed
    );
    model.addEventListener(
      IrisGridModel.EVENT.COLUMNS_CHANGED,
      this.handleCustomColumnsChanged
    );
    model.addEventListener(
      IrisGridModel.EVENT.PENDING_DATA_UPDATED,
      this.handlePendingDataUpdated
    );
    model.addEventListener(
      IrisGridModel.EVENT.VIEWPORT_UPDATED,
      this.handleViewportUpdated
    );
    model.addEventListener(
      IrisGridModel.EVENT.TABLE_CHANGED,
      this.handleTableChanged
    );
  }

  stopListening(model: IrisGridModel): void {
    model.removeEventListener(IrisGridModel.EVENT.UPDATED, this.handleUpdate);
    model.removeEventListener(
      IrisGridModel.EVENT.REQUEST_FAILED,
      this.handleRequestFailed
    );
    model.removeEventListener(
      IrisGridModel.EVENT.COLUMNS_CHANGED,
      this.handleCustomColumnsChanged
    );
    model.removeEventListener(
      IrisGridModel.EVENT.PENDING_DATA_UPDATED,
      this.handlePendingDataUpdated
    );
    model.removeEventListener(
      IrisGridModel.EVENT.VIEWPORT_UPDATED,
      this.handleViewportUpdated
    );
    model.removeEventListener(
      IrisGridModel.EVENT.TABLE_CHANGED,
      this.handleTableChanged
    );
  }

  focus(): void {
    this.grid?.focus();
  }

  focusFilterBar(column: VisibleIndex): void {
    const { movedColumns } = this.state;
    const { model } = this.props;
    const { columnCount } = model;
    const modelColumn = GridUtils.getModelIndex(column, movedColumns);

    if (
      column == null ||
      column < 0 ||
      columnCount <= column ||
      !model.isFilterable(modelColumn)
    ) {
      this.setState({ focusedFilterBarColumn: null });
      return;
    }

    const { metricCalculator, metrics } = this.state;
    assertNotNull(metrics);
    const { left, rightVisible, lastLeft } = metrics;
    if (column < left) {
      this.grid?.setViewState({ left: column }, true);
    } else if (rightVisible < column) {
      const metricState = this.getMetricState();
      assertNotNull(metricState);
      const newLeft = metricCalculator.getLastLeft(
        metricState,
        column,
        metricCalculator.getVisibleWidth(metricState)
      );
      this.grid?.setViewState(
        { left: Math.min(newLeft, lastLeft), leftOffset: 0 },
        true
      );
    }
    this.lastFocusedFilterBarColumn = column;
    this.setState({ focusedFilterBarColumn: column, isFilterBarShown: true });
  }

  hideColumnByVisibleIndex(columnVisibleIndex: VisibleIndex): void {
    const { metricCalculator, movedColumns } = this.state;
    metricCalculator.setColumnWidth(
      GridUtils.getModelIndex(columnVisibleIndex, movedColumns),
      0
    );

    this.grid?.forceUpdate();
  }

  freezeColumnByColumnName(columnName: ColumnName): void {
    const { frozenColumns, movedColumns } = this.state;
    const { model } = this.props;
    log.debug2('freezing column', columnName);

    const allFrozenColumns =
      frozenColumns == null
        ? new Set(model.frozenColumns)
        : new Set(frozenColumns);

    allFrozenColumns.add(columnName);

    const modelIndex = model.getColumnIndexByName(columnName);
    assertNotNull(modelIndex);
    const visibleIndex = GridUtils.getVisibleIndex(modelIndex, movedColumns);
    const newMovedColumns = GridUtils.moveItem(
      visibleIndex,
      allFrozenColumns.size - 1,
      movedColumns
    );

    this.setState({
      frozenColumns: [...allFrozenColumns],
      movedColumns: newMovedColumns,
    });
  }

  unFreezeColumnByColumnName(columnName: ColumnName): void {
    const { frozenColumns, movedColumns } = this.state;
    const { model } = this.props;
    log.debug2('unfreezing column', columnName);

    const allFrozenColumns =
      frozenColumns == null
        ? new Set(model.frozenColumns)
        : new Set(frozenColumns);

    allFrozenColumns.delete(columnName);

    const modelIndex = model.getColumnIndexByName(columnName);
    assertNotNull(modelIndex);
    const visibleIndex = GridUtils.getVisibleIndex(modelIndex, movedColumns);

    // Move to after remaining frozen columns and front columns
    const newMovedColumns = GridUtils.moveItem(
      visibleIndex,
      allFrozenColumns.size + model.frontColumns.length,
      movedColumns
    );

    this.setState({
      frozenColumns: [...allFrozenColumns],
      movedColumns: newMovedColumns,
    });
  }

  toggleExpandColumn(modelIndex: ModelIndex): void {
    log.debug2('Toggle expand column', modelIndex);
    const { model } = this.props;
    if (isExpandableColumnGridModel(model) && model.hasExpandableColumns) {
      model.setColumnExpanded(modelIndex, !model.isColumnExpanded(modelIndex));
    }
  }

  expandAllColumns(): void {
    log.debug2('Expand all columns');
    const { model } = this.props;
    if (
      isExpandableColumnGridModel(model) &&
      model.isExpandAllColumnsAvailable
    ) {
      model.expandAllColumns();
    }
  }

  collapseAllColumns(): void {
    log.debug2('Collapse all columns');
    const { model } = this.props;
    if (
      isExpandableColumnGridModel(model) &&
      model.isExpandAllColumnsAvailable
    ) {
      model.collapseAllColumns();
    }
  }

  handleColumnVisibilityChanged(
    modelIndexes: readonly ModelIndex[],
    isVisible: boolean
  ): void {
    const { metricCalculator, metrics } = this.state;
    assertNotNull(metrics);
    if (isVisible) {
      modelIndexes.forEach(modelIndex => {
        const defaultWidth =
          metricCalculator.initialColumnWidths.get(modelIndex);
        const calculatedWidth = getOrThrow(
          metrics.calculatedColumnWidths,
          modelIndex
        );

        if (defaultWidth !== calculatedWidth) {
          metricCalculator.setColumnWidth(modelIndex, calculatedWidth);
        } else {
          metricCalculator.resetColumnWidth(modelIndex);
        }
      });
    } else {
      modelIndexes.forEach(modelIndex => {
        metricCalculator.setColumnWidth(modelIndex, 0);
      });
    }
    this.grid?.forceUpdate();
  }

  handleColumnVisibilityReset(): void {
    const { metricCalculator } = this.state;
    const { model } = this.props;
    metricCalculator.resetAllColumnWidths();
    this.handleMovedColumnsChanged(model.initialMovedColumns);
    this.handleHeaderGroupsChanged(model.initialColumnHeaderGroups);
    this.setState({
      frozenColumns: model.layoutHints?.frozenColumns ?? EMPTY_ARRAY,
    });
  }

  handleCrossColumnSearch(
    searchValue: string,
    selectedSearchColumns: readonly ColumnName[],
    invertSearchColumns: boolean
  ): void {
    const { model } = this.props;
    this.startLoading('Searching...');

    this.updateSearchFilter(
      searchValue,
      selectedSearchColumns,
      model.columns,
      invertSearchColumns
    );

    this.setState({
      searchValue,
      selectedSearchColumns,
      invertSearchColumns,
    });
  }

  updateSearchFilter = debounce(
    (
      searchValue: string,
      selectedSearchColumns: readonly ColumnName[],
      columns: readonly DhType.Column[],
      invertSearchColumns: boolean
    ): void => {
      const { model } = this.props;
      const searchFilter = CrossColumnSearch.createSearchFilter(
        model.dh,
        searchValue,
        selectedSearchColumns,
        columns,
        invertSearchColumns
      );
      this.setState({ searchFilter });
    },
    SET_FILTER_DEBOUNCE
  );

  handleAnimationLoop(): void {
    this.grid?.updateCanvas();

    if (this.isAnimating) {
      this.animationFrame = requestAnimationFrame(this.handleAnimationLoop);
    }
  }

  handleAnimationStart(): void {
    log.debug2('handleAnimationStart');

    this.isAnimating = true;

    this.animationFrame = requestAnimationFrame(this.handleAnimationLoop);
  }

  handleAnimationEnd(): void {
    log.debug2('handleAnimationEnd');

    this.isAnimating = false;
  }

  handlePartitionChange(partitionConfig: PartitionConfig): void {
    this.startLoading('Partitioning...');
    const { partitionConfig: prevConfig } = this.state;
    if (prevConfig !== partitionConfig) {
      this.setState({ partitionConfig });
    }
  }

  handleTableLoadError(error: unknown): void {
    if (PromiseUtils.isCanceled(error)) {
      return;
    }

    log.error(error);

    const { onError } = this.props;
    onError(error);
  }

  handleViewportUpdated(): void {
    const { model } = this.props;
    const { loadingText, loadingSpinnerShown } = this.state;
    const loadingMessage = 'Waiting for viewport...';

    // pending and no timer already exists
    if (model.isViewportPending && !loadingSpinnerShown) {
      this.showViewportLoading();
    } else if (loadingText === loadingMessage && !model.isViewportPending) {
      // extra conditions because timeout might get cleared by update
      this.stopLoading();
    }
  }

  showViewportLoading = throttle(
    (): void => {
      const { model } = this.props;
      const { loadingSpinnerShown } = this.state;
      if (model.isViewportPending && !loadingSpinnerShown) {
        // We only want to show the viewport loading if the viewport is still loading
        // and we're not already showing a loader for something else
        this.startLoading('Waiting for viewport...', {
          loadingCancelShown: false,
          loadingBlocksGrid: false,
        });
      }
    },
    VIEWPORT_LOADING_DELAY,
    { leading: false, trailing: true }
  );

  showAllColumns(): void {
    const { metricCalculator } = this.state;
    const userColumnWidths = metricCalculator.getUserColumnWidths();
    const entries = [...userColumnWidths.entries()];
    for (let i = 0; i < entries.length; i += 1) {
      const [modelIndex, columnWidth] = entries[i];
      if (columnWidth === 0) {
        metricCalculator.resetColumnWidth(modelIndex);
      }
    }
    this.grid?.forceUpdate();
  }

  /**
   * Updates grid metrics after model columns have changed
   * to keep Grid and IrisGrid metrics in sync since metrics are stored in both places.
   */
  updateMetrics(): void {
    this.setState({
      metrics: this.grid?.updateMetrics(),
    });
  }

  toggleSort(columnIndex: VisibleIndex, addToExisting: boolean): void {
    log.info('Toggling sort for column', columnIndex);

    const { model } = this.props;
    const modelColumn = this.getModelColumn(columnIndex);
    assertNotNull(modelColumn);
    if (model.isColumnSortable(columnIndex)) {
      const { sorts: currentSorts } = this.state;
      const sorts = TableUtils.toggleSortForColumn(
        currentSorts,
        model.columns,
        modelColumn,
        addToExisting
      );

      this.updateSorts(sorts);
    } else {
      log.debug('Column type was not sortable', model.columns[columnIndex]);
    }
  }

  updateSorts(sorts: readonly DhType.Sort[]): void {
    this.startLoading('Sorting...');
    this.setState({ sorts });
    this.grid?.forceUpdate();
  }

  sortColumn(
    modelColumn: ModelIndex,
    direction: SortDirection = TableUtils.sortDirection.none,
    isAbs = false,
    addToExisting = false
  ): void {
    assertNotNull(modelColumn);
    const { model } = this.props;
    const sorts = TableUtils.sortColumn(
      model.sort,
      model.columns,
      modelColumn,
      direction,
      isAbs,
      addToExisting
    );
    this.startLoading('Sorting...');
    this.setState({ sorts });
    this.grid?.forceUpdate();
  }

  reverse(reverse: boolean): void {
    this.startLoading('Reversing...');
    this.setState({ reverse });
    this.grid?.forceUpdate();
  }

  isReversible(): boolean {
    const { model } = this.props;
    return model.isReversible;
  }

  toggleFilterBar(focusIndex = this.lastFocusedFilterBarColumn): void {
    let { isFilterBarShown } = this.state;
    isFilterBarShown = !isFilterBarShown;
    this.setState({ isFilterBarShown });

    if (isFilterBarShown) {
      if (focusIndex != null) {
        this.focusFilterBar(focusIndex);
      } else {
        let columnIndex = 0;
        const { model } = this.props;
        const { columnCount } = model;
        for (let i = 0; i < columnCount; i += 1) {
          const modelColumn = this.getModelColumn(i);
          if (modelColumn != null) {
            const column = model.columns[modelColumn];
            if (column != null && TableUtils.isTextType(column.type)) {
              columnIndex = i;
              break;
            }
          }
        }
        this.focusFilterBar(columnIndex);
      }
    } else {
      this.grid?.focus();
    }
  }

  isTableSearchAvailable(): boolean {
    const { model, canToggleSearch } = this.props;
    const { dh } = model;
    const searchDisplayMode = model?.layoutHints?.searchDisplayMode;

    if (searchDisplayMode === dh.SearchDisplayMode?.SEARCH_DISPLAY_HIDE) {
      return false;
    }
    if (searchDisplayMode === dh.SearchDisplayMode?.SEARCH_DISPLAY_SHOW) {
      return true;
    }

    return canToggleSearch;
  }

  toggleSearchBar(): void {
    const { showSearchBar } = this.state;
    if (!this.isTableSearchAvailable()) {
      return;
    }

    const update = !showSearchBar;
    this.setState(
      {
        showSearchBar: update,
      },
      () => {
        if (update && this.crossColumnRef?.current) {
          this.crossColumnRef?.current.focus();
        } else {
          this.grid?.focus();
        }
      }
    );
  }

  toggleGotoRow(row = '', value = '', columnName = ''): void {
    const { isGotoShown } = this.state;
    if (row || value) {
      // if invoked with a row, keep open instead of toggle
      this.setState({
        isGotoShown: true,
        gotoValue: value,
        gotoValueSelectedColumnName: columnName,
        gotoRowError: '',
        gotoValueError: '',
        gotoValueManuallyChanged: false,
      });
      this.focusRowInGrid(row);
      this.gotoRowRef.current?.focus();
      return;
    }

    const cursorRow = this.grid?.state.cursorRow;
    const cursorColumn = this.grid?.state.cursorColumn;

    if (cursorRow == null || cursorColumn == null) {
      // if a cell is not selected / grid is not rendered
      this.setState({
        isGotoShown: !isGotoShown,
        gotoRow: '',
        gotoValue: '',
        gotoRowError: '',
        gotoValueError: '',
        gotoValueManuallyChanged: false,
      });
      return;
    }
    // if a row is selected
    const { model } = this.props;
    const { name, type } = model.columns[cursorColumn];

    const cellValue = model.valueForCell(cursorColumn, cursorRow);
    const text = IrisGridUtils.convertValueToText(cellValue, type);
    this.setState({
      isGotoShown: !isGotoShown,
      gotoRow: `${cursorRow + 1}`,
      gotoValue: text,
      gotoValueSelectedColumnName: name,
      gotoRowError: '',
      gotoValueError: '',
      gotoValueManuallyChanged: false,
    });
  }

  async commitPending(): Promise<void> {
    const { model } = this.props;
    if (!isEditableGridModel(model) || !model.isEditable) {
      throw new Error('Cannot save, table is not editable');
    }

    const { pendingSavePromise } = this.state;
    if (pendingSavePromise != null) {
      throw new Error('Save already in progress');
    }

    const containsGridCellInputField =
      document?.activeElement?.classList.contains('grid-cell-input-field');
    if (containsGridCellInputField != null && containsGridCellInputField) {
      if (
        document.activeElement != null &&
        document.activeElement.classList.contains('error')
      ) {
        throw new ValidationError('Current input is invalid');
      }

      // Focus the grid again to commit any pending input changes
      this.grid?.focus();
    }

    const newPendingSavePromise = this.pending
      .add(model.commitPending())
      .then(() => {
        this.setState({ pendingSaveError: null, pendingSavePromise: null });
      })
      .catch(err => {
        if (!PromiseUtils.isCanceled(err)) {
          this.setState({ pendingSaveError: err, pendingSavePromise: null });
        }
      });
    this.setState({ pendingSavePromise: newPendingSavePromise });
    return newPendingSavePromise;
  }

  async discardPending(): Promise<void> {
    const { pendingSavePromise } = this.state;
    if (pendingSavePromise != null) {
      throw new Error('Cannot cancel a save in progress');
    }

    this.setState({
      pendingSavePromise: null,
      pendingSaveError: null,
      pendingDataMap: new Map(),
      pendingDataErrors: new Map(),
    });
  }

  /**
   * Select the passed in column and notify listener
   * @param column The column in this table to link
   */
  selectColumn(column: DhType.Column): void {
    const { onColumnSelected } = this.props;
    onColumnSelected(column);
  }

  /**
   * Get the row data map for a given row and notifies the listener
   */
  selectData(columnIndex: ModelIndex, rowIndex: ModelIndex): void {
    const dataMap = this.getRowDataMap(rowIndex);
    const { onDataSelected } = this.props;
    onDataSelected(rowIndex, dataMap);
  }

  /**
   * Get the data map for the given row
   * @param rowIndex Row to get the data map for
   * @returns Data map for the row
   */
  getRowDataMap(rowIndex: ModelIndex): RowDataMap {
    const { model } = this.props;
    const { columns, groupedColumns } = model;
    const dataMap: RowDataMap = {};
    for (let i = 0; i < columns.length; i += 1) {
      const column = columns[i];
      const { name, type } = column;
      const value = model.valueForCell(i, rowIndex);
      const text = model.textForCell(i, rowIndex);
      const visibleIndex = this.getVisibleColumn(i);
      const isExpandable =
        isExpandableGridModel(model) && model.isRowExpandable(rowIndex);
      const isGrouped = groupedColumns.find(c => c.name === name) != null;
      dataMap[name] = {
        value,
        text,
        type,
        isGrouped,
        isExpandable,
        visibleIndex,
      };
    }
    return dataMap;
  }

  handleAdvancedFilterChange(
    column: DhType.Column,
    filter: DhType.FilterCondition | null,
    options: AdvancedFilterOptions
  ): void {
    const { model } = this.props;
    const index = model.getColumnIndexByName(column.name);
    assertNotNull(index);
    this.setAdvancedFilter(index, filter, options);
  }

  handleAdvancedFilterSortChange(
    column: DhType.Column,
    direction: SortDirection,
    addToExisting = false
  ): void {
    const { model } = this.props;
    const columnIndex = model.getColumnIndexByName(column.name);
    assertNotNull(columnIndex);
    const columnName = model.columns[columnIndex].name;
    const oldSort = TableUtils.getSortForColumn(model.sort, columnName);
    let newSort = null;

    if (oldSort == null || oldSort.direction !== direction) {
      if (direction === TableUtils.sortDirection.descending) {
        newSort = column.sort().desc();
      } else {
        newSort = column.sort().asc();
      }
    }

    const sorts = TableUtils.setSortForColumn(
      model.sort,
      columnName,
      newSort,
      addToExisting
    );
    log.info('Setting table sorts', sorts);

    this.startLoading('Sorting...');
    this.setState({ sorts });

    this.grid?.forceUpdate();
  }

  handleAdvancedFilterDone(): void {
    this.grid?.focus();
  }

  handleAdvancedMenuOpened(column: GridRangeIndex): void {
    this.setState({ shownAdvancedFilter: column });
  }

  handleGotoRowOpened(): void {
    this.setState({ isGotoShown: true, gotoValueManuallyChanged: false });
  }

  handleGotoRowClosed(): void {
    this.setState({ isGotoShown: false, gotoValueManuallyChanged: false });
  }

  handleAdvancedMenuClosed(columnIndex: number): void {
    const { focusedFilterBarColumn, isFilterBarShown } = this.state;
    if (
      isFilterBarShown &&
      focusedFilterBarColumn === columnIndex &&
      this.filterInputRef?.current !== null
    ) {
      this.filterInputRef?.current.focus();
      this.setState({ shownAdvancedFilter: null });
    } else {
      this.setState({
        focusedFilterBarColumn: null,
        shownAdvancedFilter: null,
      });
    }
  }

  handleCancel(): void {
    this.rollback();
  }

  // eslint-disable-next-line class-methods-use-this
  handleChartChange(): void {
    // TODO: IDS-4242 Update Chart Preview
  }

  handleChartCreate(settings: ChartBuilderSettings): void {
    const { model, onCreateChart } = this.props;
    onCreateChart(settings, model);
  }

  handleGridError(error?: Error): void {
    log.warn('Grid Error', error);
    this.setState({
      toastMessage: <div className="error-message">{`${error}`}</div>,
    });
  }

  handleFilterBarChange(value: string): void {
    this.startLoading('Filtering...', { resetRanges: true });

    this.setState(({ focusedFilterBarColumn, quickFilters }) => {
      const newQuickFilters = new Map(quickFilters);
      if (focusedFilterBarColumn != null) {
        const modelIndex = this.getModelColumn(focusedFilterBarColumn);
        assertNotNull(modelIndex);
        this.applyQuickFilter(modelIndex, value, newQuickFilters);
      }
      return { quickFilters: newQuickFilters };
    });
  }

  handleFilterBarDone(setGridFocus = true, defocusInput = true): void {
    if (setGridFocus) {
      this.grid?.focus();
    }
    if (defocusInput) {
      this.setState({ focusedFilterBarColumn: null });
    }
  }

  handleFilterBarTab(backward: boolean): void {
    const { focusedFilterBarColumn } = this.state;
    assertNotNull(focusedFilterBarColumn);
    if (backward) {
      this.focusFilterBar(focusedFilterBarColumn - 1);
    } else {
      this.focusFilterBar(focusedFilterBarColumn + 1);
    }
  }

  handleFormatSelection(
    modelIndex: ModelIndex,
    selectedFormat: TableColumnFormat | null
  ): void {
    const { model } = this.props;
    const column = model.columns[modelIndex];
    const { customColumnFormatMap: prevCustomColumnFormatMap } = this.state;
    const customColumnFormatMap = new Map(prevCustomColumnFormatMap);

    if (selectedFormat != null) {
      const normalizedType = TableUtils.getNormalizedType(column.type);
      assertNotNull(normalizedType);
      const columnFormattingRule = Formatter.makeColumnFormattingRule(
        normalizedType,
        column.name,
        selectedFormat
      );

      customColumnFormatMap.set(column.name, columnFormattingRule);
    } else {
      customColumnFormatMap.delete(column.name);
    }

    this.updateFormatter({ customColumnFormatMap });
  }

  handleColumnAlignmentChange(
    modelIndex: ModelIndex,
    alignment: CanvasTextAlign | null
  ): void {
    const { model } = this.props;
    const column = model.columns[modelIndex];

    this.setState(({ columnAlignmentMap = EMPTY_MAP }) => {
      const newColumnAlignmentMap = new Map(columnAlignmentMap);
      if (alignment != null) {
        newColumnAlignmentMap.set(column.name, alignment);
      } else {
        newColumnAlignmentMap.delete(column.name);
      }
      return { columnAlignmentMap: newColumnAlignmentMap };
    });
  }

  handleMenu(e: React.MouseEvent<HTMLButtonElement>): void {
    e.stopPropagation();
    this.setState({ isMenuShown: true });
  }

  handleMenuClose(): void {
    this.setState({ isMenuShown: false, openOptions: [] });
  }

  handleMenuBack(): void {
    this.setState(({ openOptions }) => {
      const newOptions = [...openOptions];
      newOptions.pop();
      return { openOptions: newOptions };
    });
  }

  handleMenuSelect(option: OptionItem): void {
    this.setState(({ openOptions }) => ({
      openOptions: [...openOptions, option],
    }));
  }

  handleRequestFailed(event: EventT): void {
    const { detail: error } = event as CustomEvent;
    log.error('request failed:', error);
    this.stopLoading();
    const { partitionConfig } = this.state;
    if (isMissingPartitionError(error) && partitionConfig != null) {
      // We'll try loading the initial partition again
      this.startLoading('Reloading partition...', { resetRanges: true });
      this.setState({ partitionConfig: undefined }, () => {
        this.initState();
      });
    } else if (this.canRollback()) {
      this.startLoading('Rolling back changes...', { resetRanges: true });
      this.rollback();
    } else {
      log.error('Table failed and unable to rollback');
      const { onError } = this.props;
      onError(new Error(`Error displaying table: ${error}`));
    }
  }

  handleUpdate(): void {
    log.debug2('Received model update');

    const {
      advancedFilters,
      aggregationSettings,
      customColumns,
      quickFilters,
      reverse,
      rollupConfig,
      searchFilter,
      selectDistinctColumns,
      sorts,
    } = this.state;

    const config = {
      advancedFilters,
      aggregationSettings,
      customColumns,
      quickFilters,
      reverse,
      rollupConfig,
      searchFilter,
      selectDistinctColumns,
      sorts,
    };

    if (!isEmptyConfig(config)) {
      this.lastLoadedConfig = config;
    } else {
      this.lastLoadedConfig = null;
    }

    this.grid?.forceUpdate();
    this.stopLoading();
  }

  handleTableChanged(): void {
    const { model } = this.props;
    // movedColumns reset triggers metricCalculator update in the Grid component
    this.setState({ movedColumns: model.initialMovedColumns });
  }

  handleViewChanged(metrics?: GridMetrics): void {
    const { model } = this.props;
    const { selectionEndRow = 0 } = this.grid?.state ?? {};
    let pendingRowCount = 0;
    if (isEditableGridModel(model) && model.isEditable) {
      assertNotNull(metrics);
      const { bottomViewport } = metrics;

      // We have an editable table that we can add new rows to
      // Display empty rows beneath the table rows that user can fill in
      const bottomNonFloating = model.rowCount - model.floatingBottomRowCount;
      if (selectionEndRow === bottomNonFloating - 1) {
        // Selection is in the last row, add another blank row
        pendingRowCount = model.pendingRowCount + 1;
      } else if (selectionEndRow === bottomNonFloating - 2) {
        // We may have just added a row based on selection moving, so just leave it as is
        pendingRowCount = model.pendingRowCount;
      } else {
        // Otherwise fill up the viewport with empty cells
        pendingRowCount = Math.max(
          0,
          bottomViewport -
            (model.rowCount - model.pendingRowCount) -
            model.floatingTopRowCount -
            model.floatingBottomRowCount -
            1
        );
      }
    }

    this.setState({ metrics, pendingRowCount });
  }

  handleSelectionChanged(selectedRanges?: readonly GridRange[]): void {
    assertNotNull(selectedRanges);
    const { onSelectionChanged } = this.props;
    const { copyOperation } = this.state;
    this.setState({ selectedRanges });
    if (copyOperation != null) {
      this.setState({ copyOperation: null });
    }

    // We get 2 identical ranges here,
    // but consolidating in `Grid#moveSelection` causes
    // deselection to break, so just consolidate here.
    // This will only update the goto row input for row index
    if (
      GridRange.rowCount(GridRange.consolidate(selectedRanges)) === 1 &&
      selectedRanges[0].startRow != null
    ) {
      this.setState({ gotoRow: `${selectedRanges[0].startRow + 1}` });
    }
    onSelectionChanged(selectedRanges);
  }

  handleMovedColumnsChanged(
    movedColumns: readonly MoveOperation[],
    onChangeApplied?: () => void
  ): void {
    this.setState({ movedColumns }, onChangeApplied);
  }

  handleHeaderGroupsChanged(
    columnHeaderGroups: readonly (DhType.ColumnGroup | ColumnHeaderGroup)[]
  ): void {
    const { model } = this.props;
    this.setState(
      {
        columnHeaderGroups: IrisGridUtils.parseColumnHeaderGroups(
          model,
          columnHeaderGroups
        ).groups,
      },
      () => this.grid?.forceUpdate()
    );
  }

  handleTooltipRef(tooltip: Tooltip): void {
    // Need to start the timer right away, since we're creating the tooltip when we want the timer to start
    if (tooltip != null) {
      tooltip.startTimer();
    }

    this.tooltip = tooltip;
  }

  handleConditionalFormatsChange(
    conditionalFormats: readonly SidebarFormattingRule[]
  ): void {
    log.debug('Updated conditional formats', conditionalFormats);
    this.setState({ conditionalFormats });
  }

  handleConditionalFormatCreate(): void {
    log.debug('Create new conditional format');
    const { openOptions, conditionalFormats } = this.state;
    this.setState({
      openOptions: [
        ...openOptions,
        {
          type: OptionType.CONDITIONAL_FORMATTING_EDIT,
          title: `Create Formatting Rule`,
        },
      ],
      conditionalFormatEditIndex: conditionalFormats.length,
      // Start with a blank rule
      conditionalFormatPreview: undefined,
    });
  }

  handleConditionalFormatEdit(index: number): void {
    log.debug('Edit conditional format', index);
    const { openOptions, conditionalFormats } = this.state;
    this.setState({
      openOptions: [
        ...openOptions,
        {
          type: OptionType.CONDITIONAL_FORMATTING_EDIT,
          title: `Edit Formatting Rule`,
        },
      ],
      conditionalFormatEditIndex: index,
      // Clone rule to preview temporary changes
      conditionalFormatPreview: { ...conditionalFormats[index] },
    });
  }

  // Apply live changes
  handleConditionalFormatEditorUpdate = debounce(
    (conditionalFormatPreview?: SidebarFormattingRule): void => {
      this.setState({ conditionalFormatPreview });
    },
    SET_CONDITIONAL_FORMAT_DEBOUNCE
  );

  handleConditionalFormatEditorSave(config: SidebarFormattingRule): void {
    log.debug('Save conditional format changes', config);
    this.setState(
      state => {
        if (state.conditionalFormatEditIndex === null) {
          log.debug('Invalid format index');
          return null;
        }
        const conditionalFormats = [...state.conditionalFormats];
        conditionalFormats[state.conditionalFormatEditIndex] = config;
        return { conditionalFormats };
      },
      () => {
        this.handleMenuBack();
      }
    );
  }

  handleConditionalFormatEditorCancel(): void {
    this.handleMenuBack();
    // Not resetting conditionalFormatPreview here
    // to prevent editor fields change during the menu transition
    this.setState({ conditionalFormatEditIndex: null });
  }

  handleUpdateCustomColumns(customColumns: readonly string[]): void {
    log.info(`handleUpdateCustomColumns:`, customColumns);

    const { model } = this.props;
    const {
      movedColumns,
      sorts,
      quickFilters,
      advancedFilters,
      selectDistinctColumns,
    } = this.state;

    const { columns } = model;
    const oldCustomColumns = model.customColumns.map(
      customColumn => `${customColumn}`
    );

    const removedColumnNames = IrisGridUtils.getRemovedCustomColumnNames(
      oldCustomColumns,
      customColumns
    );
    if (removedColumnNames.length > 0) {
      const newSorts = IrisGridUtils.removeSortsInColumns(
        sorts,
        removedColumnNames
      );
      const newQuickFilters = IrisGridUtils.removeFiltersInColumns(
        columns,
        quickFilters,
        removedColumnNames
      );
      const newAdvancedFilters = IrisGridUtils.removeFiltersInColumns(
        columns,
        advancedFilters,
        removedColumnNames
      );
      const newMovedColumns = IrisGridUtils.removeColumnFromMovedColumns(
        columns,
        movedColumns,
        removedColumnNames
      );
      const newSelectDistinctColumns =
        IrisGridUtils.removeColumnsFromSelectDistinctColumns(
          selectDistinctColumns,
          removedColumnNames
        );
      if (newSorts.length !== sorts.length) {
        log.debug('removing sorts from removed custom columns...');
        this.setState({ sorts: newSorts });
      }
      if (
        newQuickFilters.size !== quickFilters.size ||
        newAdvancedFilters.size !== advancedFilters.size
      ) {
        log.debug(`removing filters from removed custom columns...`);
        this.setState({
          quickFilters: newQuickFilters,
          advancedFilters: newAdvancedFilters,
        });
      }
      if (!deepEqual(movedColumns, newMovedColumns)) {
        log.debug(
          `change moved columns for removed custom columns`,
          newMovedColumns
        );
        this.setState({ movedColumns: newMovedColumns });
      }
      if (!deepEqual(selectDistinctColumns, newSelectDistinctColumns)) {
        log.debug(
          `change selectDistinct columns for removed custom columns`,
          newMovedColumns
        );
        this.setState({ selectDistinctColumns: newSelectDistinctColumns });
      }
    }

    this.setState({ customColumns });
    if (customColumns.length > 0) {
      // If there are no custom columns, the change handler never fires
      // This causes the loader to stay until canceled by the user
      this.startLoading('Applying custom columns...');
    }
  }

  handleCustomColumnsChanged(): void {
    log.debug('Model columns changed');
    const { isReady } = this.state;
    if (isReady) {
      this.updateMetrics();

      // Make sure stopLoading() is called after the updateMetrics call,
      // otherwise IrisGridModelUpdater queues an extra setViewport based on old metrics.
      this.stopLoading();
    } else {
      this.loadTableState();
    }
  }

  handlePendingCommitClicked(): Promise<void> {
    return this.commitPending();
  }

  handlePendingDiscardClicked(): Promise<void> {
    return this.discardPending();
  }

  handlePendingDataUpdated(): void {
    log.debug('pending data updated');
    const { model } = this.props;
    const { pendingDataMap, pendingDataErrors } = model;
    this.setState({
      pendingDataMap,
      pendingDataErrors,
      pendingSaveError: null,
    });
    this.grid?.forceUpdate();
  }

  handleResizeColumn(modelIndex: number): void {
    const { metrics, metricCalculator } = this.state;
    if (!metrics) throw new Error('Metrics not set');

    const contentWidth = getOrThrow(metrics.contentColumnWidths, modelIndex);

    const userWidths = metricCalculator.getUserColumnWidths();
    if (userWidths.has(modelIndex)) {
      metricCalculator.resetColumnWidth(modelIndex);
      metricCalculator.setCalculatedColumnWidth(modelIndex, contentWidth);
    } else {
      metricCalculator.setColumnWidth(modelIndex, contentWidth);
    }

    this.grid?.forceUpdate();
  }

  handleResizeAllColumns(): void {
    const { metrics, metricCalculator } = this.state;
    if (!metrics) throw new Error('Metrics not set');

    const allColumns = [...metrics.allColumnWidths.entries()];
    const visibleColumns = allColumns
      .filter(([_, width]) => width !== 0)
      .map(([modelIndex]) => modelIndex);

    const contentWidths = metrics.contentColumnWidths;
    const userWidths = metricCalculator.getUserColumnWidths();

    const manualColumns = visibleColumns.filter(modelIndex =>
      userWidths.has(modelIndex)
    );

    if (visibleColumns.length === manualColumns.length) {
      // All columns are manually sized, flip all to auto resize
      for (let i = 0; i < visibleColumns.length; i += 1) {
        const modelIndex = visibleColumns[i];
        const contentWidth = getOrThrow(contentWidths, modelIndex);
        metricCalculator.resetColumnWidth(modelIndex);
        metricCalculator.setCalculatedColumnWidth(modelIndex, contentWidth);
      }
    } else {
      // Flip all to manual sized
      for (let i = 0; i < visibleColumns.length; i += 1) {
        const modelIndex = visibleColumns[i];
        const contentWidth = getOrThrow(contentWidths, modelIndex);
        metricCalculator.setColumnWidth(modelIndex, contentWidth);
      }
    }

    this.grid?.forceUpdate();
  }

  /**
   * User added, removed, or changed the order of aggregations, or position
   * @param aggregationSettings The new aggregation settings
   * @param added The aggregations that were added
   * @param removed The aggregations that were removed
   */
  handleAggregationsChange(
    aggregationSettings: AggregationSettings,
    added: AggregationOperation[] = [],
    removed: AggregationOperation[] = []
  ): void {
    log.debug('handleAggregationsChange', aggregationSettings, added, removed);
    const { rollupConfig } = this.state;
    const isRollup = (rollupConfig?.columns?.length ?? 0) > 0;
    // Do not start loading if this is rollup and added / removed aggregations are prohibited for rollups
    const changes = [...added, ...removed];
    const shouldStartLoading = !(
      isRollup &&
      changes.length > 0 &&
      changes.every(op => AggregationUtils.isRollupProhibited(op))
    );

    if (shouldStartLoading) {
      this.startLoading(
        `Aggregating ${aggregationSettings.aggregations
          .map(a => a.operation)
          .join(', ')}...`
      );
    }
    this.setState({ aggregationSettings });
  }

  /**
   * A specific aggregation has been modified
   * @param aggregation The new aggregation
   */
  handleAggregationChange(aggregation: Aggregation): void {
    log.debug('handleAggregationChange', aggregation);
    const { rollupConfig } = this.state;
    const isRollup = (rollupConfig?.columns?.length ?? 0) > 0;
    // Do not start loading if this is rollup and the aggregation is prohibited for rollups
    const shouldStartLoading = !(
      isRollup && AggregationUtils.isRollupProhibited(aggregation.operation)
    );

    if (shouldStartLoading) {
      this.startLoading(`Aggregating ${aggregation.operation}...`);
    }

    this.setState(({ aggregationSettings }) => ({
      selectedAggregation: aggregation,
      aggregationSettings: {
        ...aggregationSettings,
        aggregations: aggregationSettings.aggregations.map(a =>
          a.operation === aggregation.operation ? aggregation : a
        ),
      },
    }));
  }

  /**
   * An aggregations has been selected for editing
   * @param aggregation The aggregation to edit
   */
  handleAggregationEdit(aggregation: Aggregation): void {
    log.debug('handleAggregationEdit', aggregation);

    const { openOptions } = this.state;

    this.setState({
      openOptions: [
        ...openOptions,
        {
          type: OptionType.AGGREGATION_EDIT,
          title: `Edit Columns to ${aggregation.operation}`,
        },
      ],
      selectedAggregation: aggregation,
    });
  }

  handleRollupChange(rollupConfig: UIRollupConfig): void {
    log.info('Rollup change', rollupConfig);

    this.resetGridViewState();
    this.showAllColumns();
    this.clearAllFilters();

    this.startLoading(
      `Grouping by columns ${rollupConfig?.columns?.join(', ') ?? ''}...`
    );

    // Have to clear select distinct since rollup uses the original columns, not the current ones.
    // IrisGridProxyModel has a check to prevent model update
    // when selectDistinctModel is cleared and the rollupConfig is set on the model.
    this.setState({
      rollupConfig,
      movedColumns: EMPTY_ARRAY,
      frozenColumns: EMPTY_ARRAY,
      sorts: EMPTY_ARRAY,
      reverse: false,
      selectDistinctColumns: EMPTY_ARRAY,
    });
  }

  handleSelectDistinctChanged(columnNames: readonly ColumnName[]): void {
    log.debug('SelectDistinct change', columnNames);

    this.resetGridViewState();

    this.showAllColumns();
    this.clearAllFilters();
    this.clearAllAggregations();

    this.startLoading(
      `Selecting distinct values in ${
        columnNames.length > 0 ? columnNames.join(', ') : ''
      }...`
    );

    this.setState({
      selectDistinctColumns: columnNames,
      movedColumns: [],
      sorts: [],
      reverse: false,
    });
  }

  handleDownloadTableStart(): void {
    const { canDownloadCsv } = this.props;
    if (canDownloadCsv) {
      this.setState({
        isTableDownloading: true,
        tableDownloadProgress: 0,
        tableDownloadEstimatedTime: null,
        tableDownloadStatus: TableCsvExporter.DOWNLOAD_STATUS.INITIATING,
      });
    } else {
      log.error(
        'Attempted to handleDownloadTableStart for user without download CSV permission.'
      );
    }
  }

  handleDownloadTable(
    fileName: string,
    frozenTable: DhType.Table,
    tableSubscription: DhType.TableViewportSubscription,
    snapshotRanges: readonly GridRange[],
    modelRanges: readonly GridRange[],
    includeColumnHeaders: boolean,
    useUnformattedValues: boolean
  ): void {
    const { canDownloadCsv } = this.props;
    if (canDownloadCsv) {
      log.info(
        'start table downloading',
        fileName,
        frozenTable,
        tableSubscription,
        snapshotRanges,
        modelRanges,
        includeColumnHeaders,
        useUnformattedValues
      );
      this.setState(() => {
        if (this.tableSaver) {
          this.tableSaver.startDownload(
            fileName,
            frozenTable,
            tableSubscription,
            snapshotRanges,
            modelRanges,
            includeColumnHeaders,
            useUnformattedValues
          );
        }
        return {
          tableDownloadStatus: TableCsvExporter.DOWNLOAD_STATUS.DOWNLOADING,
        };
      });
    } else {
      log.error(
        'Attempted to handleDownloadTable for user without download CSV permission.'
      );
    }
  }

  /**
   * Aggregation editing has completed. Need to filter out any aggregations that have no columns selected
   */
  removeEmptyAggregations(): void {
    log.debug('removeEmptyAggregations');

    this.setState(({ aggregationSettings }) => {
      const { aggregations } = aggregationSettings;
      const newAggregations = aggregations.filter(
        a => a.selected.length > 0 || a.invert
      );
      if (newAggregations.length !== aggregations.length) {
        return {
          selectedAggregation: null,
          aggregationSettings: {
            ...aggregationSettings,
            aggregations: newAggregations,
          },
        };
      }
      return { selectedAggregation: null, aggregationSettings };
    });
  }

  async seekRow(inputString: string, isBackwards = false): Promise<void> {
    const {
      gotoValueSelectedColumnName: selectedColumnName,
      gotoValueSelectedFilter,
    } = this.state;
    const { model } = this.props;
    const { dh } = model;
    if (!model.isSeekRowAvailable) {
      return;
    }

    if (inputString === '') {
      return;
    }
    const selectedColumn = IrisGridUtils.getColumnByName(
      model.columns,
      selectedColumnName
    );

    if (selectedColumn === undefined) {
      return;
    }

    let searchFromRow = this.grid?.state.cursorRow;

    if (searchFromRow == null) {
      searchFromRow = 0;
    }

    const isContains =
      gotoValueSelectedFilter === FilterType.contains ||
      gotoValueSelectedFilter === FilterType.containsIgnoreCase;
    const isIgnoreCase =
      gotoValueSelectedFilter === FilterType.eqIgnoreCase ||
      gotoValueSelectedFilter === FilterType.containsIgnoreCase;

    try {
      const { formatter } = model;
      const columnDataType = TableUtils.getNormalizedType(selectedColumn.type);

      let rowIndex;

      switch (columnDataType) {
        case TableUtils.dataType.CHAR:
        case TableUtils.dataType.STRING: {
          rowIndex = await model.seekRow(
            searchFromRow,
            selectedColumn,
            dh.ValueType.STRING,
            inputString,
            isIgnoreCase,
            isContains,
            isBackwards ?? false
          );
          break;
        }
        case TableUtils.dataType.DATETIME: {
          const [startDate] = DateUtils.parseDateRange(
            dh,
            inputString,
            formatter.timeZone
          );
          rowIndex = await model.seekRow(
            searchFromRow,
            selectedColumn,
            dh.ValueType.DATETIME,
            startDate,
            undefined,
            undefined,
            isBackwards ?? false
          );
          break;
        }
        case TableUtils.dataType.DECIMAL:
        case TableUtils.dataType.INT: {
          if (
            !TableUtils.isBigDecimalType(selectedColumn.type) &&
            !TableUtils.isBigIntegerType(selectedColumn.type)
          ) {
            let inputValue = parseInt(inputString, 10);
            if (inputString === '-Infinity') {
              inputValue = Number.NEGATIVE_INFINITY;
            } else if (inputString === 'Infinity') {
              inputValue = Number.POSITIVE_INFINITY;
            }

            rowIndex = await model.seekRow(
              searchFromRow,
              selectedColumn,
              dh.ValueType.NUMBER,
              inputValue,
              undefined,
              undefined,
              isBackwards ?? false
            );
          } else {
            rowIndex = await model.seekRow(
              searchFromRow,
              selectedColumn,
              dh.ValueType.STRING,
              inputString,
              undefined,
              undefined,
              isBackwards ?? false
            );
          }
          break;
        }
        default: {
          rowIndex = await model.seekRow(
            searchFromRow,
            selectedColumn,
            dh.ValueType.STRING,
            this.tableUtils.makeValue(
              selectedColumn.type,
              inputString,
              formatter.timeZone
            ),
            undefined,
            undefined,
            isBackwards ?? false
          );
        }
      }

      this.grid?.setFocusRow(rowIndex);
      this.setState({ gotoValueError: '' });
    } catch (e: unknown) {
      this.setState({ gotoValueError: 'invalid input' });
    }
  }

  handleCancelDownloadTable(): void {
    this.tableSaver?.cancelDownload();
    this.setState({ isTableDownloading: false });
  }

  handleDownloadProgressUpdate = throttle(
    (
      tableDownloadProgress: number,
      tableDownloadEstimatedTime: number | null
    ) => {
      const { tableDownloadStatus } = this.state;
      if (
        tableDownloadStatus === TableCsvExporter.DOWNLOAD_STATUS.DOWNLOADING
      ) {
        this.setState({
          tableDownloadProgress,
          tableDownloadEstimatedTime,
        });
      }
    },
    UPDATE_DOWNLOAD_THROTTLE
  );

  handleDownloadCompleted(): void {
    this.setState({
      isTableDownloading: false,
      tableDownloadProgress: 100,
      tableDownloadStatus: TableCsvExporter.DOWNLOAD_STATUS.FINISHED,
    });
  }

  handleDownloadCanceled(): void {
    this.setState({
      isTableDownloading: false,
      tableDownloadProgress: 0,
      tableDownloadStatus: TableCsvExporter.DOWNLOAD_STATUS.CANCELED,
    });
  }

  /**
   * Delete the specified ranges from the table.
   * @param ranges The ranges to delete
   */
  deleteRanges(ranges: readonly GridRange[]): void {
    const { model } = this.props;
    if (!isDeletableGridModel(model) || !model.isDeletable) {
      throw new Error('Model does not support deleting ranges');
    }

    this.pending.add(model.delete(ranges)).catch(e => {
      if (!PromiseUtils.isCanceled(e)) {
        log.error('Unable to delete ranges', ranges, e);
      }
    });
  }

  resetColumnSelection(): void {
    if (this.grid == null) {
      return;
    }
    const { isSelectingColumn } = this.props;
    if (isSelectingColumn) {
      const { columnAllowedCursor } = this.props;
      this.grid.setState({ cursor: columnAllowedCursor });
    } else {
      this.grid.setState({ cursor: null });
      this.setState({ hoverSelectColumn: null });
    }
  }

  resetGridViewState(forceUpdate = true): void {
    if (!this.grid) {
      return;
    }

    this.grid.clearSelectedRanges();
    this.grid.setViewState(
      { left: 0, top: 0, topOffset: 0, leftOffset: 0 },
      forceUpdate
    );
  }

  sendStateChange(): void {
    if (!this.grid) {
      return;
    }
    const { state: irisGridState } = this;
    const { state: gridState } = this.grid;
    const { onStateChange } = this.props;

    onStateChange(irisGridState, gridState);
  }

  handleOverflowClose(): void {
    this.setState({
      showOverflowModal: false,
    });
  }

  handleOpenNoPastePermissionModal(errorMessage: string): void {
    this.setState({
      showNoPastePermissionModal: true,
      noPastePermissionError: errorMessage,
    });
  }

  handleCloseNoPastePermissionModal(): void {
    this.setState({
      showNoPastePermissionModal: false,
    });
  }

  getColumnBoundingRect(): DOMRect {
    const { metrics, shownColumnTooltip } = this.state;
    assertNotNull(metrics);
    assertNotNull(shownColumnTooltip);
    const gridRect = this.gridWrapper?.getBoundingClientRect();
    const popperMargin = 20;
    assertNotNull(gridRect);
    const {
      columnHeaderHeight,
      allColumnXs,
      allColumnWidths,
      width,
      columnHeaderMaxDepth,
    } = metrics;
    const columnX = allColumnXs.get(shownColumnTooltip);
    const columnWidth = allColumnWidths.get(shownColumnTooltip);

    assertNotNull(columnX);
    assertNotNull(columnWidth);

    const left =
      gridRect.left +
      clamp(columnX + columnWidth / 2, popperMargin, width - popperMargin);

    return {
      top: gridRect.top + (columnHeaderMaxDepth - 1) * columnHeaderHeight,
      left:
        gridRect.left +
        clamp(columnX + columnWidth / 2, popperMargin, width - popperMargin),
      bottom: gridRect.top + columnHeaderMaxDepth * columnHeaderHeight,
      right:
        gridRect.left +
        clamp(columnX + columnWidth / 2, popperMargin, width - popperMargin) +
        1,
      width: 1,
      height: columnHeaderHeight,
      x: left,
      y: gridRect.top,
      toJSON: () => {
        throw new Error('not implemented');
      },
    };
  }

  getOverflowButtonTooltip = memoize(
    (overflowButtonTooltipProps: CSSProperties): ReactNode => {
      if (overflowButtonTooltipProps == null) {
        return null;
      }

      const wrapperStyle: CSSProperties = {
        position: 'absolute',
        ...overflowButtonTooltipProps,
        pointerEvents: 'none',
      };

      const popperOptions: PopperOptions = {
        placement: 'left',
        modifiers: {
          flip: {
            behavior: ['left', 'right'],
          },
        },
      };

      return (
        <div style={wrapperStyle}>
          <Tooltip
            key={Date.now()}
            options={popperOptions}
            ref={this.handleTooltipRef}
          >
            View full contents
          </Tooltip>
        </div>
      );
    },
    { max: 1 }
  );

  getExpandCellTooltip = memoize(
    (expandCellTooltipProps: CSSProperties): ReactNode => {
      if (expandCellTooltipProps == null) {
        return null;
      }

      const { expandTooltipDisplayValue } = this.state;
      const { model } = this.props;
      const isExpandAllAvailable =
        isExpandableGridModel(model) && model.isExpandAllAvailable;

      const wrapperStyle: CSSProperties = {
        position: 'absolute',
        ...expandCellTooltipProps,
        pointerEvents: 'none',
      };

      const popperOptions: PopperOptions = {
        placement: 'bottom-start',
      };

      return (
        <div style={wrapperStyle}>
          <Tooltip
            key={Date.now()}
            options={popperOptions}
            ref={this.handleTooltipRef}
          >
            <div style={{ textAlign: 'left' }}>
              Click to {expandTooltipDisplayValue} row
              {isExpandAllAvailable && (
                <>
                  <br />
                  {ContextActionUtils.isMacPlatform() ? '⌘' : 'Ctrl+'}Click to
                  expand row and all children
                </>
              )}
            </div>
          </Tooltip>
        </div>
      );
    },
    { max: 1 }
  );

  getHoverTooltip = memoize(
    (hoverTooltipProps: CSSProperties): ReactNode => {
      if (hoverTooltipProps == null) {
        return null;
      }

      const { hoverDisplayValue } = this.state;

      const wrapperStyle: CSSProperties = {
        position: 'absolute',
        ...hoverTooltipProps,
        pointerEvents: 'none',
      };

      const popperOptions: PopperOptions = {
        placement: 'bottom',
      };

      return (
        <div style={wrapperStyle}>
          <Tooltip options={popperOptions} ref={this.handleTooltipRef}>
            <div className="link-hover-tooltip">{hoverDisplayValue}</div>
          </Tooltip>
        </div>
      );
    },
    { max: 1 }
  );

  handleGotoRowSelectedRowNumberSubmit(): void {
    const { gotoRow: rowNumber } = this.state;
    this.focusRowInGrid(rowNumber);
  }

  focusRowInGrid(rowNumber: string): void {
    const { model } = this.props;
    const { rowCount } = model;
    this.setState({ gotoRow: rowNumber });
    if (rowNumber === '') {
      this.setState({ gotoRowError: '', gotoValueError: '' });
      return;
    }
    const rowInt = parseInt(rowNumber, 10);
    if (rowInt > rowCount || rowInt < -rowCount) {
      this.setState({ gotoRowError: 'Invalid row index' });
    } else if (rowInt === 0) {
      this.setState({ gotoRowError: '', gotoValueError: '' });
      this.grid?.setFocusRow(0);
    } else if (rowInt < 0) {
      this.setState({ gotoRowError: '', gotoValueError: '' });
      this.grid?.setFocusRow(rowInt + rowCount);
    } else {
      this.grid?.setFocusRow(rowInt - 1);
      this.setState({ gotoRowError: '', gotoValueError: '' });
    }
  }

  handleGotoRowSelectedRowNumberChanged(
    event: ChangeEvent<HTMLInputElement>
  ): void {
    const rowNumber = event.target.value;
    this.focusRowInGrid(rowNumber);
  }

  getColumnTooltip(
    visibleIndex: VisibleIndex,
    metrics: GridMetrics,
    model: IrisGridModel
  ): ReactNode {
    const {
      columnHeaderHeight,
      columnHeaderMaxDepth,
      allColumnXs,
      allColumnWidths,
      width,
    } = metrics;
    const columnX = allColumnXs.get(visibleIndex);
    const columnWidth = allColumnWidths.get(visibleIndex);

    if (columnX == null || columnWidth == null) {
      return null;
    }

    /**
     * Create a wrapper dom element, the size of the column header.
     * The wrapper acts as tooltip parent, the  tooltip component
     * will trigger hide on mouseleave of wrapper or tooltip.
     * The wrapper should be bound to within the grid dimensions,
     * so popper only remains triggered while mouse is inside the panel.
     */
    const boundedLeft = Math.max(0, columnX);
    let boundedWidth = columnWidth;
    if (columnX + columnWidth > width) {
      // column is extending past right edge
      boundedWidth = width - columnX;
    } else if (columnX < 0) {
      // column is extending past left edge
      boundedWidth = columnWidth - Math.abs(columnX);
    }

    const wrapperStyle: CSSProperties = {
      position: 'absolute',
      top: (columnHeaderMaxDepth - 1) * columnHeaderHeight,
      left: boundedLeft,
      width: boundedWidth,
      height: columnHeaderHeight,
      pointerEvents: 'none',
    };

    /**
     * Because the popper parent wrapper center is no longer the same as
     * the column label center, we create a popper virtual ref, to handle
     * positioning and keep the popper centered on the label. Creates a
     * 1px x headerHeight virtual object, placed centered on the column
     * label, clamped to 0 + margin to width - margin. We add a margin,
     * otherwise the arrow wants to escape the boundary.
     */
    const virtualReference: ReferenceObject = {
      clientWidth: 1,
      clientHeight: columnHeaderHeight,
      getBoundingClientRect: this.getColumnBoundingRect,
    };

    const popperOptions: PopperOptions = {
      placement: 'bottom',
      modifiers: {
        flip: {
          behavior: ['bottom', 'top'],
        },
      },
    };

    const modelColumn = this.getModelColumn(visibleIndex);
    if (modelColumn == null) return null;

    const column = model.columns[modelColumn];
    if (column == null) return null;

    return (
      <div style={wrapperStyle}>
        <Tooltip
          key={column.name}
          timeout={400}
          interactive
          options={popperOptions}
          ref={this.handleTooltipRef}
          referenceObject={virtualReference}
          onExited={() => {
            this.setState({ shownColumnTooltip: null });
          }}
        >
          <ColumnStatistics
            model={model}
            column={column}
            onStatistics={() => {
              this.tooltip?.update();
            }}
          />
        </Tooltip>
      </div>
    );
  }

  handleGotoValueSelectedColumnNameChanged(columnName: ColumnName): void {
    const { model } = this.props;
    const cursorRow = this.grid?.state.cursorRow;
    const {
      gotoValueSelectedColumnName: prevColumnName,
      gotoValueManuallyChanged,
    } = this.state;

    if (cursorRow != null) {
      const index = model.getColumnIndexByName(columnName);
      const column = IrisGridUtils.getColumnByName(model.columns, columnName);
      const prevColumn = IrisGridUtils.getColumnByName(
        model.columns,
        prevColumnName
      );
      if (index == null || column == null) {
        return;
      }
      const value = model.valueForCell(index, cursorRow);
      const text = IrisGridUtils.convertValueToText(value, column.type);

      // do NOT update value if user manually changed value AND column type remains the same
      if (gotoValueManuallyChanged && column.type === prevColumn?.type) {
        this.setState({
          gotoValueSelectedColumnName: columnName,
          gotoValueError: '',
        });
      } else {
        // do update, and set goToValueManuallyChanged to false because value was automatically changed
        this.setState({
          gotoValueSelectedColumnName: columnName,
          gotoValue: text,
          gotoValueError: '',
          gotoValueManuallyChanged: false,
        });
      }
    }
    this.setState({
      gotoValueSelectedColumnName: columnName,
      gotoValueError: '',
    });
  }

  handleGotoValueSelectedFilterChanged(value: FilterTypeValue): void {
    this.setState({ gotoValueSelectedFilter: value, gotoValueError: '' });
  }

  handleGotoValueChanged = (input: string): void => {
    this.setState({ gotoValue: input, gotoValueManuallyChanged: true });
    this.debouncedSeekRow(input);
  };

  debouncedSeekRow = debounce((input: string): void => {
    this.seekRow(input);
  }, SEEK_ROW_DEBOUNCE);

  handleGotoValueSubmitted(isBackwards?: boolean): void {
    const { gotoValue } = this.state;
    this.seekRow(gotoValue, isBackwards);
  }

  render(): ReactElement | null {
    const {
      children,
      customFilters,
      getDownloadWorker,
      isSelectingColumn,
      isStuckToBottom,
      isStuckToRight,
      model,
      name,
      onlyFetchVisibleColumns,
      alwaysFetchColumns,
      advancedSettings,
      onAdvancedSettingsChange,
      canDownloadCsv,
      onCreateChart,
    } = this.props;
    const {
      metricCalculator,
      metrics,
      isFilterBarShown,
      isSelectingPartition,
      isMenuShown,
      isReady,
      copyOperation,
      focusedFilterBarColumn,
      loadingText,
      loadingScrimProgress,
      loadingSpinnerShown,
      loadingCancelShown,
      loadingBlocksGrid,
      shownColumnTooltip,
      hoverAdvancedFilter,
      shownAdvancedFilter,
      hoverSelectColumn,
      quickFilters,
      advancedFilters,
      searchFilter,
      selectDistinctColumns,

      movedColumns,
      movedRows,

      formatter,
      conditionalFormats,
      conditionalFormatPreview,
      conditionalFormatEditIndex,

      columnAlignmentMap,

      sorts,
      reverse,
      customColumns,

      selectedRanges,
      isTableDownloading,
      tableDownloadStatus,
      tableDownloadProgress,
      tableDownloadEstimatedTime,

      showSearchBar,
      searchValue,
      selectedSearchColumns,
      invertSearchColumns,

      aggregationSettings,
      selectedAggregation,
      rollupConfig,
      openOptions,
      pendingSavePromise,
      pendingSaveError,
      pendingRowCount,
      pendingDataErrors,
      pendingDataMap,
      toastMessage,
      frozenColumns,
      columnHeaderGroups,
      showOverflowModal,
      showNoPastePermissionModal,
      noPastePermissionError,
      overflowText,
      overflowButtonTooltipProps,
      expandCellTooltipProps,
      hoverTooltipProps,
      isGotoShown,
      gotoRow,
      gotoRowError,
      gotoValueError,
      gotoValueSelectedColumnName,
      gotoValue,
      gotoValueSelectedFilter,
      partitionConfig,
    } = this.state;
    if (!isReady) {
      return null;
    }

    const theme = this.getTheme();
    const { columnHeaderHeight: singleColumnHeaderHeight } = theme;

    const filter = this.getCachedFilter(
      customFilters,
      quickFilters,
      advancedFilters,
      searchFilter
    );

    const userColumnWidths = metricCalculator.getUserColumnWidths();
    const stateOverride = this.getCachedStateOverride(
      model,
      theme,
      hoverSelectColumn,
      isFilterBarShown,
      isSelectingColumn,
      loadingScrimProgress,
      quickFilters,
      advancedFilters,
      sorts,
      reverse,
      rollupConfig,
      isMenuShown
    );
    const top = metrics ? metrics.top : 0;
    const bottom = metrics ? metrics.bottomViewport : 0;
    let left = null;
    let right = null;
    if (onlyFetchVisibleColumns) {
      left = metrics ? metrics.left : 0;
      right = metrics ? metrics.right : 0;
    }
    const isVisible =
      metrics != null && metrics.width > 0 && metrics.height > 0;
    const isRollup = (rollupConfig?.columns?.length ?? 0) > 0;

    let focusField = null;

    const debounceMs = metrics
      ? Math.min(
          Math.max(IrisGrid.minDebounce, Math.round(metrics.rowCount / 200)),
          IrisGrid.maxDebounce
        )
      : IrisGrid.maxDebounce;

    if (isFilterBarShown && focusedFilterBarColumn != null && metrics != null) {
      const { gridX, gridY, allColumnXs, allColumnWidths, width } = metrics;
      const columnX = allColumnXs.get(focusedFilterBarColumn);
      const columnWidth = allColumnWidths.get(focusedFilterBarColumn);
      if (columnX != null && columnWidth != null) {
        const x = gridX + columnX;
        const y = gridY - (theme.filterBarHeight ?? 0);
        const fieldWidth = columnWidth + 1; // cover right border
        const fieldHeight = (theme.filterBarHeight ?? 0) - 1; // remove bottom border
        const style = {
          top: y,
          left: x,
          minWidth: Math.min(fieldWidth, width - x), // Don't cause overflow
          height: fieldHeight,
        };
        let value = '';
        let isValid = true;
        const modelColumn = this.getModelColumn(focusedFilterBarColumn);
        assertNotNull(modelColumn);
        const quickFilter = quickFilters.get(modelColumn);
        const advancedFilter = advancedFilters.get(modelColumn);
        if (quickFilter != null) {
          value = quickFilter.text;
          isValid = quickFilter.filter != null;
        }
        const isBarFiltered =
          quickFilters.size !== 0 || advancedFilters.size !== 0;
        focusField = (
          <FilterInputField
            ref={this.filterInputRef}
            style={style}
            className={classNames({
              error: !isValid,
              active: value !== '' || advancedFilter != null,
              'iris-grid-has-filter': isBarFiltered,
            })}
            isAdvancedFilterSet={advancedFilter != null}
            onAdvancedFiltersTriggered={() => {
              this.setState({ shownAdvancedFilter: focusedFilterBarColumn });
            }}
            key={focusedFilterBarColumn}
            onChange={this.handleFilterBarChange}
            onDone={this.handleFilterBarDone}
            onTab={this.handleFilterBarTab}
            onContextMenu={this.grid?.handleContextMenu}
            debounceMs={debounceMs}
            value={value}
          />
        );
      }
    }

    let loadingElement = null;
    if (loadingText != null) {
      const loadingStatus = (
        <div className="iris-grid-loading-status">
          <div
            className={classNames('iris-grid-loading-status-bar', {
              show: loadingSpinnerShown,
            })}
          >
            {loadingText}
          </div>
          <button
            type="button"
            onClick={this.handleCancel}
            className={classNames('iris-grid-btn-cancel', {
              show: loadingCancelShown,
            })}
          >
            <FontAwesomeIcon icon={vsClose} transform="down-1" />
            Cancel
          </button>
        </div>
      );
      const gridY = metrics ? metrics.gridY : 0;
      loadingElement = (
        <div
          className="iris-grid-loading"
          style={loadingBlocksGrid ? { top: gridY } : {}}
        >
          {loadingStatus}
        </div>
      );
    }

    let columnTooltip: React.ReactNode = null;
    if (shownColumnTooltip != null && metrics) {
      columnTooltip = this.getColumnTooltip(shownColumnTooltip, metrics, model);
      // #510 We may need to update the position of the tooltip if it's already opened and columns are resized
      this.tooltip?.update();
    }

    const filterBar = [];
    if (metrics && isFilterBarShown) {
      const { gridX, gridY, visibleColumns, allColumnXs, allColumnWidths } =
        metrics;
      const { filterBarHeight } = theme;

      for (let i = 0; i < visibleColumns.length; i += 1) {
        const columnIndex = visibleColumns[i];

        const columnX = allColumnXs.get(columnIndex);
        const columnWidth = allColumnWidths.get(columnIndex);
        const modelColumn = this.getModelColumn(columnIndex);
        if (modelColumn != null) {
          const isFilterable = model.isFilterable(modelColumn);
          if (
            isFilterable &&
            columnX != null &&
            columnWidth != null &&
            columnWidth > 0
          ) {
            const x = gridX + columnX + columnWidth - 24;
            const y = gridY - (filterBarHeight ?? 0) + 2; // 2 acts as top margin for the button
            const style: CSSProperties = {
              position: 'absolute',
              top: y,
              left: x,
            };
            const advancedFilter = advancedFilters.get(modelColumn);
            const isFilterSet = advancedFilter != null;
            const isFilterVisible =
              columnIndex === hoverAdvancedFilter ||
              columnIndex === focusedFilterBarColumn ||
              isFilterSet;
            const element = (
              <div
                className={classNames('advanced-filter-button-container', {
                  hidden: !isFilterVisible,
                })}
                key={columnIndex}
                style={style}
              >
                {isFilterVisible && (
                  <Button
                    kind="ghost"
                    className={classNames(
                      'btn-link-icon advanced-filter-button',
                      {
                        'filter-set': isFilterSet,
                      }
                    )}
                    onClick={() => {
                      this.setState({ shownAdvancedFilter: columnIndex });
                    }}
                    onContextMenu={event => {
                      this.grid?.handleContextMenu(event);
                    }}
                    onMouseEnter={() => {
                      this.setState({ hoverAdvancedFilter: columnIndex });
                    }}
                    onMouseLeave={() => {
                      this.setState({ hoverAdvancedFilter: null });
                    }}
                  >
                    <div className="fa-layers">
                      <FontAwesomeIcon
                        icon={dhFilterFilled}
                        className="filter-solid"
                      />
                      <FontAwesomeIcon
                        icon={vsFilter}
                        className="filter-light"
                      />
                    </div>
                  </Button>
                )}
              </div>
            );
            filterBar.push(element);
          }
        }
      }
    }
    const advancedFilterMenus = [];
    if (metrics) {
      const {
        gridX,
        visibleColumns,
        allColumnXs,
        allColumnWidths,
        columnHeaderHeight,
      } = metrics;
      for (let i = 0; i < visibleColumns.length; i += 1) {
        const columnIndex = visibleColumns[i];
        const columnX = allColumnXs.get(columnIndex);
        const columnWidth = allColumnWidths.get(columnIndex);
        if (columnX != null && columnWidth != null && columnWidth > 0) {
          const xColumnHeader = gridX + columnX;
          const xFilterBar = gridX + columnX + columnWidth - 20;
          const style: CSSProperties = isFilterBarShown
            ? {
                position: 'absolute',
                top: columnHeaderHeight,
                left: xFilterBar,
                width: 20,
                height: theme.filterBarHeight,
              }
            : {
                position: 'absolute',
                top: 0,
                left: xColumnHeader,
                width: columnWidth,
                height: columnHeaderHeight,
              };
          const modelColumn = this.getModelColumn(columnIndex);
          if (modelColumn != null) {
            const column = model.columns[modelColumn];
            if (column == null) {
              // Grid metrics is likely out of sync with model
              log.warn(
                `Column does not exist at index ${modelColumn} for column array of length ${model.columns.length}`
              );
              // eslint-disable-next-line no-continue
              continue;
            }
            const advancedFilter = advancedFilters.get(modelColumn);
            const { options: advancedFilterOptions } = advancedFilter || {};
            const sort = TableUtils.getSortForColumn(model.sort, column.name);

            const sortDirection = sort ? sort.direction : null;
            if (!isSortDirection(sortDirection)) {
              throw new Error(`Invalid sort direction: ${sortDirection}`);
            }

            const element = (
              <div
                key={columnIndex}
                className="advanced-filter-menu-container"
                style={style}
              >
                <Popper
                  className="advanced-filter-menu-popper"
                  onEntered={this.getAdvancedMenuOpenedHandler(columnIndex)}
                  onExited={() => {
                    this.handleAdvancedMenuClosed(columnIndex);
                  }}
                  isShown={shownAdvancedFilter === columnIndex}
                  interactive
                  closeOnBlur
                  options={{
                    positionFixed: true,
                  }}
                >
                  {this.getCachedAdvancedFilterMenuActions(
                    model,
                    column,
                    advancedFilterOptions,
                    sortDirection,
                    formatter
                  )}
                </Popper>
              </div>
            );
            advancedFilterMenus.push(element);
          }
        }
      }
    }

    const optionItems = this.getCachedOptionItems(
      onCreateChart !== undefined && model.isChartBuilderAvailable,
      model.isCustomColumnsAvailable,
      model.isFormatColumnsAvailable,
      model.isOrganizeColumnsAvailable,
      model.isRollupAvailable,
      model.isTotalsAvailable || isRollup,
      model.isSelectDistinctAvailable,
      model.isExportAvailable,
      this.toggleFilterBarAction,
      this.toggleSearchBarAction,
      this.toggleGotoRowAction,
      isFilterBarShown,
      showSearchBar,
      canDownloadCsv,
      this.isTableSearchAvailable(),
      isGotoShown,
      advancedSettings.size > 0
    );

    const hiddenColumns = this.getCachedHiddenColumns(
      metricCalculator,
      userColumnWidths
    );

    const openOptionsStack = openOptions.map(option => {
      switch (option.type) {
        case OptionType.CHART_BUILDER:
          return (
            <ChartBuilder
              model={model}
              onChange={this.handleChartChange}
              onSubmit={this.handleChartCreate}
              key={OptionType.CHART_BUILDER}
            />
          );
        case OptionType.VISIBILITY_ORDERING_BUILDER:
          return (
            <VisibilityOrderingBuilder
              model={model}
              movedColumns={movedColumns}
              hiddenColumns={hiddenColumns}
              columnHeaderGroups={columnHeaderGroups}
              onColumnVisibilityChanged={this.handleColumnVisibilityChanged}
              onReset={this.handleColumnVisibilityReset}
              onMovedColumnsChanged={this.handleMovedColumnsChanged}
              onColumnHeaderGroupChanged={this.handleHeaderGroupsChanged}
              key={OptionType.VISIBILITY_ORDERING_BUILDER}
            />
          );
        case OptionType.CONDITIONAL_FORMATTING:
          return (
            <ConditionalFormattingMenu
              rules={conditionalFormats}
              onChange={this.handleConditionalFormatsChange}
              onCreate={this.handleConditionalFormatCreate}
              onSelect={this.handleConditionalFormatEdit}
            />
          );
        case OptionType.CONDITIONAL_FORMATTING_EDIT:
          assertNotNull(model.columns);
          assertNotNull(this.handleConditionalFormatEditorUpdate);
          return (
            <ConditionalFormatEditor
              dh={model.dh}
              columns={model.columns}
              rule={conditionalFormatPreview}
              onUpdate={this.handleConditionalFormatEditorUpdate}
              onSave={this.handleConditionalFormatEditorSave}
              onCancel={this.handleConditionalFormatEditorCancel}
            />
          );
        case OptionType.CUSTOM_COLUMN_BUILDER:
          return (
            <CustomColumnBuilder
              model={model}
              customColumns={customColumns}
              onSave={this.handleUpdateCustomColumns}
              onCancel={this.handleMenuBack}
              key={OptionType.CUSTOM_COLUMN_BUILDER}
            />
          );
        case OptionType.ROLLUP_ROWS:
          return (
            <RollupRows
              model={model}
              onChange={this.handleRollupChange}
              config={rollupConfig}
              key={OptionType.ROLLUP_ROWS}
            />
          );
        case OptionType.AGGREGATIONS:
          return (
            <Aggregations
              settings={aggregationSettings}
              isRollup={isRollup}
              availablePlacements={
                isEditableGridModel(model) && model.isEditable
                  ? ['top']
                  : ['top', 'bottom']
              }
              onChange={this.handleAggregationsChange}
              onEdit={this.handleAggregationEdit}
              dh={model.dh}
            />
          );
        case OptionType.AGGREGATION_EDIT:
          return (
            selectedAggregation && (
              <AggregationEdit
                aggregation={selectedAggregation}
                columns={model.originalColumns}
                onChange={this.handleAggregationChange}
              />
            )
          );
        case OptionType.TABLE_EXPORTER:
          return (
            <TableCsvExporter
              model={model}
              name={name}
              userColumnWidths={userColumnWidths}
              movedColumns={movedColumns}
              isDownloading={isTableDownloading}
              tableDownloadStatus={tableDownloadStatus}
              tableDownloadProgress={tableDownloadProgress}
              tableDownloadEstimatedTime={
                tableDownloadEstimatedTime ?? undefined
              }
              onDownload={this.handleDownloadTable}
              onDownloadStart={this.handleDownloadTableStart}
              onCancel={this.handleCancelDownloadTable}
              selectedRanges={selectedRanges}
              key={OptionType.TABLE_EXPORTER}
            />
          );
        case OptionType.SELECT_DISTINCT:
          return (
            <SelectDistinctBuilder
              model={model}
              selectDistinctColumns={selectDistinctColumns}
              onChange={this.handleSelectDistinctChanged}
            />
          );
        case OptionType.ADVANCED_SETTINGS:
          return (
            <AdvancedSettingsMenu
              items={advancedSettings}
              onChange={onAdvancedSettingsChange}
            />
          );

        default:
          throw Error(`Unexpected option type ${option.type}`);
      }
    });

    return (
      <div className="iris-grid" role="presentation">
        <div className="iris-grid-column">
          {children != null && <div className="iris-grid-bar">{children}</div>}
          <CSSTransition
            in={isSelectingPartition}
            timeout={ThemeExport.transitionSlowMs}
            classNames="iris-grid-bar-horizontal"
            onEnter={this.handleAnimationStart}
            onEntered={this.handleAnimationEnd}
            onExit={this.handleAnimationStart}
            onExited={this.handleAnimationEnd}
            mountOnEnter
            unmountOnExit
          >
            <div className="iris-grid-partition-selector-wrapper iris-grid-bar iris-grid-bar-primary">
              {isPartitionedGridModel(model) && model.isPartitionRequired && (
                <IrisGridPartitionSelector
                  model={model}
                  partitionConfig={partitionConfig}
                  onChange={this.handlePartitionChange}
                />
              )}
            </div>
          </CSSTransition>
          <CSSTransition
            in={showSearchBar}
            timeout={ThemeExport.transitionSlowMs}
            classNames="iris-grid-bar-horizontal"
            onEnter={this.handleAnimationStart}
            onEntered={this.handleAnimationEnd}
            onExit={this.handleAnimationStart}
            onExited={this.handleAnimationEnd}
            mountOnEnter
            unmountOnExit
          >
            <div className="iris-grid-bar">
              <CrossColumnSearch
                value={searchValue}
                selectedColumns={selectedSearchColumns}
                invertSelection={invertSearchColumns}
                onChange={this.handleCrossColumnSearch}
                columns={model.columns}
                ref={this.crossColumnRef}
              />
            </div>
          </CSSTransition>
          <Grid
            ref={grid => {
              this.grid = grid;
            }}
            isStickyBottom={!isEditableGridModel(model) || !model.isEditable}
            isStuckToBottom={isStuckToBottom}
            isStuckToRight={isStuckToRight}
            metricCalculator={metricCalculator}
            model={model}
            keyHandlers={this.getKeyHandlers()}
            mouseHandlers={this.getMouseHandlers()}
            movedColumns={movedColumns}
            movedRows={movedRows}
            onError={this.handleGridError}
            onViewChanged={this.handleViewChanged}
            onSelectionChanged={this.handleSelectionChanged}
            onMovedColumnsChanged={this.handleMovedColumnsChanged}
            renderer={this.renderer}
            stateOverride={stateOverride}
            theme={theme}
          >
            <IrisGridCellOverflowModal
              isOpen={showOverflowModal}
              text={overflowText}
              onClose={this.handleOverflowClose}
            />
            {isVisible && (
              <IrisGridModelUpdater
                model={model}
                top={top}
                bottom={bottom}
                left={left}
                right={right}
                filter={filter}
                formatter={formatter}
                columnAlignmentMap={columnAlignmentMap}
                sorts={sorts}
                reverse={reverse}
                movedColumns={movedColumns}
                customColumns={customColumns}
                hiddenColumns={hiddenColumns}
                alwaysFetchColumns={this.getAlwaysFetchColumns(
                  alwaysFetchColumns,
                  model.columns,
                  movedColumns,
                  model.floatingLeftColumnCount,
                  model.floatingRightColumnCount,
                  this.grid?.state.draggingColumn?.range
                )}
                formatColumns={this.getCachedPreviewFormatColumns(
                  model.dh,
                  model.columns,
                  conditionalFormats,
                  conditionalFormatPreview,
                  // Disable the preview format when we press Back on the format edit page
                  openOptions[openOptions.length - 1]?.type ===
                    OptionType.CONDITIONAL_FORMATTING_EDIT
                    ? conditionalFormatEditIndex ?? undefined
                    : undefined
                )}
                rollupConfig={this.getModelRollupConfig(
                  model.originalColumns,
                  rollupConfig,
                  aggregationSettings
                )}
                totalsConfig={this.getModelTotalsConfig(
                  model.columns,
                  rollupConfig,
                  aggregationSettings
                )}
                selectDistinctColumns={selectDistinctColumns}
                pendingRowCount={pendingRowCount}
                pendingDataMap={pendingDataMap}
                frozenColumns={frozenColumns}
                columnHeaderGroups={columnHeaderGroups}
                partitionConfig={partitionConfig}
                showExtraGroupColumn={this.showExtraGroupColumn}
              />
            )}
            {!isMenuShown && (
              <div
                className="grid-settings-button"
                style={{
                  height: `${singleColumnHeaderHeight}px`,
                  width: `${singleColumnHeaderHeight}px`,
                }}
              >
                <Button
                  kind="ghost"
                  data-testid={`btn-iris-grid-settings-button-${name}`}
                  onClick={this.handleMenu}
                  icon={<FontAwesomeIcon icon={vsMenu} transform="up-1" />}
                  tooltip="Table Options"
                />
              </div>
            )}
            {focusField}
            {loadingElement}
            {filterBar}
            {columnTooltip}
            {advancedFilterMenus}
            {overflowButtonTooltipProps &&
              this.getOverflowButtonTooltip(overflowButtonTooltipProps)}
            {expandCellTooltipProps &&
              this.getExpandCellTooltip(expandCellTooltipProps)}
            {hoverTooltipProps && this.getHoverTooltip(hoverTooltipProps)}
          </Grid>
          <GotoRow
            ref={this.gotoRowRef}
            model={model}
            isShown={isGotoShown}
            gotoRow={gotoRow}
            gotoRowError={gotoRowError}
            gotoValueError={gotoValueError}
            onGotoRowSubmit={this.handleGotoRowSelectedRowNumberSubmit}
            onGotoRowNumberChanged={this.handleGotoRowSelectedRowNumberChanged}
            onClose={this.handleGotoRowClosed}
            onEntering={this.handleAnimationStart}
            onEntered={this.handleAnimationEnd}
            onExiting={() => {
              this.handleAnimationStart();
              this.focus();
            }}
            onExited={this.handleAnimationEnd}
            gotoValueSelectedColumnName={gotoValueSelectedColumnName}
            gotoValue={gotoValue}
            gotoValueFilter={gotoValueSelectedFilter}
            onGotoValueSelectedColumnNameChanged={
              this.handleGotoValueSelectedColumnNameChanged
            }
            onGotoValueSelectedFilterChanged={
              this.handleGotoValueSelectedFilterChanged
            }
            onGotoValueChanged={this.handleGotoValueChanged}
            onGotoValueSubmit={this.handleGotoValueSubmitted}
          />

          <PendingDataBottomBar
            error={pendingSaveError}
            isSaving={pendingSavePromise != null}
            saveTooltip={`Commit (${this.commitAction.shortcut.getDisplayText()})`}
            discardTooltip={`Discard (${this.discardAction.shortcut.getDisplayText()})`}
            pendingDataErrors={pendingDataErrors}
            pendingDataMap={pendingDataMap}
            onEntering={this.handleAnimationStart}
            onEntered={this.handleAnimationEnd}
            onExiting={this.handleAnimationStart}
            onExited={this.handleAnimationEnd}
            onSave={this.handlePendingCommitClicked}
            onDiscard={this.handlePendingDiscardClicked}
          />
          <ToastBottomBar>{toastMessage}</ToastBottomBar>
          <IrisGridCopyHandler
            model={model}
            copyOperation={copyOperation ?? undefined}
            onEntering={this.handleAnimationStart}
            onEntered={this.handleAnimationEnd}
            onExiting={this.handleAnimationStart}
            onExited={this.handleAnimationEnd}
          />
          <TableSaver
            dh={model.dh}
            ref={tableSaver => {
              this.tableSaver = tableSaver;
            }}
            getDownloadWorker={getDownloadWorker}
            onDownloadCompleted={this.handleDownloadCompleted}
            onDownloadCanceled={this.handleDownloadCanceled}
            onDownloadProgressUpdate={this.handleDownloadProgressUpdate}
            isDownloading={
              tableDownloadStatus ===
              TableCsvExporter.DOWNLOAD_STATUS.DOWNLOADING
            }
            formatter={formatter}
          />
        </div>
        <SlideTransition
          in={isMenuShown}
          onEntering={this.handleAnimationStart}
          onEntered={this.handleAnimationEnd}
          onExiting={this.handleAnimationStart}
          onExited={this.handleAnimationEnd}
          mountOnEnter
          unmountOnExit
        >
          <div className="table-sidebar">
            <Stack>
              <Page title="Table Options" onClose={this.handleMenuClose}>
                <Menu
                  onSelect={i => this.handleMenuSelect(optionItems[i])}
                  items={optionItems}
                />
              </Page>
              {openOptionsStack.map((option, i) => (
                <Page
                  title={openOptions[i].title}
                  onBack={this.handleMenuBack}
                  onClose={this.handleMenuClose}
                  key={openOptions[i].type}
                >
                  {option}
                </Page>
              ))}
            </Stack>
          </div>
        </SlideTransition>
        <ContextActions actions={this.contextActions} />
        <NoPastePermissionModal
          isOpen={showNoPastePermissionModal}
          onClose={this.handleCloseNoPastePermissionModal}
          errorMessage={noPastePermissionError}
        />
      </div>
    );
  }
}

export default IrisGrid;<|MERGE_RESOLUTION|>--- conflicted
+++ resolved
@@ -352,11 +352,7 @@
   frozenColumns: readonly ColumnName[];
 
   // Theme override for IrisGridTheme
-<<<<<<< HEAD
-  theme?: GridThemeType;
-=======
   theme: Partial<IrisGridThemeType> & Record<string, unknown>;
->>>>>>> f7fe8ad5
 
   canToggleSearch: boolean;
 
