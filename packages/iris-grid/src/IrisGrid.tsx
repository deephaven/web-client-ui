import React, {
  ChangeEvent,
  Component,
  CSSProperties,
  ReactElement,
  ReactNode,
} from 'react';
import memoize from 'memoizee';
import classNames from 'classnames';
import { CSSTransition } from 'react-transition-group';
import PropTypes from 'prop-types';
import deepEqual from 'deep-equal';
import Log from '@deephaven/log';
import { FontAwesomeIcon } from '@fortawesome/react-fontawesome';
import {
  ContextActions,
  Stack,
  Menu,
  Page,
  Popper,
  ThemeExport,
  Tooltip,
  ContextAction,
  PopperOptions,
  ReferenceObject,
  Button,
} from '@deephaven/components';
import {
  Grid,
  GridMetrics,
  GridMouseHandler,
  GridRange,
  GridRangeIndex,
  GridThemeType,
  GridUtils,
  KeyHandler,
  ModelIndex,
  ModelSizeMap,
  MoveOperation,
  VisibleIndex,
  GridState,
  isEditableGridModel,
  BoundedAxisRange,
  isExpandableGridModel,
} from '@deephaven/grid';
import {
  dhEye,
  dhFilterFilled,
  dhGraphLineUp,
  dhTriangleDownSquare,
  vsClose,
  vsCloudDownload,
  vsEdit,
  vsFilter,
  vsMenu,
  vsReply,
  vsRuby,
  vsSearch,
  vsSplitHorizontal,
  vsSymbolOperator,
  vsTools,
} from '@deephaven/icons';
import dh, {
  Column,
  ColumnGroup,
  CustomColumn,
  DateWrapper,
  FilterCondition,
  Sort,
  Table,
  TableViewportSubscription,
} from '@deephaven/jsapi-shim';
import {
  DateUtils,
  Formatter,
  FormatterUtils,
  TableUtils,
  FormattingRule,
  ReverseType,
  RowDataMap,
  SortDirection,
  DateTimeColumnFormatterOptions,
  TableColumnFormat,
  Settings,
} from '@deephaven/jsapi-utils';
import {
  assertNotNull,
  copyToClipboard,
  Pending,
  PromiseUtils,
  ValidationError,
} from '@deephaven/utils';
import {
  Type as FilterType,
  TypeValue as FilterTypeValue,
} from '@deephaven/filters';
import throttle from 'lodash.throttle';
import debounce from 'lodash.debounce';
import clamp from 'lodash.clamp';
import {
  FormattingRule as SidebarFormattingRule,
  getFormatColumns,
} from './sidebar/conditional-formatting/ConditionalFormattingUtils';
import PendingDataBottomBar from './PendingDataBottomBar';
import IrisGridCopyHandler, { CopyOperation } from './IrisGridCopyHandler';
import FilterInputField from './FilterInputField';
import {
  ClearFilterKeyHandler,
  CopyKeyHandler,
  ReverseKeyHandler,
} from './key-handlers';
import {
  IrisGridCellOverflowMouseHandler,
  IrisGridColumnSelectMouseHandler,
  IrisGridColumnTooltipMouseHandler,
  IrisGridContextMenuHandler,
  IrisGridDataSelectMouseHandler,
  IrisGridFilterMouseHandler,
  IrisGridSortMouseHandler,
  PendingMouseHandler,
} from './mousehandlers';
import ToastBottomBar from './ToastBottomBar';
import IrisGridMetricCalculator from './IrisGridMetricCalculator';
import IrisGridModelUpdater from './IrisGridModelUpdater';
import IrisGridRenderer from './IrisGridRenderer';
import IrisGridTheme, { IrisGridThemeType } from './IrisGridTheme';
import ColumnStatistics from './ColumnStatistics';
import './IrisGrid.scss';
import AdvancedFilterCreator from './AdvancedFilterCreator';
import {
  Aggregations,
  AggregationEdit,
  AggregationUtils,
  ChartBuilder,
  CustomColumnBuilder,
  OptionType,
  RollupRows,
  TableCsvExporter,
  TableSaver,
  VisibilityOrderingBuilder,
} from './sidebar';
import IrisGridUtils from './IrisGridUtils';
import CrossColumnSearch from './CrossColumnSearch';
import IrisGridModel from './IrisGridModel';
import IrisGridPartitionSelector from './IrisGridPartitionSelector';
import SelectDistinctBuilder from './sidebar/SelectDistinctBuilder';
import AdvancedSettingsType from './sidebar/AdvancedSettingsType';
import AdvancedSettingsMenu, {
  AdvancedSettingsMenuCallback,
} from './sidebar/AdvancedSettingsMenu';
import SHORTCUTS from './IrisGridShortcuts';
import ConditionalFormattingMenu from './sidebar/conditional-formatting/ConditionalFormattingMenu';

import ConditionalFormatEditor from './sidebar/conditional-formatting/ConditionalFormatEditor';
import IrisGridCellOverflowModal from './IrisGridCellOverflowModal';
import GotoRow from './GotoRow';
import {
  Aggregation,
  AggregationSettings,
} from './sidebar/aggregations/Aggregations';
import { ChartBuilderSettings } from './sidebar/ChartBuilder';
import AggregationOperation from './sidebar/aggregations/AggregationOperation';
import { UIRollupConfig } from './sidebar/RollupRows';
import {
  AdvancedFilterMap,
  ColumnName,
  QuickFilterMap,
  AggregationMap,
  OperationMap,
  Action,
  OptionItem,
  UITotalsTableConfig,
  InputFilter,
  PendingDataMap,
  AdvancedFilterOptions,
} from './CommonTypes';
import ColumnHeaderGroup from './ColumnHeaderGroup';

const log = Log.module('IrisGrid');

const UPDATE_DOWNLOAD_THROTTLE = 500;

const SET_FILTER_DEBOUNCE = 250;

const SEEK_ROW_DEBOUNCE = 50;

const SET_CONDITIONAL_FORMAT_DEBOUNCE = 250;

const DEFAULT_AGGREGATION_SETTINGS = Object.freeze({
  aggregations: [],
  showOnTop: false,
});

const UNFORMATTED_DATE_PATTERN = `yyyy-MM-dd'T'HH:mm:ss.SSSSSSSSS z`;

function isEmptyConfig({
  advancedFilters,
  aggregationSettings,
  customColumns,
  quickFilters,
  reverseType,
  rollupConfig,
  searchFilter,
  selectDistinctColumns,
  sorts,
}: {
  advancedFilters: AdvancedFilterMap;
  aggregationSettings: AggregationSettings;
  customColumns: ColumnName[];
  quickFilters: QuickFilterMap;
  reverseType: ReverseType;
  rollupConfig?: UIRollupConfig;
  searchFilter?: FilterCondition;
  selectDistinctColumns: ColumnName[];
  sorts: Sort[];
}) {
  return (
    advancedFilters.size === 0 &&
    aggregationSettings.aggregations.length === 0 &&
    customColumns.length === 0 &&
    quickFilters.size === 0 &&
    reverseType === TableUtils.REVERSE_TYPE.NONE &&
    rollupConfig == null &&
    searchFilter == null &&
    selectDistinctColumns.length === 0 &&
    sorts.length === 0
  );
}
export type FilterData = {
  operator: FilterTypeValue;
  text: string;
  value: unknown;
  startColumnIndex: number;
};

export type FilterMap = Map<
  ColumnName,
  {
    columnType: string;
    filterList: FilterData[];
  }
>;
export interface IrisGridProps {
  children: React.ReactNode;
  advancedFilters: AdvancedFilterMap;
  advancedSettings: Map<AdvancedSettingsType, boolean>;
  alwaysFetchColumns: ColumnName[];
  isFilterBarShown: boolean;
  applyInputFiltersOnInit: boolean;
  conditionalFormats: SidebarFormattingRule[];
  customColumnFormatMap: Map<ColumnName, FormattingRule>;
  movedColumns: MoveOperation[];
  movedRows: MoveOperation[];
  inputFilters: InputFilter[];
  customFilters: FilterCondition[];
  model: IrisGridModel;
  onCreateChart: (settings: ChartBuilderSettings, model: IrisGridModel) => void;
  onColumnSelected: (column: Column) => void;
  onError: (error: unknown) => void;
  onDataSelected: (index: ModelIndex, map: Record<ColumnName, unknown>) => void;
  onStateChange: (irisGridState: IrisGridState, gridState: GridState) => void;
  onPartitionAppend: (partitionColumn: Column, value: string) => void;
  onAdvancedSettingsChange: AdvancedSettingsMenuCallback;
  partition: string;
  partitionColumn: Column;
  sorts: Sort[];
  reverseType: ReverseType;
  quickFilters: QuickFilterMap | null;
  customColumns: ColumnName[];
  selectDistinctColumns: ColumnName[];
  settings?: Settings;
  userColumnWidths: ModelSizeMap;
  userRowHeights: ModelSizeMap;
  onSelectionChanged: (gridRanges: GridRange[]) => void;
  rollupConfig?: UIRollupConfig;
  aggregationSettings: AggregationSettings;

  isSelectingColumn: boolean;
  isSelectingPartition: boolean;
  isStuckToBottom: boolean;
  isStuckToRight: boolean;

  // eslint-disable-next-line react/no-unused-prop-types
  columnSelectionValidator: (value: Column | null) => boolean;
  columnAllowedCursor: string;

  // eslint-disable-next-line react/no-unused-prop-types
  columnNotAllowedCursor: string;
  name: string;
  onlyFetchVisibleColumns: boolean;

  showSearchBar: boolean;
  searchValue: string;
  selectedSearchColumns: ColumnName[];
  invertSearchColumns: boolean;

  // eslint-disable-next-line react/no-unused-prop-types
  onContextMenu: (obj: {
    model: IrisGridModel;
    value: unknown;
    valueText: string | null;
    column: Column;
    rowIndex: GridRangeIndex;
    columnIndex: GridRangeIndex;
    modelRow: GridRangeIndex;
    modelColumn: GridRangeIndex;
  }) => ContextAction;

  pendingDataMap?: PendingDataMap;
  getDownloadWorker: () => Promise<ServiceWorker>;

  canCopy: boolean;
  canDownloadCsv: boolean;
  frozenColumns: ColumnName[];

  // Theme override for IrisGridTheme
  theme: GridThemeType;

  canToggleSearch: boolean;

  columnHeaderGroups?: ColumnHeaderGroup[];
}

export interface IrisGridState {
  isFilterBarShown: boolean;
  isSelectingPartition: boolean;
  focusedFilterBarColumn: number | null;
  metricCalculator: IrisGridMetricCalculator;
  metrics?: GridMetrics;
  keyHandlers: KeyHandler[];
  mouseHandlers: GridMouseHandler[];

  partition: string | null;
  partitionColumn: Column | null;
  partitionTable: Table | null;
  partitionFilters: FilterCondition[];
  // setAdvancedFilter and setQuickFilter mutate the arguments
  // so we want to always use map copies from the state instead of props
  quickFilters: QuickFilterMap;
  advancedFilters: AdvancedFilterMap;
  shownAdvancedFilter: number | null;
  hoverAdvancedFilter: number | null;

  sorts: Sort[];
  reverseType: ReverseType;
  customColumns: ColumnName[];
  selectDistinctColumns: ColumnName[];

  // selected range in table
  selectedRanges: GridRange[];

  // Current ongoing copy operation
  copyOperation: CopyOperation | null;

  // The filter that is currently being applied. Reset after update is received
  loadingText: string | null;
  loadingScrimProgress: number | null;
  loadingSpinnerShown: boolean;

  movedColumns: MoveOperation[];
  movedRows: MoveOperation[];

  shownColumnTooltip: number | null;

  formatter: Formatter;
  isMenuShown: boolean;
  customColumnFormatMap: Map<ColumnName, FormattingRule>;

  conditionalFormats: SidebarFormattingRule[];
  conditionalFormatEditIndex: number | null;
  conditionalFormatPreview?: SidebarFormattingRule;

  // Column user is hovering over for selection
  hoverSelectColumn: GridRangeIndex;

  isTableDownloading: boolean;
  isReady: boolean;
  tableDownloadStatus: string;
  tableDownloadProgress: number;
  tableDownloadEstimatedTime: number | null;

  showSearchBar: boolean;
  searchFilter?: FilterCondition;
  searchValue: string;
  selectedSearchColumns: ColumnName[];
  invertSearchColumns: boolean;

  rollupConfig?: UIRollupConfig;
  rollupSelectedColumns: [];
  aggregationSettings: AggregationSettings;
  selectedAggregation: Aggregation | null;

  openOptions: OptionItem[];

  pendingRowCount: number;
  pendingDataMap: PendingDataMap;
  pendingDataErrors: Map<number, Error[]>;
  pendingSavePromise: Promise<void> | null;
  pendingSaveError: string | null;

  toastMessage: JSX.Element | null;
  frozenColumns: ColumnName[];
  showOverflowModal: boolean;
  overflowText: string;
  overflowButtonTooltipProps: CSSProperties | null;

  gotoRow: string;
  gotoRowError: string;
<<<<<<< HEAD
  gotoValueError: string;
  isGotoShown: boolean;

  gotoValueSelectedColumnName: ColumnName;
  gotoValueSelectedFilter: FilterTypeValue;
  gotoValue: string;
=======
  isGotoRowShown: boolean;

  columnHeaderGroups: ColumnHeaderGroup[];
>>>>>>> 41b08af6
}

export class IrisGrid extends Component<IrisGridProps, IrisGridState> {
  static minDebounce = 150;

  static maxDebounce = 500;

  static loadingSpinnerDelay = 800;

  static defaultProps = {
    children: null,
    advancedFilters: new Map(),
    advancedSettings: new Map(),
    alwaysFetchColumns: [],
    conditionalFormats: [],
    customColumnFormatMap: new Map(),
    isFilterBarShown: false,
    applyInputFiltersOnInit: false,
    movedColumns: [],
    movedRows: [],
    inputFilters: [],
    customFilters: [],
    onCreateChart: undefined,
    onColumnSelected: (): void => undefined,
    onDataSelected: (): void => undefined,
    onError: (): void => undefined,
    onStateChange: (): void => undefined,
    onPartitionAppend: (): void => undefined,
    onAdvancedSettingsChange: (): void => undefined,
    partition: null,
    partitionColumn: null,
    quickFilters: new Map(),
    selectDistinctColumns: [],
    sorts: [],
    reverseType: TableUtils.REVERSE_TYPE.NONE,
    customColumns: [],
    aggregationSettings: DEFAULT_AGGREGATION_SETTINGS,
    rollupConfig: undefined,
    userColumnWidths: new Map(),
    userRowHeights: new Map(),
    onSelectionChanged: (): void => undefined,
    isSelectingColumn: false,
    isSelectingPartition: false,
    isStuckToBottom: false,
    isStuckToRight: false,
    columnSelectionValidator: null,
    columnAllowedCursor: null,
    columnNotAllowedCursor: null,
    name: 'table',
    onlyFetchVisibleColumns: true,
    showSearchBar: false,
    searchValue: '',
    selectedSearchColumns: null,
    invertSearchColumns: true,
    onContextMenu: (): void => undefined,
    pendingDataMap: new Map(),
    getDownloadWorker: undefined,
    settings: {
      timeZone: 'America/New_York',
      defaultDateTimeFormat: DateUtils.FULL_DATE_FORMAT,
      showTimeZone: false,
      showTSeparator: true,
      truncateNumbersWithPound: false,
      formatter: [],
      decimalFormatOptions: PropTypes.shape({
        defaultFormatString: PropTypes.string,
      }),
      integerFormatOptions: PropTypes.shape({
        defaultFormatString: PropTypes.string,
      }),
    },
    canCopy: true,
    canDownloadCsv: true,
    frozenColumns: null,
    theme: IrisGridTheme,
    canToggleSearch: true,
  };

  static makeQuickFilter(
    column: Column,
    text: string,
    timeZone: string
  ): FilterCondition | null {
    try {
      return TableUtils.makeQuickFilter(column, text, timeZone);
    } catch (err) {
      log.error('Error creating quick filter', err);
    }
    return null;
  }

  constructor(props: IrisGridProps) {
    super(props);

    this.handleAdvancedFilterChange = this.handleAdvancedFilterChange.bind(
      this
    );
    this.handleAdvancedFilterSortChange = this.handleAdvancedFilterSortChange.bind(
      this
    );
    this.handleAdvancedFilterDone = this.handleAdvancedFilterDone.bind(this);
    this.handleAdvancedMenuOpened = this.handleAdvancedMenuOpened.bind(this);
    this.handleGotoRowOpened = this.handleGotoRowOpened.bind(this);
    this.handleGotoRowClosed = this.handleGotoRowClosed.bind(this);
    this.handleAdvancedMenuClosed = this.handleAdvancedMenuClosed.bind(this);
    this.handleAggregationChange = this.handleAggregationChange.bind(this);
    this.handleAggregationsChange = this.handleAggregationsChange.bind(this);
    this.handleAggregationEdit = this.handleAggregationEdit.bind(this);
    this.handleAnimationLoop = this.handleAnimationLoop.bind(this);
    this.handleAnimationStart = this.handleAnimationStart.bind(this);
    this.handleAnimationEnd = this.handleAnimationEnd.bind(this);
    this.handleChartChange = this.handleChartChange.bind(this);
    this.handleChartCreate = this.handleChartCreate.bind(this);
    this.handleGridError = this.handleGridError.bind(this);
    this.handleFilterBarChange = this.handleFilterBarChange.bind(this);
    this.handleFilterBarDone = this.handleFilterBarDone.bind(this);
    this.handleFilterBarTab = this.handleFilterBarTab.bind(this);
    this.handleCancel = this.handleCancel.bind(this);
    this.handleMenu = this.handleMenu.bind(this);
    this.handleMenuClose = this.handleMenuClose.bind(this);
    this.handleMenuSelect = this.handleMenuSelect.bind(this);
    this.handleMenuBack = this.handleMenuBack.bind(this);
    this.handleRequestFailed = this.handleRequestFailed.bind(this);
    this.handleSelectionChanged = this.handleSelectionChanged.bind(this);
    this.handleMovedColumnsChanged = this.handleMovedColumnsChanged.bind(this);
    this.handleHeaderGroupsChanged = this.handleHeaderGroupsChanged.bind(this);
    this.handleUpdate = this.handleUpdate.bind(this);
    this.handleTooltipRef = this.handleTooltipRef.bind(this);
    this.handleViewChanged = this.handleViewChanged.bind(this);
    this.handleFormatSelection = this.handleFormatSelection.bind(this);
    this.handleConditionalFormatCreate = this.handleConditionalFormatCreate.bind(
      this
    );
    this.handleConditionalFormatEdit = this.handleConditionalFormatEdit.bind(
      this
    );
    this.handleConditionalFormatsChange = this.handleConditionalFormatsChange.bind(
      this
    );
    this.handleConditionalFormatEditorSave = this.handleConditionalFormatEditorSave.bind(
      this
    );
    this.handleConditionalFormatEditorCancel = this.handleConditionalFormatEditorCancel.bind(
      this
    );
    this.handleUpdateCustomColumns = this.handleUpdateCustomColumns.bind(this);
    this.handleCustomColumnsChanged = this.handleCustomColumnsChanged.bind(
      this
    );
    this.handleSelectDistinctChanged = this.handleSelectDistinctChanged.bind(
      this
    );
    this.handlePendingDataUpdated = this.handlePendingDataUpdated.bind(this);
    this.handlePendingCommitClicked = this.handlePendingCommitClicked.bind(
      this
    );
    this.handlePendingDiscardClicked = this.handlePendingDiscardClicked.bind(
      this
    );
    this.handleGotoRowSelectedRowNumberSubmit = this.handleGotoRowSelectedRowNumberSubmit.bind(
      this
    );
    this.focusRowInGrid = this.focusRowInGrid.bind(this);
    this.handleDownloadTable = this.handleDownloadTable.bind(this);
    this.handleDownloadTableStart = this.handleDownloadTableStart.bind(this);
    this.handleCancelDownloadTable = this.handleCancelDownloadTable.bind(this);
    this.handleDownloadCanceled = this.handleDownloadCanceled.bind(this);
    this.handleDownloadCompleted = this.handleDownloadCompleted.bind(this);
    this.handlePartitionAppend = this.handlePartitionAppend.bind(this);
    this.handlePartitionChange = this.handlePartitionChange.bind(this);
    this.handlePartitionFetchAll = this.handlePartitionFetchAll.bind(this);
    this.handlePartitionDone = this.handlePartitionDone.bind(this);
    this.handleColumnVisibilityChanged = this.handleColumnVisibilityChanged.bind(
      this
    );
    this.handleCrossColumnSearch = this.handleCrossColumnSearch.bind(this);
    this.handleRollupChange = this.handleRollupChange.bind(this);
    this.handleOverflowClose = this.handleOverflowClose.bind(this);
    this.getColumnBoundingRect = this.getColumnBoundingRect.bind(this);
    this.handleGotoRowSelectedRowNumberChanged = this.handleGotoRowSelectedRowNumberChanged.bind(
      this
    );
    this.handleGotoValueSelectedColumnNameChanged = this.handleGotoValueSelectedColumnNameChanged.bind(
      this
    );
    this.handleGotoValueSelectedFilterChanged = this.handleGotoValueSelectedFilterChanged.bind(
      this
    );
    this.handleGotoValueChanged = this.handleGotoValueChanged.bind(this);

    this.grid = null;
    this.gridWrapper = null;
    this.lastLoadedConfig = null;
    this.pending = new Pending();
    this.globalColumnFormats = [];
    this.decimalFormatOptions = {};
    this.integerFormatOptions = {};
    this.truncateNumbersWithPound = false;

    // When the loading scrim started/when it should extend to the end of the screen.
    this.renderer = new IrisGridRenderer();
    this.tableSaver = null;
    this.crossColumnRef = React.createRef();
    this.isAnimating = false;
    this.filterInputRef = React.createRef();

    this.toggleFilterBarAction = {
      action: () => this.toggleFilterBar(),
      shortcut: SHORTCUTS.TABLE.TOGGLE_QUICK_FILTER,
    };

    this.toggleSearchBarAction = {
      action: () => this.toggleSearchBar(),
      shortcut: SHORTCUTS.TABLE.TOGGLE_SEARCH,
    };

    this.toggleGotoRowAction = {
      action: () => this.toggleGotoRow(),
      shortcut: SHORTCUTS.TABLE.GOTO_ROW,
    };

    this.discardAction = {
      action: () => {
        const { model } = this.props;
        if (
          isEditableGridModel(model) &&
          model.isEditable &&
          model.pendingDataMap.size > 0
        ) {
          this.discardPending().catch(log.error);
        }
      },
      shortcut: SHORTCUTS.INPUT_TABLE.DISCARD,
    };
    this.commitAction = {
      action: () => {
        const { model } = this.props;
        if (
          isEditableGridModel(model) &&
          model.isEditable &&
          model.pendingDataMap.size > 0 &&
          model.pendingDataErrors.size === 0
        ) {
          this.commitPending().catch(log.error);
        }
      },
      shortcut: SHORTCUTS.INPUT_TABLE.COMMIT,
    };
    this.contextActions = [
      this.toggleFilterBarAction,
      this.toggleSearchBarAction,
      this.toggleGotoRowAction,
      this.discardAction,
      this.commitAction,
    ];

    const {
      aggregationSettings,
      conditionalFormats,
      customColumnFormatMap,
      isFilterBarShown,
      isSelectingPartition,
      model,
      movedColumns: movedColumnsProp,
      movedRows: movedRowsProp,
      partition,
      partitionColumn,
      rollupConfig,
      userColumnWidths,
      userRowHeights,
      showSearchBar,
      searchValue,
      selectedSearchColumns,
      invertSearchColumns,
      advancedFilters,
      quickFilters,
      selectDistinctColumns,
      pendingDataMap,
      canCopy,
      frozenColumns,
      columnHeaderGroups,
    } = props;

    const keyHandlers: KeyHandler[] = [
      new ReverseKeyHandler(this),
      new ClearFilterKeyHandler(this),
    ];
    if (canCopy) {
      keyHandlers.push(new CopyKeyHandler(this));
    }
    const mouseHandlers = [
      new IrisGridCellOverflowMouseHandler(this),
      new IrisGridColumnSelectMouseHandler(this),
      new IrisGridColumnTooltipMouseHandler(this),
      new IrisGridSortMouseHandler(this),
      new IrisGridFilterMouseHandler(this),
      new IrisGridContextMenuHandler(this),
      new IrisGridDataSelectMouseHandler(this),
      new PendingMouseHandler(this),
    ];

    const movedColumns =
      movedColumnsProp.length > 0
        ? movedColumnsProp
        : model.initialMovedColumns;
    const movedRows =
      movedRowsProp.length > 0 ? movedRowsProp : model.initialMovedRows;

    const metricCalculator = new IrisGridMetricCalculator({
      userColumnWidths: new Map(userColumnWidths),
      userRowHeights: new Map(userRowHeights),
      movedColumns,
    });
    const searchColumns = selectedSearchColumns ?? [];
    const searchFilter = CrossColumnSearch.createSearchFilter(
      searchValue,
      searchColumns,
      model.columns,
      invertSearchColumns
    );

    this.state = {
      isFilterBarShown,
      isSelectingPartition,
      focusedFilterBarColumn: null,
      metricCalculator,
      metrics: undefined,
      keyHandlers,
      mouseHandlers,

      partition,
      partitionColumn,
      partitionTable: null,
      partitionFilters: [],
      // setAdvancedFilter and setQuickFilter mutate the arguments
      // so we want to always use map copies from the state instead of props
      quickFilters: quickFilters ? new Map(quickFilters) : new Map(),
      advancedFilters: new Map(advancedFilters),
      shownAdvancedFilter: null,
      hoverAdvancedFilter: null,
      sorts: [],
      reverseType: TableUtils.REVERSE_TYPE.NONE,
      customColumns: [],
      selectDistinctColumns,

      // selected range in table
      selectedRanges: [],

      // Current ongoing copy operation
      copyOperation: null,

      // The filter that is currently being applied. Reset after update is received
      loadingText: null,
      loadingScrimProgress: null,
      loadingSpinnerShown: false,

      movedColumns,
      movedRows,

      shownColumnTooltip: null,

      formatter: new Formatter(),
      isMenuShown: false,
      customColumnFormatMap: new Map(customColumnFormatMap),

      conditionalFormats,
      conditionalFormatEditIndex: null,
      conditionalFormatPreview: undefined,

      // Column user is hovering over for selection
      hoverSelectColumn: null,

      isTableDownloading: false,
      isReady: false,
      tableDownloadStatus: '',
      tableDownloadProgress: 0,
      tableDownloadEstimatedTime: 0,

      showSearchBar,
      searchFilter,
      searchValue,
      selectedSearchColumns: searchColumns,
      invertSearchColumns,

      rollupConfig,
      rollupSelectedColumns: [],
      aggregationSettings,
      selectedAggregation: null,

      openOptions: [],

      pendingRowCount: 0,
      pendingDataMap: pendingDataMap ?? new Map(),
      pendingDataErrors: new Map(),
      pendingSavePromise: null,
      pendingSaveError: null,

      toastMessage: null,
      frozenColumns,
      showOverflowModal: false,
      overflowText: '',
      overflowButtonTooltipProps: null,
      isGotoShown: false,
      gotoRow: '',
      gotoRowError: '',
<<<<<<< HEAD
      gotoValueError: '',

      gotoValueSelectedColumnName: model.columns[0].name,
      gotoValueSelectedFilter: FilterType.eq,
      gotoValue: '',
=======
      columnHeaderGroups: columnHeaderGroups ?? model.initialColumnHeaderGroups,
>>>>>>> 41b08af6
    };
  }

  componentDidMount(): void {
    const { partitionColumn, model } = this.props;
    const column =
      partitionColumn ?? model.columns.find(c => c.isPartitionColumn);
    if (
      model.isFilterRequired &&
      model.isValuesTableAvailable &&
      column != null
    ) {
      this.loadPartitionsTable(column);
    } else {
      this.initState();
    }
    this.startListening(model);
  }

  componentDidUpdate(prevProps: IrisGridProps): void {
    const {
      inputFilters,
      isSelectingColumn,
      settings,
      model,
      customFilters,
      sorts,
    } = this.props;

    if (model !== prevProps.model) {
      this.stopListening(prevProps.model);
      this.startListening(model);
    }

    const changedInputFilters =
      inputFilters !== prevProps.inputFilters
        ? inputFilters.filter(
            inputFilter => !prevProps.inputFilters.includes(inputFilter)
          )
        : [];
    if (changedInputFilters.length > 0) {
      const { advancedSettings } = this.props;
      const replaceExistingFilters =
        advancedSettings.get(
          AdvancedSettingsType.FILTER_CONTROL_CHANGE_CLEARS_ALL_FILTERS
        ) ?? false;
      if (replaceExistingFilters) {
        this.clearGridInputField();
        this.clearCrossColumSearch();
      }
      this.startLoading('Filtering...', true);
      this.applyInputFilters(changedInputFilters, replaceExistingFilters);
    }

    if (isSelectingColumn !== prevProps.isSelectingColumn) {
      this.resetColumnSelection();
    }
    if (settings !== prevProps.settings) {
      this.updateFormatterSettings(settings);
    }
    if (customFilters !== prevProps.customFilters) {
      this.startLoading('Filtering...', true);
    }
    if (sorts !== prevProps.sorts) {
      this.updateSorts(sorts);
    }
    const { loadingScrimStartTime, loadingScrimFinishTime } = this;
    if (loadingScrimStartTime != null && loadingScrimFinishTime != null) {
      window.requestAnimationFrame(() => {
        const now = Date.now();
        const currentTime = now - loadingScrimStartTime;
        const totalTime = loadingScrimFinishTime - loadingScrimStartTime;
        const loadingScrimProgress = Math.min(currentTime / totalTime, 1);
        if (loadingScrimFinishTime < now) {
          this.loadingScrimStartTime = undefined;
          this.loadingScrimFinishTime = undefined;
        }

        this.setState(state => {
          if (state.loadingScrimProgress == null) {
            log.debug2('Ignoring scrim update because loading cancelled.');
            return null;
          }

          return { loadingScrimProgress };
        });
      });
    }

    this.sendStateChange();
  }

  componentWillUnmount(): void {
    const { model } = this.props;
    this.stopListening(model);
    this.pending.cancel();
    this.updateSearchFilter.cancel();

    if (this.loadingTimer) {
      clearTimeout(this.loadingTimer);
    }
    this.handleDownloadProgressUpdate.cancel();
    if (this.animationFrame !== undefined) {
      cancelAnimationFrame(this.animationFrame);
    }
  }

  grid: Grid | null;

  gridWrapper: HTMLDivElement | null;

  lastFocusedFilterBarColumn?: number;

  lastLoadedConfig: Pick<
    IrisGridState,
    | 'advancedFilters'
    | 'aggregationSettings'
    | 'customColumns'
    | 'quickFilters'
    | 'reverseType'
    | 'rollupConfig'
    | 'searchFilter'
    | 'selectDistinctColumns'
    | 'sorts'
  > | null;

  tooltip?: Tooltip;

  pending: Pending;

  globalColumnFormats?: FormattingRule[];

  dateTimeFormatterOptions?: DateTimeColumnFormatterOptions;

  decimalFormatOptions: { defaultFormatString?: string };

  integerFormatOptions: { defaultFormatString?: string };

  truncateNumbersWithPound: boolean;

  // When the loading scrim started/when it should extend to the end of the screen.
  loadingScrimStartTime?: number;

  loadingScrimFinishTime?: number;

  animationFrame?: number;

  loadingTimer?: ReturnType<typeof setTimeout>;

  renderer: IrisGridRenderer;

  tableSaver: TableSaver | null;

  crossColumnRef: React.RefObject<CrossColumnSearch>;

  isAnimating: boolean;

  filterInputRef: React.RefObject<FilterInputField>;

  toggleFilterBarAction: Action;

  toggleSearchBarAction: Action;

  toggleGotoRowAction: Action;

  discardAction: Action;

  commitAction: Action;

  contextActions: ContextAction[];

  getAdvancedMenuOpenedHandler = memoize(
    (column: ModelIndex) => this.handleAdvancedMenuOpened.bind(this, column),
    { max: 100 }
  );

  getCachedAdvancedFilterMenuActions = memoize(
    (
      model: IrisGridModel,
      column: Column,
      advancedFilterOptions: AdvancedFilterOptions | undefined,
      sortDirection: SortDirection | undefined,
      formatter: Formatter
    ) => (
      <AdvancedFilterCreator
        model={model}
        column={column}
        onFilterChange={this.handleAdvancedFilterChange}
        onSortChange={this.handleAdvancedFilterSortChange}
        onDone={this.handleAdvancedFilterDone}
        options={advancedFilterOptions}
        sortDirection={sortDirection}
        formatter={formatter}
      />
    ),
    { max: 50 }
  );

  getCachedOptionItems = memoize(
    (
      isChartBuilderAvailable: boolean,
      isCustomColumnsAvailable: boolean,
      isFormatColumnsAvailable: boolean,
      isRollupAvailable: boolean,
      isTotalsAvailable: boolean,
      isSelectDistinctAvailable: boolean,
      isExportAvailable: boolean,
      toggleFilterBarAction: Action,
      toggleSearchBarAction: Action,
      toggleGotoRowAction: Action,
      isFilterBarShown: boolean,
      showSearchBar: boolean,
      canDownloadCsv: boolean,
      canToggleSearch: boolean,
      showGotoRow: boolean,
      hasAdvancedSettings: boolean
    ) => {
      const optionItems: OptionItem[] = [];
      if (isChartBuilderAvailable) {
        optionItems.push({
          type: OptionType.CHART_BUILDER,
          title: 'Chart Builder',
          icon: dhGraphLineUp,
        });
      }
      optionItems.push({
        type: OptionType.VISIBILITY_ORDERING_BUILDER,
        title: 'Hide, Group, and Order Columns',
        icon: dhEye,
      });
      if (isFormatColumnsAvailable) {
        optionItems.push({
          type: OptionType.CONDITIONAL_FORMATTING,
          title: 'Conditional Formatting',
          icon: vsEdit,
        });
      }
      if (isCustomColumnsAvailable) {
        optionItems.push({
          type: OptionType.CUSTOM_COLUMN_BUILDER,
          title: 'Custom Columns',
          icon: vsSplitHorizontal,
        });
      }
      if (isRollupAvailable) {
        optionItems.push({
          type: OptionType.ROLLUP_ROWS,
          title: 'Rollup Rows',
          icon: dhTriangleDownSquare,
        });
      }
      if (isTotalsAvailable) {
        optionItems.push({
          type: OptionType.AGGREGATIONS,
          title: 'Aggregate Columns',
          icon: vsSymbolOperator,
        });
      }
      if (isSelectDistinctAvailable) {
        optionItems.push({
          type: OptionType.SELECT_DISTINCT,
          title: 'Select Distinct Values',
          icon: vsRuby,
        });
      }
      if (isExportAvailable && canDownloadCsv) {
        optionItems.push({
          type: OptionType.TABLE_EXPORTER,
          title: 'Download CSV',
          icon: vsCloudDownload,
        });
      }
      if (hasAdvancedSettings) {
        optionItems.push({
          type: OptionType.ADVANCED_SETTINGS,
          title: 'Advanced Settings',
          icon: vsTools,
        });
      }
      optionItems.push({
        type: OptionType.QUICK_FILTERS,
        title: 'Quick Filters',
        subtitle: toggleFilterBarAction.shortcut.getDisplayText(),
        icon: vsFilter,
        isOn: isFilterBarShown,
        onChange: toggleFilterBarAction.action,
      });
      if (canToggleSearch) {
        optionItems.push({
          type: OptionType.SEARCH_BAR,
          title: 'Search Bar',
          subtitle: toggleSearchBarAction.shortcut.getDisplayText(),
          icon: vsSearch,
          isOn: showSearchBar,
          onChange: toggleSearchBarAction.action,
        });
      }
      optionItems.push({
        type: OptionType.GOTO,
        title: 'Go to',
        subtitle: toggleGotoRowAction.shortcut.getDisplayText(),
        icon: vsReply,
        isOn: showGotoRow,
        onChange: toggleGotoRowAction.action,
      });

      return optionItems;
    },
    { max: 1 }
  );

  getCachedHiddenColumns = memoize(
    (hiddenColumns: ModelIndex[]) => hiddenColumns,
    {
      max: 1,
      normalizer: ([hiddenColumns]) => hiddenColumns.join(),
    }
  );

  getAggregationMap = memoize(
    (columns: Column[], aggregations: Aggregation[]): AggregationMap => {
      const aggregationMap = {} as Record<AggregationOperation, string[]>;
      aggregations.forEach(({ operation, selected, invert }) => {
        aggregationMap[operation] = AggregationUtils.getOperationColumnNames(
          columns,
          operation,
          selected,
          invert
        );
      });
      return aggregationMap;
    }
  );

  getOperationMap = memoize(
    (columns: Column[], aggregations: Aggregation[]): OperationMap => {
      const operationMap: Record<string, AggregationOperation[]> = {};
      aggregations
        .filter(
          (a: Aggregation) => !AggregationUtils.isRollupOperation(a.operation)
        )
        .forEach(({ operation, selected, invert }) => {
          AggregationUtils.getOperationColumnNames(
            columns,
            operation,
            selected,
            invert
          ).forEach(name => {
            const newOperations = [...(operationMap[name] ?? []), operation];
            operationMap[name] = newOperations;
          });
        });
      return operationMap;
    }
  );

  getOperationOrder = memoize(
    (aggregations: Aggregation[]): AggregationOperation[] =>
      aggregations
        .map((a: Aggregation) => a.operation)
        .filter(
          (o: AggregationOperation) => !AggregationUtils.isRollupOperation(o)
        )
  );

  getCachedFormatColumns = memoize(
    (columns: Column[], rules: SidebarFormattingRule[]) =>
      getFormatColumns(columns, rules)
  );

  // customColumns arg is needed to invalidate the cache
  // eslint-disable-next-line no-unused-vars
  getCachedModelColumns = memoize(
    (model: IrisGridModel, customColumns: ColumnName[]) => model.columns
  );

  /**
   * Builds formatColumns array based on the provided formatting rules with optional preview
   * @param columns Array of columns
   * @param rulesParam Array of formatting rules
   * @param preview Optional temporary formatting rule for previewing live changes
   * @param editIndex Index in the rulesParam array to replace with the preview, null if preview not applicable
   * @returns Format columns array
   */
  getCachedPreviewFormatColumns = memoize(
    (
      columns: Column[],
      rulesParam: SidebarFormattingRule[],
      preview?: SidebarFormattingRule,
      editIndex?: number
    ): CustomColumn[] => {
      log.debug(
        'getCachedPreviewFormatColumns',
        rulesParam,
        preview,
        editIndex
      );
      if (preview !== undefined && editIndex !== undefined) {
        const rules = [...rulesParam];
        rules[editIndex] = preview;
        return this.getCachedFormatColumns(columns, rules);
      }

      return this.getCachedFormatColumns(columns, rulesParam);
    }
  );

  getModelRollupConfig = memoize(
    (
      originalColumns: Column[],
      config: UIRollupConfig | undefined,
      aggregationSettings: AggregationSettings
    ) =>
      IrisGridUtils.getModelRollupConfig(
        originalColumns,
        config,
        aggregationSettings
      )
  );

  getModelTotalsConfig = memoize(
    (
      columns: Column[],
      config: UIRollupConfig | undefined,
      aggregationSettings: AggregationSettings
    ): UITotalsTableConfig | null => {
      const { aggregations, showOnTop } = aggregationSettings;
      // If we've got rollups, then aggregations are applied as part of that...
      if (
        (config?.columns?.length ?? 0) > 0 ||
        (aggregations?.length ?? 0) === 0
      ) {
        return null;
      }

      const operationMap = this.getOperationMap(columns, aggregations);
      const operationOrder = this.getOperationOrder(aggregations);

      return { operationMap, operationOrder, showOnTop };
    }
  );

  getCachedStateOverride = memoize(
    (
      hoverSelectColumn: GridRangeIndex,
      isFilterBarShown: boolean,
      isSelectingColumn: boolean,
      loadingScrimProgress: number | null,
      quickFilters: QuickFilterMap,
      advancedFilters: AdvancedFilterMap,
      sorts: Sort[],
      reverseType: ReverseType,
      rollupConfig: UIRollupConfig | undefined,
      isMenuShown: boolean
    ) => ({
      hoverSelectColumn,
      isFilterBarShown,
      isSelectingColumn,
      loadingScrimProgress,
      quickFilters,
      advancedFilters,
      sorts,
      reverseType,
      rollupConfig,
      isMenuShown,
    }),
    { max: 1 }
  );

  getCachedFilter = memoize(
    (
      customFilters: FilterCondition[],
      quickFilters: QuickFilterMap,
      advancedFilters: AdvancedFilterMap,
      partitionFilters: FilterCondition[],
      searchFilter: FilterCondition | undefined
    ) => [
      ...(customFilters ?? []),
      ...(partitionFilters ?? []),
      ...IrisGridUtils.getFiltersFromFilterMap(quickFilters),
      ...IrisGridUtils.getFiltersFromFilterMap(advancedFilters),
      ...(searchFilter !== undefined ? [searchFilter] : []),
    ],
    { max: 1 }
  );

  getCachedTheme = memoize(
    (
      theme: GridThemeType,
      isEditable: boolean,
      floatingRowCount: number
    ): Partial<IrisGridThemeType> => ({
      ...IrisGridTheme,
      ...theme,
      autoSelectRow: !isEditable,
      // We only show the row footers when we have floating rows for aggregations
      rowFooterWidth: floatingRowCount > 0 ? theme.rowFooterWidth : 0,
    }),
    { max: 1 }
  );

  getValueForCell(
    columnIndex: GridRangeIndex,
    rowIndex: GridRangeIndex,
    rawValue = false
  ): string | unknown {
    const { model } = this.props;
    const modelColumn = this.getModelColumn(columnIndex);
    const modelRow = this.getModelRow(rowIndex);
    if (rawValue && modelColumn != null && modelRow != null) {
      const value = model.valueForCell(modelColumn, modelRow);
      if (TableUtils.isDateType(model.columns[modelColumn].type)) {
        // The returned value is just a long value, we should return the value formatted as a full date string
        const { formatter } = model;
        return dh.i18n.DateTimeFormat.format(
          UNFORMATTED_DATE_PATTERN,
          value as number | Date | DateWrapper,
          dh.i18n.TimeZone.getTimeZone(formatter.timeZone)
        );
      }
      return value;
    }
    if (rawValue) {
      return null;
    }
    if (modelColumn != null && modelRow != null) {
      return model.textForCell(modelColumn, modelRow);
    }
    return '';
  }

  getModelColumn(columnIndex: GridRangeIndex): ModelIndex | null | undefined {
    const { metrics } = this.state;
    assertNotNull(metrics);
    const { modelColumns } = metrics;
    if (modelColumns == null) {
      return null;
    }

    return columnIndex != null ? modelColumns.get(columnIndex) : null;
  }

  getModelRow(rowIndex: GridRangeIndex): ModelIndex | null | undefined {
    const { metrics } = this.state;
    assertNotNull(metrics);
    const { modelRows } = metrics;
    if (modelRows == null) {
      return null;
    }

    return rowIndex != null ? modelRows.get(rowIndex) : null;
  }

  getTheme(): Partial<IrisGridThemeType> {
    const { model, theme } = this.props;
    return this.getCachedTheme(
      theme,
      (isEditableGridModel(model) && model.isEditable) ?? false,
      model.floatingTopRowCount + model.floatingBottomRowCount
    );
  }

  getVisibleColumn(modelIndex: ModelIndex): VisibleIndex {
    const { movedColumns } = this.state;
    return GridUtils.getVisibleIndex(modelIndex, movedColumns);
  }

  /**
   * Applies the provided input filters as quick filters,
   * and clears any existing quickFilters or advancedFilters on that column
   * @param inputFilters Array of input filters to apply
   * @param replaceExisting If true, new filters will replace the existing ones, instead of merging
   */
  applyInputFilters(
    inputFilters: InputFilter[],
    replaceExisting = false
  ): void {
    const { model } = this.props;
    const { advancedFilters, quickFilters } = this.state;
    const newAdvancedFilters = replaceExisting
      ? new Map()
      : new Map(advancedFilters);
    const newQuickFilters = replaceExisting ? new Map() : new Map(quickFilters);

    let isChanged = replaceExisting && advancedFilters.size > 0;
    inputFilters.forEach(({ name, type, value }) => {
      const modelIndex = model.columns.findIndex(
        ({ name: columnName, type: columnType }) =>
          columnName === name && columnType === type
      );
      if (modelIndex >= 0) {
        isChanged = newAdvancedFilters.delete(modelIndex) || isChanged;
        isChanged =
          this.applyQuickFilter(modelIndex, value, newQuickFilters) ||
          isChanged;
      } else {
        log.error('Unable to find column for inputFilter', name, type, value);
      }
    });
    if (isChanged) {
      this.setState({
        quickFilters: newQuickFilters,
        advancedFilters: newAdvancedFilters,
      });
    }
  }

  /**
   * Applies a quick filter
   * @param modelIndex The index in the model of the column to set
   * @param value The string value to set to the quick filter
   * @param quickFilters The quick filters map
   * @returns True if the filters have changed because this quick filter was applied
   */
  applyQuickFilter(
    modelIndex: ModelIndex,
    value: string | null,
    quickFilters: QuickFilterMap
  ): boolean {
    const { model } = this.props;
    const { formatter } = model;
    const column = model.columns[modelIndex];

    if (value != null && `${value}`.trim().length > 0) {
      const quickFilter = quickFilters.get(modelIndex);
      if (quickFilter != null) {
        const { text } = quickFilter;
        if (text === value) {
          log.debug2('Ignoring change to existing filter');
          return false;
        }
      }
      quickFilters.set(modelIndex, {
        text: value,
        filter: IrisGrid.makeQuickFilter(column, value, formatter.timeZone),
      });
      return true;
    }
    return quickFilters.delete(modelIndex);
  }

  setAdvancedFilterMap(advancedFilters: AdvancedFilterMap): void {
    this.setState({ advancedFilters });
  }

  setAdvancedFilter(
    modelIndex: ModelIndex,
    filter: FilterCondition | null,
    options: AdvancedFilterOptions
  ): void {
    log.debug('Setting advanced filter', modelIndex, filter);

    this.startLoading('Filtering...', true);

    this.setState(({ advancedFilters }) => {
      const newAdvancedFilters = new Map(advancedFilters);
      if (filter == null) {
        newAdvancedFilters.delete(modelIndex);
      } else {
        newAdvancedFilters.set(modelIndex, {
          filter,
          options,
        });
      }
      return { advancedFilters: newAdvancedFilters };
    });
  }

  /**
   * Sets a quick filter against the provided column
   * @param modelIndex The index in the model for the column this filter is applied to
   * @param filter A filter to apply to the column, or null if there was an error
   * @param text The original text the filter was created with
   */
  setQuickFilter(
    modelIndex: ModelIndex,
    filter: FilterCondition | null,
    text: string
  ): void {
    log.debug('Setting quick filter', modelIndex, filter, text);

    this.startLoading('Filtering...', true);

    this.setState(({ quickFilters }) => {
      const newQuickFilters = new Map(quickFilters);
      newQuickFilters.set(modelIndex, { filter, text });
      return { quickFilters: newQuickFilters };
    });
  }

  /**
   * Set grid filters based on the filter map
   * @param filterMap Filter map
   */
  setFilterMap(filterMap: FilterMap): void {
    log.debug('setFilterMap', filterMap);

    const { advancedSettings } = this.props;
    const clearFiltersOnLinkerFilterUpdate =
      advancedSettings.get(
        AdvancedSettingsType.LINK_CHANGE_CLEARS_ALL_FILTERS
      ) ?? false;
    if (clearFiltersOnLinkerFilterUpdate) {
      this.clearAllFilters();
    }

    const { model } = this.props;
    filterMap.forEach(({ columnType, filterList }, columnName) => {
      const column = model.columns.find(
        c => c.name === columnName && c.type === columnType
      );
      if (column == null) {
        return;
      }
      const columnIndex = model.getColumnIndexByName(column.name);
      assertNotNull(columnIndex);
      const combinedText = IrisGridUtils.combineFiltersFromList(
        columnType,
        filterList
      );
      if (combinedText.length === 0) {
        this.removeQuickFilter(columnIndex);
      } else {
        const { formatter } = model;
        this.setQuickFilter(
          columnIndex,
          IrisGrid.makeQuickFilter(column, combinedText, formatter.timeZone),
          `${combinedText}`
        );
      }
    });
  }

  removeColumnFilter(modelColumn: ModelIndex): void {
    this.startLoading('Filtering...', true);

    this.setState(
      ({ advancedFilters, quickFilters }: Partial<IrisGridState>) => {
        const newAdvancedFilters = advancedFilters
          ? new Map(advancedFilters)
          : new Map();
        const newQuickFilters = quickFilters
          ? new Map(quickFilters)
          : new Map();
        newQuickFilters.delete(modelColumn);
        newAdvancedFilters.delete(modelColumn);

        return {
          quickFilters: newQuickFilters,
          advancedFilters: newAdvancedFilters,
        };
      }
    );
  }

  removeQuickFilter(modelColumn: ModelIndex): void {
    this.startLoading('Clearing Filter...', true);

    this.setState(({ quickFilters }) => {
      const newQuickFilters = new Map(quickFilters);
      newQuickFilters.delete(modelColumn);

      return { quickFilters: newQuickFilters };
    });
  }

  clearAllFilters(): void {
    log.debug('Clearing all filters');

    const { advancedFilters, quickFilters, searchFilter } = this.state;
    if (
      quickFilters.size === 0 &&
      advancedFilters.size === 0 &&
      searchFilter === null
    ) {
      return;
    }

    // if there is an active quick filter input field, reset it as well
    this.clearGridInputField();

    this.startLoading('Clearing Filters...', true);
    this.setState({
      quickFilters: new Map(),
      advancedFilters: new Map(),
      searchValue: '',
      searchFilter: undefined,
    });
  }

  clearCrossColumSearch(): void {
    log.debug('Clearing cross-column search');

    this.setState({
      searchValue: '',
      searchFilter: undefined,
    });
  }

  clearGridInputField(): void {
    if (this.filterInputRef.current != null) {
      this.filterInputRef.current.setValue('');
    }
  }

  /**
   * Rebuilds all the current filters. Necessary if something like the time zone has changed.
   */
  rebuildFilters(): void {
    log.debug('Rebuilding filters');

    const { model } = this.props;
    const { advancedFilters, quickFilters } = this.state;
    const { columns, formatter } = model;

    const newAdvancedFilters = new Map();
    const newQuickFilters = new Map();

    advancedFilters.forEach((value, key) => {
      const { options } = value;
      const column = columns[key];
      const filter = TableUtils.makeAdvancedFilter(
        column,
        options,
        formatter.timeZone
      );
      newAdvancedFilters.set(key, {
        options,
        filter,
      });
    });

    quickFilters.forEach((value, key) => {
      const { text } = value;
      const column = columns[key];
      newQuickFilters.set(key, {
        text,
        filter: IrisGrid.makeQuickFilter(column, text, formatter.timeZone),
      });
    });

    this.startLoading('Rebuilding filters...', true);
    this.setState({
      quickFilters: newQuickFilters,
      advancedFilters: newAdvancedFilters,
    });
  }

  setFilters({
    quickFilters,
    advancedFilters,
  }: Pick<IrisGridState, 'quickFilters' | 'advancedFilters'>): void {
    this.setState({
      quickFilters,
      advancedFilters,
    });
  }

  updateFormatterSettings(settings?: Settings, forceUpdate = true): void {
    const globalColumnFormats = FormatterUtils.getColumnFormats(settings);
    const dateTimeFormatterOptions = FormatterUtils.getDateTimeFormatterOptions(
      settings
    );

    const defaultDecimalFormatOptions =
      settings?.defaultDecimalFormatOptions ?? {};
    const defaultIntegerFormatOptions =
      settings?.defaultIntegerFormatOptions ?? {};
    const truncateNumbersWithPound =
      settings?.truncateNumbersWithPound ?? false;

    const isColumnFormatChanged = !deepEqual(
      this.globalColumnFormats,
      globalColumnFormats
    );
    const isDateFormattingChanged = !deepEqual(
      this.dateTimeFormatterOptions,
      dateTimeFormatterOptions
    );
    const isDecimalFormattingChanged = !deepEqual(
      this.decimalFormatOptions,
      settings?.defaultDecimalFormatOptions
    );
    const isIntegerFormattingChanged = !deepEqual(
      this.integerFormatOptions,
      defaultIntegerFormatOptions
    );
    const isTruncateNumbersChanged =
      this.truncateNumbersWithPound !== truncateNumbersWithPound;
    if (
      isColumnFormatChanged ||
      isDateFormattingChanged ||
      isDecimalFormattingChanged ||
      isIntegerFormattingChanged ||
      isTruncateNumbersChanged
    ) {
      this.globalColumnFormats = globalColumnFormats;
      this.dateTimeFormatterOptions = dateTimeFormatterOptions;
      this.decimalFormatOptions = defaultDecimalFormatOptions;
      this.integerFormatOptions = defaultIntegerFormatOptions;
      this.truncateNumbersWithPound = truncateNumbersWithPound;
      this.updateFormatter({}, forceUpdate);

      if (isDateFormattingChanged && forceUpdate) {
        this.rebuildFilters();
      }
    }
  }

  getAlwaysFetchColumns = memoize(
    (
      alwaysFetchColumns: ColumnName[],
      columns: Column[],
      movedColumns: MoveOperation[],
      floatingLeftColumnCount: number,
      floatingRightColumnCount: number,
      draggingRange?: BoundedAxisRange
    ) => {
      const floatingColumns: ColumnName[] = [];

      for (let i = 0; i < floatingLeftColumnCount; i += 1) {
        floatingColumns.push(
          columns[GridUtils.getModelIndex(i, movedColumns)].name
        );
      }

      for (let i = 0; i < floatingRightColumnCount; i += 1) {
        floatingColumns.push(
          columns[GridUtils.getModelIndex(columns.length - 1 - i, movedColumns)]
            .name
        );
      }

      if (draggingRange) {
        for (let i = draggingRange[0]; i <= draggingRange[1]; i += 1) {
          floatingColumns.push(
            columns[GridUtils.getModelIndex(i, movedColumns)].name
          );
        }
      }

      const columnSet = new Set([...alwaysFetchColumns, ...floatingColumns]);

      return [...columnSet];
    }
  );

  updateFormatter(
    updatedFormats: { customColumnFormatMap?: Map<ColumnName, FormattingRule> },
    forceUpdate = true
  ): void {
    const { customColumnFormatMap } = this.state;
    const update = {
      customColumnFormatMap,
      ...updatedFormats,
    };
    const mergedColumnFormats = [
      ...(this.globalColumnFormats ?? []),
      ...update.customColumnFormatMap.values(),
    ];
    const formatter = new Formatter(
      mergedColumnFormats,
      this.dateTimeFormatterOptions,
      this.decimalFormatOptions,
      this.integerFormatOptions,
      this.truncateNumbersWithPound
    );

    log.debug('updateFormatter', this.globalColumnFormats, mergedColumnFormats);

    this.setState({ ...update, formatter }, () => {
      if (forceUpdate && this.grid) {
        this.grid.forceUpdate();
      }
    });
  }

  initFormatter(): void {
    const { settings } = this.props;
    this.updateFormatterSettings(settings);
  }

  initState(): void {
    const {
      applyInputFiltersOnInit,
      inputFilters,
      sorts,
      model,
      reverseType,
      customColumns,
      searchValue,
      selectedSearchColumns,
      invertSearchColumns,
    } = this.props;

    const searchColumns = selectedSearchColumns ?? [];
    const searchFilter = CrossColumnSearch.createSearchFilter(
      searchValue,
      searchColumns,
      model.columns,
      invertSearchColumns
    );

    if (applyInputFiltersOnInit) {
      // There may be more than one input filter on the same column with value === '' applied last
      // We don't want to skip it here, so only excluding the ones that were never applied (null)
      const inputFiltersWithValues = inputFilters.filter(
        inputFilter => inputFilter.value != null
      );
      this.applyInputFilters(inputFiltersWithValues);
    }

    this.setState({
      sorts,
      reverseType,
      customColumns,
      isReady: true,
      searchFilter,
    });
    this.initFormatter();
  }

  async loadPartitionsTable(partitionColumn: Column): Promise<void> {
    const { model } = this.props;
    this.setState({ isSelectingPartition: true });

    try {
      const partitionTable = await this.pending.add(
        model.valuesTable(partitionColumn),
        resolved => resolved.close()
      );

      const column = partitionTable.columns[0];
      const sort = column.sort().desc();
      partitionTable.applySort([sort]);
      partitionTable.setViewport(0, 0, [column]);

      const data = await this.pending.add(partitionTable.getViewportData());
      if (data.rows.length > 0) {
        const row = data.rows[0];
        const value = row.get(column);

        this.updatePartition(value, partitionColumn);

        this.setState({ isSelectingPartition: true });
      } else {
        log.info('Table does not have any data, just fetching all');
        this.setState({ isSelectingPartition: false });
        this.handlePartitionFetchAll();
      }
      this.setState({ partitionTable, partitionColumn }, () => {
        this.initState();
      });
    } catch (error) {
      this.handleTableLoadError(error);
    }
  }

  updatePartition(partition: string, partitionColumn: Column): void {
    const partitionFilter = partitionColumn
      .filter()
      .eq(dh.FilterValue.ofString(partition));
    const partitionFilters = [partitionFilter];
    this.setState({
      partition,
      partitionFilters,
    });
  }

  copyCell(
    columnIndex: GridRangeIndex,
    rowIndex: GridRangeIndex,
    rawValue = false
  ): void {
    const { canCopy } = this.props;
    if (canCopy) {
      const value = String(
        this.getValueForCell(columnIndex, rowIndex, rawValue)
      );
      copyToClipboard(value).catch(e => log.error('Unable to copy cell', e));
    } else {
      log.error('Attempted to copyCell for user without copy permission.');
    }
  }

  /**
   * Copy the provided ranges to the clipboard
   * @paramranges The ranges to copy
   * @param includeHeaders Include the headers or not
   * @param formatValues Whether to format values or not
   * @param error Error message if one occurred
   */
  copyRanges(
    ranges: GridRange[],
    includeHeaders = false,
    formatValues = true,
    error?: string
  ): void {
    const { model, canCopy } = this.props;
    const { metricCalculator, movedColumns } = this.state;
    const userColumnWidths = metricCalculator.getUserColumnWidths();

    if (canCopy) {
      const copyOperation = {
        ranges: GridRange.boundedRanges(
          ranges,
          model.columnCount,
          model.rowCount
        ),
        includeHeaders,
        formatValues,
        movedColumns,
        userColumnWidths,
        error,
      };

      this.setState({ copyOperation });
    } else {
      log.error('Attempted copyRanges for user without copy permission.');
    }
  }

  startLoading(loadingText: string, resetRanges = false): void {
    this.setState({ loadingText });

    const theme = this.getTheme();

    if (resetRanges && this.grid) {
      this.grid.clearSelectedRanges();
      this.grid.setViewState({ top: 0 }, true);
    }

    if (this.loadingScrimStartTime == null) {
      const { minScrimTransitionTime, maxScrimTransitionTime } = theme;
      assertNotNull(minScrimTransitionTime);
      assertNotNull(maxScrimTransitionTime);
      const height = this.gridWrapper?.getBoundingClientRect().height ?? 0;
      const scrimTransitionTime = Math.max(
        minScrimTransitionTime,
        Math.min(height / 2, maxScrimTransitionTime)
      );
      this.loadingScrimStartTime = Date.now();
      this.loadingScrimFinishTime =
        this.loadingScrimStartTime + scrimTransitionTime;
      this.setState({
        loadingScrimProgress: 0,
      });
      this.loadingTimer = setTimeout(() => {
        this.setState({
          loadingSpinnerShown: true,
        });
      }, IrisGrid.loadingSpinnerDelay);
    }
  }

  stopLoading(): void {
    this.loadingScrimStartTime = undefined;
    this.loadingScrimFinishTime = undefined;
    this.setState({
      loadingText: null,
      loadingScrimProgress: null,
      loadingSpinnerShown: false,
    });

    if (this.loadingTimer != null) {
      clearTimeout(this.loadingTimer);
      this.loadingTimer = undefined;
    }
  }

  /**
   * Rolls back the table state to the last known safe state, or if that's not available then clears all sorts/filters/custom columns.
   */
  rollback(): void {
    if (this.lastLoadedConfig) {
      log.debug('loading last loading config', this.lastLoadedConfig);
      const {
        advancedFilters,
        aggregationSettings,
        customColumns,
        quickFilters,
        reverseType,
        rollupConfig,
        searchFilter,
        selectDistinctColumns,
        sorts,
      } = this.lastLoadedConfig;

      this.lastLoadedConfig = null;
      this.setState({
        advancedFilters,
        aggregationSettings,
        customColumns,
        quickFilters,
        reverseType,
        rollupConfig,
        searchFilter,
        selectDistinctColumns,
        sorts,
      });
    } else {
      log.debug('remove all sorts, filters, and custom columns');
      this.setState({
        advancedFilters: new Map(),
        aggregationSettings: DEFAULT_AGGREGATION_SETTINGS,
        customColumns: [],
        quickFilters: new Map(),
        reverseType: TableUtils.REVERSE_TYPE.NONE,
        rollupConfig: undefined,
        selectDistinctColumns: [],
        sorts: [],
      });
    }
  }

  /**
   * Check if we can rollback the current state to a safe state.
   * @returns true if there's a previously known safe state or if some of the current state isn't empty.
   */
  canRollback(): boolean {
    return this.lastLoadedConfig != null || !isEmptyConfig(this.state);
  }

  startListening(model: IrisGridModel): void {
    model.addEventListener(IrisGridModel.EVENT.UPDATED, this.handleUpdate);
    model.addEventListener(
      IrisGridModel.EVENT.REQUEST_FAILED,
      this.handleRequestFailed
    );
    model.addEventListener(
      IrisGridModel.EVENT.COLUMNS_CHANGED,
      this.handleCustomColumnsChanged
    );
    model.addEventListener(
      IrisGridModel.EVENT.PENDING_DATA_UPDATED,
      this.handlePendingDataUpdated
    );
  }

  stopListening(model: IrisGridModel): void {
    model.removeEventListener(IrisGridModel.EVENT.UPDATED, this.handleUpdate);
    model.removeEventListener(
      IrisGridModel.EVENT.REQUEST_FAILED,
      this.handleRequestFailed
    );
    model.removeEventListener(
      IrisGridModel.EVENT.COLUMNS_CHANGED,
      this.handleCustomColumnsChanged
    );
    model.removeEventListener(
      IrisGridModel.EVENT.PENDING_DATA_UPDATED,
      this.handlePendingDataUpdated
    );
  }

  focus(): void {
    this.grid?.focus();
  }

  focusFilterBar(column: VisibleIndex): void {
    const { movedColumns } = this.state;
    const { model } = this.props;
    const { columnCount } = model;
    const modelColumn = GridUtils.getModelIndex(column, movedColumns);

    if (
      column == null ||
      column < 0 ||
      columnCount <= column ||
      !model.isFilterable(modelColumn)
    ) {
      this.setState({ focusedFilterBarColumn: null });
      return;
    }

    const { metricCalculator, metrics } = this.state;
    assertNotNull(metrics);
    const { left, rightVisible, lastLeft } = metrics;
    if (column < left) {
      this.grid?.setViewState({ left: column }, true);
    } else if (rightVisible < column) {
      const metricState = this.grid?.getMetricState();
      assertNotNull(metricState);
      const newLeft = metricCalculator.getLastLeft(
        metricState,
        column,
        metricCalculator.getVisibleWidth(metricState)
      );
      this.grid?.setViewState(
        { left: Math.min(newLeft, lastLeft), leftOffset: 0 },
        true
      );
    }
    this.lastFocusedFilterBarColumn = column;
    this.setState({ focusedFilterBarColumn: column, isFilterBarShown: true });
  }

  hideColumnByVisibleIndex(columnVisibleIndex: VisibleIndex): void {
    const { metricCalculator, movedColumns } = this.state;
    metricCalculator.setColumnWidth(
      GridUtils.getModelIndex(columnVisibleIndex, movedColumns),
      0
    );

    this.grid?.forceUpdate();
  }

  freezeColumnByColumnName(columnName: ColumnName): void {
    const { frozenColumns, movedColumns } = this.state;
    const { model } = this.props;
    log.debug2('freezing column', columnName);

    const allFrozenColumns =
      frozenColumns == null
        ? new Set(model.frozenColumns)
        : new Set(frozenColumns);

    allFrozenColumns.add(columnName);

    const modelIndex = model.getColumnIndexByName(columnName);
    assertNotNull(modelIndex);
    const visibleIndex = GridUtils.getVisibleIndex(modelIndex, movedColumns);
    const newMovedColumns = GridUtils.moveItem(
      visibleIndex,
      allFrozenColumns.size - 1,
      movedColumns
    );

    this.setState({
      frozenColumns: [...allFrozenColumns],
      movedColumns: newMovedColumns,
    });
  }

  unFreezeColumnByColumnName(columnName: ColumnName): void {
    const { frozenColumns, movedColumns } = this.state;
    const { model } = this.props;
    log.debug2('unfreezing column', columnName);

    const allFrozenColumns =
      frozenColumns == null
        ? new Set(model.frozenColumns)
        : new Set(frozenColumns);

    allFrozenColumns.delete(columnName);

    const modelIndex = model.getColumnIndexByName(columnName);
    assertNotNull(modelIndex);
    const visibleIndex = GridUtils.getVisibleIndex(modelIndex, movedColumns);

    // Move to after remaining frozen columns and front columns
    const newMovedColumns = GridUtils.moveItem(
      visibleIndex,
      allFrozenColumns.size + model.frontColumns.length,
      movedColumns
    );

    this.setState({
      frozenColumns: [...allFrozenColumns],
      movedColumns: newMovedColumns,
    });
  }

  handleColumnVisibilityChanged(
    modelIndexes: ModelIndex[],
    isVisible: boolean
  ): void {
    const { metricCalculator } = this.state;
    if (isVisible) {
      modelIndexes.forEach(modelIndex => {
        metricCalculator.resetColumnWidth(modelIndex);
      });
    } else {
      modelIndexes.forEach(modelIndex => {
        metricCalculator.setColumnWidth(modelIndex, 0);
      });
    }
    this.grid?.forceUpdate();
  }

  handleCrossColumnSearch(
    searchValue: string,
    selectedSearchColumns: ColumnName[],
    invertSearchColumns: boolean
  ): void {
    const { model } = this.props;

    this.updateSearchFilter(
      searchValue,
      selectedSearchColumns,
      model.columns,
      invertSearchColumns
    );

    this.setState({
      searchValue,
      selectedSearchColumns,
      invertSearchColumns,
    });
  }

  updateSearchFilter = debounce(
    (
      searchValue: string,
      selectedSearchColumns: ColumnName[],
      columns: Column[],
      invertSearchColumns: boolean
    ): void => {
      const searchFilter = CrossColumnSearch.createSearchFilter(
        searchValue,
        selectedSearchColumns,
        columns,
        invertSearchColumns
      );
      this.setState({ searchFilter });
    },
    SET_FILTER_DEBOUNCE
  );

  handleAnimationLoop(): void {
    this.grid?.updateCanvasScale();
    this.grid?.updateCanvas();

    if (this.isAnimating) {
      this.animationFrame = requestAnimationFrame(this.handleAnimationLoop);
    }
  }

  handleAnimationStart(): void {
    log.debug2('handleAnimationStart');

    this.isAnimating = true;

    this.animationFrame = requestAnimationFrame(this.handleAnimationLoop);
  }

  handleAnimationEnd(): void {
    log.debug2('handleAnimationEnd');

    this.isAnimating = false;
  }

  handlePartitionAppend(value: string): void {
    const { onPartitionAppend } = this.props;
    const { partitionColumn } = this.state;
    if (!partitionColumn) {
      return;
    }
    onPartitionAppend(partitionColumn, value);
  }

  handlePartitionChange(partition: string): void {
    const { partitionColumn } = this.state;
    if (!partitionColumn) {
      return;
    }
    this.updatePartition(partition, partitionColumn);
  }

  handlePartitionFetchAll(): void {
    this.setState({
      partitionFilters: [],
      isSelectingPartition: false,
    });
  }

  handlePartitionDone(): void {
    this.setState({ isSelectingPartition: false });
  }

  handleTableLoadError(error: unknown): void {
    if (PromiseUtils.isCanceled(error)) {
      return;
    }

    log.error(error);

    const { onError } = this.props;
    onError(error);
  }

  showAllColumns(): void {
    const { metricCalculator } = this.state;
    const userColumnWidths = metricCalculator.getUserColumnWidths();
    const entries = [...userColumnWidths.entries()];
    for (let i = 0; i < entries.length; i += 1) {
      const [modelIndex, columnWidth] = entries[i];
      if (columnWidth === 0) {
        metricCalculator.resetColumnWidth(modelIndex);
      }
    }
    this.grid?.forceUpdate();
  }

  toggleSort(columnIndex: VisibleIndex, addToExisting: boolean): void {
    log.info('Toggling sort for column', columnIndex);

    const { model } = this.props;
    const { sorts: currentSorts } = this.state;
    const modelColumn = this.getModelColumn(columnIndex);
    assertNotNull(modelColumn);
    const sorts = TableUtils.toggleSortForColumn(
      currentSorts,
      model.columns,
      modelColumn,
      addToExisting
    );
    this.updateSorts(sorts);
  }

  updateSorts(sorts: Sort[]): void {
    this.startLoading('Sorting...');
    this.setState({ sorts });
    this.grid?.forceUpdate();
  }

  sortColumn(
    modelColumn: ModelIndex,
    direction: SortDirection = TableUtils.sortDirection.none,
    isAbs = false,
    addToExisting = false
  ): void {
    assertNotNull(modelColumn);
    const { model } = this.props;
    const sorts = TableUtils.sortColumn(
      model.sort,
      model.columns,
      modelColumn,
      direction,
      isAbs,
      addToExisting
    );
    this.startLoading('Sorting...');
    this.setState({ sorts });
    this.grid?.forceUpdate();
  }

  reverse(reverseType: ReverseType): void {
    this.startLoading('Reversing...');
    this.setState({ reverseType });
    this.grid?.forceUpdate();
  }

  isReversible(): boolean {
    const { model } = this.props;
    return model.isReversible;
  }

  toggleFilterBar(focusIndex = this.lastFocusedFilterBarColumn): void {
    let { isFilterBarShown } = this.state;
    isFilterBarShown = !isFilterBarShown;
    this.setState({ isFilterBarShown });

    if (isFilterBarShown) {
      if (focusIndex != null) {
        this.focusFilterBar(focusIndex);
      } else {
        let columnIndex = 0;
        const { model } = this.props;
        const { columnCount } = model;
        for (let i = 0; i < columnCount; i += 1) {
          const modelColumn = this.getModelColumn(i);
          if (modelColumn != null) {
            const column = model.columns[modelColumn];
            if (column != null && TableUtils.isTextType(column.type)) {
              columnIndex = i;
              break;
            }
          }
        }
        this.focusFilterBar(columnIndex);
      }
    } else {
      this.grid?.focus();
    }
  }

  isTableSearchAvailable(): boolean {
    const { model, canToggleSearch } = this.props;
    const searchDisplayMode = model?.layoutHints?.searchDisplayMode;

    if (searchDisplayMode === dh.SearchDisplayMode?.SEARCH_DISPLAY_HIDE) {
      return false;
    }
    if (searchDisplayMode === dh.SearchDisplayMode?.SEARCH_DISPLAY_SHOW) {
      return true;
    }

    return canToggleSearch;
  }

  toggleSearchBar(): void {
    const { showSearchBar } = this.state;
    if (!this.isTableSearchAvailable()) {
      return;
    }

    const update = !showSearchBar;
    this.setState(
      {
        showSearchBar: update,
      },
      () => {
        if (update && this.crossColumnRef?.current) {
          this.crossColumnRef?.current.focus();
        } else {
          this.grid?.focus();
        }
      }
    );
  }

  toggleGotoRow(row = '', value = '', columnName = ''): void {
    const { isGotoShown } = this.state;
    if (row || value) {
      // if invoked with a row, keep open instead of toggle
      this.setState({
        isGotoShown: true,
        gotoRow: row,
        gotoValue: value,
        gotoValueSelectedColumnName: columnName,
        gotoRowError: '',
        gotoValueError: '',
      });
      return;
    }
    this.setState({
      isGotoShown: !isGotoShown,
      gotoRow: '',
      gotoValue: '',
      gotoRowError: '',
      gotoValueError: '',
    });
  }

  async commitPending(): Promise<void> {
    const { model } = this.props;
    if (!isEditableGridModel(model) || !model.isEditable) {
      throw new Error('Cannot save, table is not editable');
    }

    const { pendingSavePromise } = this.state;
    if (pendingSavePromise != null) {
      throw new Error('Save already in progress');
    }

    const containsGridCellInputField = document?.activeElement?.classList.contains(
      'grid-cell-input-field'
    );
    if (containsGridCellInputField != null && containsGridCellInputField) {
      if (
        document.activeElement != null &&
        document.activeElement.classList.contains('error')
      ) {
        throw new ValidationError('Current input is invalid');
      }

      // Focus the grid again to commit any pending input changes
      this.grid?.focus();
    }

    const newPendingSavePromise = this.pending
      .add(model.commitPending())
      .then(() => {
        this.setState({ pendingSaveError: null, pendingSavePromise: null });
      })
      .catch(err => {
        if (!PromiseUtils.isCanceled(err)) {
          this.setState({ pendingSaveError: err, pendingSavePromise: null });
        }
      });
    this.setState({ pendingSavePromise: newPendingSavePromise });
    return newPendingSavePromise;
  }

  async discardPending(): Promise<void> {
    const { pendingSavePromise } = this.state;
    if (pendingSavePromise != null) {
      throw new Error('Cannot cancel a save in progress');
    }

    this.setState({
      pendingSavePromise: null,
      pendingSaveError: null,
      pendingDataMap: new Map(),
      pendingDataErrors: new Map(),
    });
  }

  /**
   * Select the passed in column and notify listener
   * @param column The column in this table to link
   */
  selectColumn(column: Column): void {
    const { onColumnSelected } = this.props;
    onColumnSelected(column);
  }

  /**
   * Select all the data for a given row and notify listener
   */
  selectData(columnIndex: ModelIndex, rowIndex: ModelIndex): void {
    const { model } = this.props;
    const { columns, groupedColumns } = model;
    const dataMap: RowDataMap = {};
    for (let i = 0; i < columns.length; i += 1) {
      const column = columns[i];
      const { name, type } = column;
      const value = model.valueForCell(i, rowIndex);
      const text = model.textForCell(i, rowIndex);
      const visibleIndex = this.getVisibleColumn(i);
      const isExpandable =
        isExpandableGridModel(model) && model.isRowExpandable(rowIndex);
      const isGrouped = groupedColumns.find(c => c.name === name) != null;
      dataMap[name] = {
        value,
        text,
        type,
        isGrouped,
        isExpandable,
        visibleIndex,
      };
    }
    const { onDataSelected } = this.props;
    onDataSelected(rowIndex, dataMap);
  }

  handleAdvancedFilterChange(
    column: Column,
    filter: FilterCondition | null,
    options: AdvancedFilterOptions
  ): void {
    const { model } = this.props;
    const index = model.getColumnIndexByName(column.name);
    assertNotNull(index);
    this.setAdvancedFilter(index, filter, options);
  }

  handleAdvancedFilterSortChange(
    column: Column,
    direction: SortDirection,
    addToExisting = false
  ): void {
    const { model } = this.props;
    const columnIndex = model.getColumnIndexByName(column.name);
    assertNotNull(columnIndex);
    const oldSort = TableUtils.getSortForColumn(model.sort, columnIndex);
    let newSort = null;

    if (oldSort == null || oldSort.direction !== direction) {
      if (direction === TableUtils.sortDirection.descending) {
        newSort = column.sort().desc();
      } else {
        newSort = column.sort().asc();
      }
    }

    const sorts = TableUtils.setSortForColumn(
      model.sort,
      columnIndex,
      newSort,
      addToExisting
    );
    log.info('Setting table sorts', sorts);

    this.startLoading('Sorting...');
    this.setState({ sorts });

    this.grid?.forceUpdate();
  }

  handleAdvancedFilterDone(): void {
    this.grid?.focus();
  }

  handleAdvancedMenuOpened(column: GridRangeIndex): void {
    this.setState({ shownAdvancedFilter: column });
  }

  handleGotoRowOpened(): void {
    this.setState({ isGotoShown: true });
  }

  handleGotoRowClosed(): void {
    this.setState({ isGotoShown: false });
  }

  handleAdvancedMenuClosed(columnIndex: number): void {
    const { focusedFilterBarColumn, isFilterBarShown } = this.state;
    if (
      isFilterBarShown &&
      focusedFilterBarColumn === columnIndex &&
      this.filterInputRef?.current !== null
    ) {
      this.filterInputRef?.current.focus();
      this.setState({ shownAdvancedFilter: null });
    } else {
      this.setState({
        focusedFilterBarColumn: null,
        shownAdvancedFilter: null,
      });
    }
  }

  handleCancel(): void {
    this.rollback();
  }

  // eslint-disable-next-line class-methods-use-this
  handleChartChange(): void {
    // TODO: IDS-4242 Update Chart Preview
  }

  handleChartCreate(settings: ChartBuilderSettings): void {
    const { model, onCreateChart } = this.props;
    onCreateChart(settings, model);
  }

  handleGridError(error?: Error): void {
    log.warn('Grid Error', error);
    this.setState({
      toastMessage: <div className="error-message">{`${error}`}</div>,
    });
  }

  handleFilterBarChange(value: string): void {
    this.startLoading('Filtering...', true);

    this.setState(({ focusedFilterBarColumn, quickFilters }) => {
      const newQuickFilters = new Map(quickFilters);
      if (focusedFilterBarColumn != null) {
        const modelIndex = this.getModelColumn(focusedFilterBarColumn);
        assertNotNull(modelIndex);
        this.applyQuickFilter(modelIndex, value, newQuickFilters);
      }
      return { quickFilters: newQuickFilters };
    });
  }

  handleFilterBarDone(setGridFocus = true, defocusInput = true): void {
    if (setGridFocus) {
      this.grid?.focus();
    }
    if (defocusInput) {
      this.setState({ focusedFilterBarColumn: null });
    }
  }

  handleFilterBarTab(backward: boolean): void {
    const { focusedFilterBarColumn } = this.state;
    assertNotNull(focusedFilterBarColumn);
    if (backward) {
      this.focusFilterBar(focusedFilterBarColumn - 1);
    } else {
      this.focusFilterBar(focusedFilterBarColumn + 1);
    }
  }

  handleFormatSelection(
    modelIndex: ModelIndex,
    selectedFormat: TableColumnFormat | null
  ): void {
    const { model } = this.props;
    const column = model.columns[modelIndex];
    const { customColumnFormatMap: prevCustomColumnFormatMap } = this.state;
    const customColumnFormatMap = new Map(prevCustomColumnFormatMap);

    if (selectedFormat != null) {
      const normalizedType = TableUtils.getNormalizedType(column.type);
      assertNotNull(normalizedType);
      const columnFormattingRule = Formatter.makeColumnFormattingRule(
        normalizedType,
        column.name,
        selectedFormat
      );

      customColumnFormatMap.set(column.name, columnFormattingRule);
    } else {
      customColumnFormatMap.delete(column.name);
    }

    this.updateFormatter({ customColumnFormatMap });
  }

  handleMenu(e: React.MouseEvent<HTMLButtonElement>): void {
    e.stopPropagation();
    this.setState({ isMenuShown: true });
  }

  handleMenuClose(): void {
    this.setState({ isMenuShown: false, openOptions: [] });
  }

  handleMenuBack(): void {
    this.setState(({ openOptions }) => {
      const newOptions = [...openOptions];
      newOptions.pop();
      return { openOptions: newOptions };
    });
  }

  handleMenuSelect(option: OptionItem): void {
    this.setState(({ openOptions }) => ({
      openOptions: [...openOptions, option],
    }));
  }

  handleRequestFailed(event: Event): void {
    const customEvent = event as CustomEvent;
    log.error('request failed:', customEvent.detail);
    this.stopLoading();
    if (this.canRollback()) {
      this.startLoading('Rolling back changes...', true);
      this.rollback();
    } else {
      log.error('Table failed and unable to rollback');
      const { onError } = this.props;
      onError(new Error(`Error displaying table: ${customEvent.detail}`));
    }
  }

  handleUpdate(): void {
    this.stopLoading();
    log.debug2('Received model update');

    const {
      advancedFilters,
      aggregationSettings,
      customColumns,
      quickFilters,
      reverseType,
      rollupConfig,
      searchFilter,
      selectDistinctColumns,
      sorts,
    } = this.state;

    const config = {
      advancedFilters,
      aggregationSettings,
      customColumns,
      quickFilters,
      reverseType,
      rollupConfig,
      searchFilter,
      selectDistinctColumns,
      sorts,
    };

    if (!isEmptyConfig(config)) {
      this.lastLoadedConfig = config;
    } else {
      this.lastLoadedConfig = null;
    }

    this.grid?.forceUpdate();
  }

  handleViewChanged(metrics?: GridMetrics): void {
    const { model } = this.props;
    const { selectionEndRow = 0 } = this.grid?.state ?? {};
    let pendingRowCount = 0;
    if (isEditableGridModel(model) && model.isEditable) {
      assertNotNull(metrics);
      const { bottomViewport } = metrics;

      // We have an editable table that we can add new rows to
      // Display empty rows beneath the table rows that user can fill in
      const bottomNonFloating = model.rowCount - model.floatingBottomRowCount;
      if (selectionEndRow === bottomNonFloating - 1) {
        // Selection is in the last row, add another blank row
        pendingRowCount = model.pendingRowCount + 1;
      } else if (selectionEndRow === bottomNonFloating - 2) {
        // We may have just added a row based on selection moving, so just leave it as is
        pendingRowCount = model.pendingRowCount;
      } else {
        // Otherwise fill up the viewport with empty cells
        pendingRowCount = Math.max(
          0,
          bottomViewport -
            (model.rowCount - model.pendingRowCount) -
            model.floatingTopRowCount -
            model.floatingBottomRowCount -
            1
        );
      }
    }

    this.setState({ metrics, pendingRowCount });
  }

  handleSelectionChanged(selectedRanges?: GridRange[]): void {
    assertNotNull(selectedRanges);
    const { onSelectionChanged } = this.props;
    const { copyOperation } = this.state;
    this.setState({ selectedRanges });
    if (copyOperation != null) {
      this.setState({ copyOperation: null });
    }
    onSelectionChanged(selectedRanges);
  }

  handleMovedColumnsChanged(
    movedColumns: MoveOperation[],
    onChangeApplied?: (() => void) | undefined
  ): void {
    this.setState({ movedColumns }, onChangeApplied);
  }

  handleHeaderGroupsChanged(columnHeaderGroups: ColumnGroup[]): void {
    const { model } = this.props;
    this.setState(
      {
        columnHeaderGroups: IrisGridUtils.parseColumnHeaderGroups(
          model,
          columnHeaderGroups
        ).groups,
      },
      () => this.grid?.forceUpdate()
    );
  }

  handleTooltipRef(tooltip: Tooltip): void {
    // Need to start the timer right away, since we're creating the tooltip when we want the timer to start
    if (tooltip != null) {
      tooltip.startTimer();
    }

    this.tooltip = tooltip;
  }

  handleConditionalFormatsChange(
    conditionalFormats: SidebarFormattingRule[]
  ): void {
    log.debug('Updated conditional formats', conditionalFormats);
    this.setState({ conditionalFormats });
  }

  handleConditionalFormatCreate(): void {
    log.debug('Create new conditional format');
    const { openOptions, conditionalFormats } = this.state;
    this.setState({
      openOptions: [
        ...openOptions,
        {
          type: OptionType.CONDITIONAL_FORMATTING_EDIT,
          title: `Create Formatting Rule`,
        },
      ],
      conditionalFormatEditIndex: conditionalFormats.length,
      // Start with a blank rule
      conditionalFormatPreview: undefined,
    });
  }

  handleConditionalFormatEdit(index: number): void {
    log.debug('Edit conditional format', index);
    const { openOptions, conditionalFormats } = this.state;
    this.setState({
      openOptions: [
        ...openOptions,
        {
          type: OptionType.CONDITIONAL_FORMATTING_EDIT,
          title: `Edit Formatting Rule`,
        },
      ],
      conditionalFormatEditIndex: index,
      // Clone rule to preview temporary changes
      conditionalFormatPreview: { ...conditionalFormats[index] },
    });
  }

  // Apply live changes
  handleConditionalFormatEditorUpdate = debounce(
    (conditionalFormatPreview?: SidebarFormattingRule): void => {
      this.setState({ conditionalFormatPreview });
    },
    SET_CONDITIONAL_FORMAT_DEBOUNCE
  );

  handleConditionalFormatEditorSave(config: SidebarFormattingRule): void {
    log.debug('Save conditional format changes', config);
    this.setState(
      state => {
        if (state.conditionalFormatEditIndex === null) {
          log.debug('Invalid format index');
          return null;
        }
        const conditionalFormats = [...state.conditionalFormats];
        conditionalFormats[state.conditionalFormatEditIndex] = config;
        return { conditionalFormats };
      },
      () => {
        this.handleMenuBack();
      }
    );
  }

  handleConditionalFormatEditorCancel(): void {
    this.handleMenuBack();
    // Not resetting conditionalFormatPreview here
    // to prevent editor fields change during the menu transition
    this.setState({ conditionalFormatEditIndex: null });
  }

  handleUpdateCustomColumns(customColumns: string[]): void {
    log.info(`handleUpdateCustomColumns:`, customColumns);

    const { model } = this.props;
    const {
      movedColumns,
      sorts,
      quickFilters,
      advancedFilters,
      selectDistinctColumns,
    } = this.state;

    const { columns } = model;
    const oldCustomColumns = model.customColumns.map(
      customColumn => `${customColumn}`
    );

    const removedColumnNames = IrisGridUtils.getRemovedCustomColumnNames(
      oldCustomColumns,
      customColumns
    );
    if (removedColumnNames.length > 0) {
      const newSorts = IrisGridUtils.removeSortsInColumns(
        sorts,
        removedColumnNames
      );
      const newQuickFilters = IrisGridUtils.removeFiltersInColumns(
        columns,
        quickFilters,
        removedColumnNames
      );
      const newAdvancedFilters = IrisGridUtils.removeFiltersInColumns(
        columns,
        advancedFilters,
        removedColumnNames
      );
      const newMovedColumns = IrisGridUtils.removeColumnFromMovedColumns(
        columns,
        movedColumns,
        removedColumnNames
      );
      const newSelectDistinctColumns = IrisGridUtils.removeColumnsFromSelectDistinctColumns(
        selectDistinctColumns,
        removedColumnNames
      );
      if (newSorts.length !== sorts.length) {
        log.debug('removing sorts from removed custom columns...');
        this.setState({ sorts: newSorts });
      }
      if (
        newQuickFilters.size !== quickFilters.size ||
        newAdvancedFilters.size !== advancedFilters.size
      ) {
        log.debug(`removing filters from removed custom columns...`);
        this.setState({
          quickFilters: newQuickFilters,
          advancedFilters: newAdvancedFilters,
        });
      }
      if (!deepEqual(movedColumns, newMovedColumns)) {
        log.debug(
          `change moved columns for removed custom columns`,
          newMovedColumns
        );
        this.setState({ movedColumns: newMovedColumns });
      }
      if (!deepEqual(selectDistinctColumns, newSelectDistinctColumns)) {
        log.debug(
          `change selectDistinct columns for removed custom columns`,
          newMovedColumns
        );
        this.setState({ selectDistinctColumns: newSelectDistinctColumns });
      }
    }

    this.setState({ customColumns });
    this.startLoading('Applying custom columns...');
  }

  handleCustomColumnsChanged(): void {
    log.debug('custom columns changed');
    const { isReady } = this.state;
    if (isReady) {
      this.stopLoading();
      this.grid?.forceUpdate();
    } else {
      this.initState();
    }
  }

  handlePendingCommitClicked(): Promise<void> {
    return this.commitPending();
  }

  handlePendingDiscardClicked(): Promise<void> {
    return this.discardPending();
  }

  handlePendingDataUpdated(): void {
    log.debug('pending data updated');
    const { model } = this.props;
    const { pendingDataMap, pendingDataErrors } = model;
    this.setState({
      pendingDataMap,
      pendingDataErrors,
      pendingSaveError: null,
    });
    this.grid?.forceUpdate();
  }

  /**
   * User added, removed, or changed the order of aggregations, or position
   * @param aggregationSettings The new aggregation settings
   */
  handleAggregationsChange(aggregationSettings: AggregationSettings): void {
    log.debug('handleAggregationsChange', aggregationSettings);

    this.startLoading(
      `Aggregating ${aggregationSettings.aggregations
        .map(a => a.operation)
        .join(', ')}...`
    );
    this.setState({ aggregationSettings });
  }

  /**
   * A specific aggregation has been modified
   * @param aggregation The new aggregation
   */
  handleAggregationChange(aggregation: Aggregation): void {
    log.debug('handleAggregationChange', aggregation);

    this.startLoading(`Aggregating ${aggregation.operation}...`);
    this.setState(({ aggregationSettings }) => ({
      selectedAggregation: aggregation,
      aggregationSettings: {
        ...aggregationSettings,
        aggregations: aggregationSettings.aggregations.map(a =>
          a.operation === aggregation.operation ? aggregation : a
        ),
      },
    }));
  }

  /**
   * An aggregations has been selected for editing
   * @param aggregation The aggregation to edit
   */
  handleAggregationEdit(aggregation: Aggregation): void {
    log.debug('handleAggregationEdit', aggregation);

    const { openOptions } = this.state;

    this.setState({
      openOptions: [
        ...openOptions,
        {
          type: OptionType.AGGREGATION_EDIT,
          title: `Edit Columns to ${aggregation.operation}`,
        },
      ],
      selectedAggregation: aggregation,
    });
  }

  handleRollupChange(rollupConfig: UIRollupConfig): void {
    log.info('Rollup change', rollupConfig);

    this.resetGridViewState();
    this.showAllColumns();
    this.clearAllFilters();

    this.startLoading(
      `Grouping by columns ${rollupConfig?.columns?.join(', ') ?? ''}...`
    );

    // Have to clear select distinct since rollup uses the original columns, not the current ones.
    // IrisGridProxyModel has a check to prevent model update
    // when selectDistinctModel is cleared and the rollupConfig is set on the model.
    this.setState({
      rollupConfig,
      movedColumns: [],
      sorts: [],
      reverseType: TableUtils.REVERSE_TYPE.NONE,
      selectDistinctColumns: [],
    });
  }

  handleSelectDistinctChanged(columnNames: ColumnName[]): void {
    log.debug('SelectDistinct change', columnNames);

    this.resetGridViewState();

    this.showAllColumns();
    this.clearAllFilters();

    this.startLoading(
      `Selecting distinct values in ${
        columnNames.length > 0 ? columnNames.join(', ') : ''
      }...`
    );

    this.setState({
      selectDistinctColumns: columnNames,
      movedColumns: [],
      sorts: [],
      reverseType: TableUtils.REVERSE_TYPE.NONE,
    });
  }

  handleDownloadTableStart(): void {
    const { canDownloadCsv } = this.props;
    if (canDownloadCsv) {
      this.setState({
        isTableDownloading: true,
        tableDownloadProgress: 0,
        tableDownloadEstimatedTime: null,
        tableDownloadStatus: TableCsvExporter.DOWNLOAD_STATUS.INITIATING,
      });
    } else {
      log.error(
        'Attempted to handleDownloadTableStart for user without download CSV permission.'
      );
    }
  }

  handleDownloadTable(
    fileName: string,
    frozenTable: Table,
    tableSubscription: TableViewportSubscription,
    snapshotRanges: GridRange[],
    modelRanges: GridRange[],
    includeColumnHeaders: boolean,
    useUnformattedValues: boolean
  ): void {
    const { canDownloadCsv } = this.props;
    if (canDownloadCsv) {
      log.info(
        'start table downloading',
        fileName,
        frozenTable,
        tableSubscription,
        snapshotRanges,
        modelRanges,
        includeColumnHeaders,
        useUnformattedValues
      );
      this.setState(() => {
        if (this.tableSaver) {
          this.tableSaver.startDownload(
            fileName,
            frozenTable,
            tableSubscription,
            snapshotRanges,
            modelRanges,
            includeColumnHeaders,
            useUnformattedValues
          );
        }
        return {
          tableDownloadStatus: TableCsvExporter.DOWNLOAD_STATUS.DOWNLOADING,
        };
      });
    } else {
      log.error(
        'Attempted to handleDownloadTable for user without download CSV permission.'
      );
    }
  }

  seekRow = debounce(
    async (inputString: string, isBackwards = false): Promise<void> => {
      const {
        gotoValueSelectedColumnName: selectedColumnName,
        gotoValueSelectedFilter,
      } = this.state;
      const { model } = this.props;
      if (!model.isSeekRowAvailable) {
        return;
      }

      if (inputString === '') {
        return;
      }

      const columnIndex = model.getColumnIndexByName(selectedColumnName);
      if (columnIndex === undefined) {
        return;
      }

      const selectedColumn = model.columns[columnIndex];

      let searchFromRow;

      if (this.grid) {
        ({ selectionEndRow: searchFromRow } = this.grid.state);
      }

      if (searchFromRow == null) {
        searchFromRow = 0;
      }

      const isContains = gotoValueSelectedFilter === FilterType.contains;
      const isEquals =
        gotoValueSelectedFilter === FilterType.eq ||
        gotoValueSelectedFilter === FilterType.eqIgnoreCase;

      try {
        const columnDataType = TableUtils.getNormalizedType(
          selectedColumn.type
        );

        let rowIndex;

        switch (columnDataType) {
          case TableUtils.dataType.STRING: {
            rowIndex = await model.seekRow(
              isBackwards === true ? searchFromRow - 1 : searchFromRow + 1,
              selectedColumn,
              'String',
              inputString,
              isEquals,
              isContains,
              isBackwards ?? false
            );
            break;
          }
          case TableUtils.dataType.DATETIME: {
            const { formatter } = model;
            const [startDate] = DateUtils.parseDateRange(
              inputString,
              formatter.timeZone
            );
            rowIndex = await model.seekRow(
              isBackwards === true ? searchFromRow - 1 : searchFromRow + 1,
              selectedColumn,
              selectedColumn.type,
              startDate,
              undefined,
              undefined,
              isBackwards ?? false
            );
            break;
          }
          case TableUtils.dataType.DECIMAL:
          case TableUtils.dataType.INT: {
            if (
              !TableUtils.isBigDecimalType(selectedColumn.type) &&
              !TableUtils.isBigIntegerType(selectedColumn.type)
            ) {
              const inputValue = parseInt(inputString, 10);
              rowIndex = await model.seekRow(
                searchFromRow,
                selectedColumn,
                'number',
                inputValue,
                undefined,
                undefined,
                isBackwards ?? false
              );
            } else {
              rowIndex = await model.seekRow(
                searchFromRow,
                selectedColumn,
                'String',
                inputString,
                undefined,
                undefined,
                isBackwards ?? false
              );
            }
            break;
          }
          default: {
            rowIndex = await model.seekRow(
              searchFromRow,
              selectedColumn,
              'String',
              inputString,
              undefined,
              undefined,
              isBackwards ?? false
            );
          }
        }

        this.grid?.setFocusRow(rowIndex);
        this.setState({ gotoValueError: '' });
      } catch (e: unknown) {
        this.setState({ gotoValueError: 'invalid input' });
      }
    },
    SEEK_ROW_DEBOUNCE
  );

  handleCancelDownloadTable(): void {
    this.tableSaver?.cancelDownload();
    this.setState({ isTableDownloading: false });
  }

  handleDownloadProgressUpdate = throttle(
    (
      tableDownloadProgress: number,
      tableDownloadEstimatedTime: number | null
    ) => {
      const { tableDownloadStatus } = this.state;
      if (
        tableDownloadStatus === TableCsvExporter.DOWNLOAD_STATUS.DOWNLOADING
      ) {
        this.setState({
          tableDownloadProgress,
          tableDownloadEstimatedTime,
        });
      }
    },
    UPDATE_DOWNLOAD_THROTTLE
  );

  handleDownloadCompleted(): void {
    this.setState({
      isTableDownloading: false,
      tableDownloadProgress: 100,
      tableDownloadStatus: TableCsvExporter.DOWNLOAD_STATUS.FINISHED,
    });
  }

  handleDownloadCanceled(): void {
    this.setState({
      isTableDownloading: false,
      tableDownloadProgress: 0,
      tableDownloadStatus: TableCsvExporter.DOWNLOAD_STATUS.CANCELED,
    });
  }

  /**
   * Delete the specified ranges from the table.
   * @param ranges The ranges to delete
   */
  deleteRanges(ranges: GridRange[]): void {
    const { model } = this.props;
    this.pending.add(model.delete(ranges)).catch(e => {
      if (!PromiseUtils.isCanceled(e)) {
        log.error('Unable to delete ranges', ranges, e);
      }
    });
  }

  resetColumnSelection(): void {
    if (this.grid == null) {
      return;
    }
    const { isSelectingColumn } = this.props;
    if (isSelectingColumn) {
      const { columnAllowedCursor } = this.props;
      this.grid.setState({ cursor: columnAllowedCursor });
    } else {
      this.grid.setState({ cursor: null });
      this.setState({ hoverSelectColumn: null });
    }
  }

  resetGridViewState(forceUpdate = true): void {
    if (!this.grid) {
      return;
    }

    this.grid.clearSelectedRanges();
    this.grid.setViewState(
      { left: 0, top: 0, topOffset: 0, leftOffset: 0 },
      forceUpdate
    );
  }

  sendStateChange(): void {
    if (!this.grid) {
      return;
    }
    const { state: irisGridState } = this;
    const { state: gridState } = this.grid;
    const { onStateChange } = this.props;

    onStateChange(irisGridState, gridState);
  }

  handleOverflowClose(): void {
    this.setState({
      showOverflowModal: false,
    });
  }

  getColumnBoundingRect(): DOMRect {
    const { metrics, shownColumnTooltip } = this.state;
    assertNotNull(metrics);
    assertNotNull(shownColumnTooltip);
    const gridRect = this.gridWrapper?.getBoundingClientRect();
    const popperMargin = 20;
    assertNotNull(gridRect);
    const {
      columnHeaderHeight,
      allColumnXs,
      allColumnWidths,
      width,
      columnHeaderMaxDepth,
    } = metrics;
    const columnX = allColumnXs.get(shownColumnTooltip);
    const columnWidth = allColumnWidths.get(shownColumnTooltip);

    assertNotNull(columnX);
    assertNotNull(columnWidth);

    const left =
      gridRect.left +
      clamp(columnX + columnWidth / 2, popperMargin, width - popperMargin);

    return {
      top: gridRect.top + (columnHeaderMaxDepth - 1) * columnHeaderHeight,
      left:
        gridRect.left +
        clamp(columnX + columnWidth / 2, popperMargin, width - popperMargin),
      bottom: gridRect.top + columnHeaderMaxDepth * columnHeaderHeight,
      right:
        gridRect.left +
        clamp(columnX + columnWidth / 2, popperMargin, width - popperMargin) +
        1,
      width: 1,
      height: columnHeaderHeight,
      x: left,
      y: gridRect.top,
      toJSON: () => {
        throw new Error('not implemented');
      },
    };
  }

  getOverflowButtonTooltip = memoize(
    (overflowButtonTooltipProps: CSSProperties): ReactNode => {
      if (overflowButtonTooltipProps == null) {
        return null;
      }

      const wrapperStyle: CSSProperties = {
        position: 'absolute',
        ...overflowButtonTooltipProps,
        pointerEvents: 'none',
      };

      const popperOptions: PopperOptions = {
        placement: 'left',
        modifiers: {
          flip: {
            behavior: ['left', 'right'],
          },
        },
      };

      return (
        <div style={wrapperStyle}>
          <Tooltip
            key={Date.now()}
            options={popperOptions}
            ref={this.handleTooltipRef}
          >
            View full contents
          </Tooltip>
        </div>
      );
    }
  );

  handleGotoRowSelectedRowNumberSubmit(): void {
    const { gotoRow: rowNumber } = this.state;
    this.focusRowInGrid(rowNumber);
  }

  focusRowInGrid(rowNumber: string): void {
    const { model } = this.props;
    const { rowCount } = model;
    this.setState({ gotoRow: rowNumber });
    if (rowNumber === '') {
      this.setState({ gotoRowError: '', gotoValueError: '' });
      return;
    }
    const rowInt = parseInt(rowNumber, 10);
    if (rowInt > rowCount || rowInt < -rowCount) {
      this.setState({ gotoRowError: 'Invalid row index' });
    } else if (rowInt === 0) {
      this.setState({ gotoRowError: '', gotoValueError: '' });
      this.grid?.setFocusRow(0);
    } else if (rowInt < 0) {
      this.setState({ gotoRowError: '', gotoValueError: '' });
      this.grid?.setFocusRow(rowInt + rowCount);
    } else {
      this.grid?.setFocusRow(rowInt - 1);
      this.setState({ gotoRowError: '', gotoValueError: '' });
    }
  }

  handleGotoRowSelectedRowNumberChanged(
    event: ChangeEvent<HTMLInputElement>
  ): void {
    const rowNumber = event.target.value;
    this.focusRowInGrid(rowNumber);
  }

  getColumnTooltip(
    visibleIndex: VisibleIndex,
    metrics: GridMetrics,
    model: IrisGridModel
  ): ReactNode {
    const {
      columnHeaderHeight,
      columnHeaderMaxDepth,
      allColumnXs,
      allColumnWidths,
      width,
    } = metrics;
    const columnX = allColumnXs.get(visibleIndex);
    const columnWidth = allColumnWidths.get(visibleIndex);

    if (columnX == null || columnWidth == null) {
      return null;
    }

    /**
     * Create a wrapper dom element, the size of the column header.
     * The wrapper acts as tooltip parent, the  tooltip component
     * will trigger hide on mouseleave of wrapper or tooltip.
     * The wrapper should be bound to within the grid dimensions,
     * so popper only remains triggered while mouse is inside the panel.
     */
    const boundedLeft = Math.max(0, columnX);
    let boundedWidth = columnWidth;
    if (columnX + columnWidth > width) {
      // column is extending past right edge
      boundedWidth = width - columnX;
    } else if (columnX < 0) {
      // column is extending past left edge
      boundedWidth = columnWidth - Math.abs(columnX);
    }

    const wrapperStyle: CSSProperties = {
      position: 'absolute',
      top: (columnHeaderMaxDepth - 1) * columnHeaderHeight,
      left: boundedLeft,
      width: boundedWidth,
      height: columnHeaderHeight,
      pointerEvents: 'none',
    };

    /**
     * Because the popper parent wrapper center is no longer the same as
     * the column label center, we create a popper virtual ref, to handle
     * positioning and keep the popper centered on the label. Creates a
     * 1px x headerHeight virtual object, placed centered on the column
     * label, clamped to 0 + margin to width - margin. We add a margin,
     * otherwise the arrow wants to escape the boundary.
     */
    const virtualReference: ReferenceObject = {
      clientWidth: 1,
      clientHeight: columnHeaderHeight,
      getBoundingClientRect: this.getColumnBoundingRect,
    };

    const popperOptions: PopperOptions = {
      placement: 'bottom',
      modifiers: {
        flip: {
          behavior: ['bottom', 'top'],
        },
      },
    };

    const modelColumn = this.getModelColumn(visibleIndex);
    if (modelColumn == null) return null;

    const column = model.columns[modelColumn];
    if (column == null) return null;

    return (
      <div style={wrapperStyle}>
        <Tooltip
          key={column.name}
          timeout={400}
          interactive
          options={popperOptions}
          ref={this.handleTooltipRef}
          referenceObject={virtualReference}
          onExited={() => {
            this.setState({ shownColumnTooltip: null });
          }}
        >
          <ColumnStatistics
            model={model}
            column={column}
            onStatistics={() => {
              this.tooltip?.update();
            }}
          />
        </Tooltip>
      </div>
    );
  }

  handleGotoValueSelectedColumnNameChanged(columnName: ColumnName): void {
    this.setState({
      gotoValueSelectedColumnName: columnName,
      gotoValueError: '',
    });
  }

  handleGotoValueSelectedFilterChanged(value: FilterTypeValue): void {
    this.setState({ gotoValueSelectedFilter: value, gotoValueError: '' });
  }

  handleGotoValueChanged(input: string, isBackwards?: boolean): void {
    this.setState({ gotoValue: input });
    this.seekRow(input, isBackwards);
  }

  render(): ReactElement | null {
    const {
      children,
      customFilters,
      getDownloadWorker,
      isSelectingColumn,
      isStuckToBottom,
      isStuckToRight,
      model,
      name,
      onlyFetchVisibleColumns,
      alwaysFetchColumns,
      advancedSettings,
      onAdvancedSettingsChange,
      canDownloadCsv,
      onCreateChart,
    } = this.props;
    const {
      metricCalculator,
      metrics,
      isFilterBarShown,
      isSelectingPartition,
      isMenuShown,
      isReady,
      copyOperation,
      focusedFilterBarColumn,
      loadingText,
      loadingScrimProgress,
      loadingSpinnerShown,
      keyHandlers,
      mouseHandlers,
      shownColumnTooltip,
      hoverAdvancedFilter,
      shownAdvancedFilter,
      hoverSelectColumn,
      quickFilters,
      advancedFilters,
      partition,
      partitionFilters,
      partitionTable,
      partitionColumn,
      searchFilter,
      selectDistinctColumns,

      movedColumns,
      movedRows,

      formatter,
      conditionalFormats,
      conditionalFormatPreview,
      conditionalFormatEditIndex,

      sorts,
      reverseType,
      customColumns,

      selectedRanges,
      isTableDownloading,
      tableDownloadStatus,
      tableDownloadProgress,
      tableDownloadEstimatedTime,

      showSearchBar,
      searchValue,
      selectedSearchColumns,
      invertSearchColumns,

      aggregationSettings,
      selectedAggregation,
      rollupConfig,
      openOptions,
      pendingSavePromise,
      pendingSaveError,
      pendingRowCount,
      pendingDataErrors,
      pendingDataMap,
      toastMessage,
      frozenColumns,
      columnHeaderGroups,
      showOverflowModal,
      overflowText,
      overflowButtonTooltipProps,
      isGotoShown,
      gotoRow,
      gotoRowError,
      gotoValueError,
      gotoValueSelectedColumnName,
      gotoValue,
    } = this.state;
    if (!isReady) {
      return null;
    }

    const theme = this.getTheme();

    const filter = this.getCachedFilter(
      customFilters,
      quickFilters,
      advancedFilters,
      partitionFilters,
      searchFilter
    );

    const userColumnWidths = metricCalculator.getUserColumnWidths();
    const stateOverride = this.getCachedStateOverride(
      hoverSelectColumn,
      isFilterBarShown,
      isSelectingColumn,
      loadingScrimProgress,
      quickFilters,
      advancedFilters,
      sorts,
      reverseType,
      rollupConfig,
      isMenuShown
    );
    const top = metrics ? metrics.top : 0;
    const bottom = metrics ? metrics.bottomViewport : 0;
    let left = null;
    let right = null;
    if (onlyFetchVisibleColumns) {
      left = metrics ? metrics.left : 0;
      right = metrics ? metrics.right : 0;
    }
    const isVisible =
      metrics != null && metrics.width > 0 && metrics.height > 0;
    const isRollup = (rollupConfig?.columns?.length ?? 0) > 0;

    let focusField = null;

    const debounceMs = metrics
      ? Math.min(
          Math.max(IrisGrid.minDebounce, Math.round(metrics.rowCount / 200)),
          IrisGrid.maxDebounce
        )
      : IrisGrid.maxDebounce;

    if (isFilterBarShown && focusedFilterBarColumn != null && metrics != null) {
      const { gridX, gridY, allColumnXs, allColumnWidths, width } = metrics;
      const columnX = allColumnXs.get(focusedFilterBarColumn);
      const columnWidth = allColumnWidths.get(focusedFilterBarColumn);
      if (columnX != null && columnWidth != null) {
        const x = gridX + columnX;
        const y = gridY - (theme.filterBarHeight ?? 0);
        const fieldWidth = columnWidth + 1; // cover right border
        const fieldHeight = (theme.filterBarHeight ?? 0) - 1; // remove bottom border
        const style = {
          top: y,
          left: x,
          minWidth: Math.min(fieldWidth, width - x), // Don't cause overflow
          height: fieldHeight,
        };
        let value = '';
        let isValid = true;
        const modelColumn = this.getModelColumn(focusedFilterBarColumn);
        assertNotNull(modelColumn);
        const quickFilter = quickFilters.get(modelColumn);
        const advancedFilter = advancedFilters.get(modelColumn);
        if (quickFilter != null) {
          value = quickFilter.text;
          isValid = quickFilter.filter != null;
        }
        const isBarFiltered =
          quickFilters.size !== 0 || advancedFilters.size !== 0;
        focusField = (
          <FilterInputField
            ref={this.filterInputRef}
            style={style}
            className={classNames({
              error: !isValid,
              active: value !== '' || advancedFilter != null,
              'iris-grid-has-filter': isBarFiltered,
            })}
            isAdvancedFilterSet={advancedFilter != null}
            onAdvancedFiltersTriggered={() => {
              this.setState({ shownAdvancedFilter: focusedFilterBarColumn });
            }}
            key={focusedFilterBarColumn}
            onChange={this.handleFilterBarChange}
            onDone={this.handleFilterBarDone}
            onTab={this.handleFilterBarTab}
            onContextMenu={this.grid?.handleContextMenu}
            debounceMs={debounceMs}
            value={value}
          />
        );
      }
    }

    let loadingElement = null;
    if (loadingText != null) {
      const loadingStatus = (
        <div className="iris-grid-loading-status">
          <div
            className={classNames('iris-grid-loading-status-bar', {
              show: loadingSpinnerShown,
            })}
          >
            {loadingText}
          </div>
          <button
            type="button"
            onClick={this.handleCancel}
            className={classNames('iris-grid-btn-cancel', {
              show: loadingSpinnerShown,
            })}
          >
            <FontAwesomeIcon icon={vsClose} transform="down-1" />
            Cancel
          </button>
        </div>
      );
      const gridY = metrics ? metrics.gridY : 0;
      loadingElement = (
        <div className="iris-grid-loading" style={{ top: gridY }}>
          {loadingStatus}
        </div>
      );
    }

    let columnTooltip: React.ReactNode = null;
    if (shownColumnTooltip != null && metrics) {
      columnTooltip = this.getColumnTooltip(shownColumnTooltip, metrics, model);
      // #510 We may need to update the position of the tooltip if it's already opened and columns are resized
      this.tooltip?.update();
    }

    const filterBar = [];
    if (metrics && isFilterBarShown) {
      const {
        gridX,
        gridY,
        visibleColumns,
        allColumnXs,
        allColumnWidths,
      } = metrics;
      const { filterBarHeight } = theme;

      for (let i = 0; i < visibleColumns.length; i += 1) {
        const columnIndex = visibleColumns[i];

        const columnX = allColumnXs.get(columnIndex);
        const columnWidth = allColumnWidths.get(columnIndex);
        const modelColumn = this.getModelColumn(columnIndex);
        if (modelColumn != null) {
          const isFilterable = model.isFilterable(modelColumn);
          if (
            isFilterable &&
            columnX != null &&
            columnWidth != null &&
            columnWidth > 0
          ) {
            const x = gridX + columnX + columnWidth - 24;
            const y = gridY - (filterBarHeight ?? 0) + 2; // 2 acts as top margin for the button
            const style: CSSProperties = {
              position: 'absolute',
              top: y,
              left: x,
            };
            const advancedFilter = advancedFilters.get(modelColumn);
            const isFilterSet = advancedFilter != null;
            const isFilterVisible =
              columnIndex === hoverAdvancedFilter ||
              columnIndex === focusedFilterBarColumn ||
              isFilterSet;
            const element = (
              <div
                className={classNames('advanced-filter-button-container', {
                  hidden: !isFilterVisible,
                })}
                key={columnIndex}
                style={style}
              >
                {isFilterVisible && (
                  <Button
                    kind="ghost"
                    className={classNames(
                      'btn-link-icon advanced-filter-button',
                      {
                        'filter-set': isFilterSet,
                      }
                    )}
                    onClick={() => {
                      this.setState({ shownAdvancedFilter: columnIndex });
                    }}
                    onContextMenu={event => {
                      this.grid?.handleContextMenu(event);
                    }}
                    onMouseEnter={() => {
                      this.setState({ hoverAdvancedFilter: columnIndex });
                    }}
                    onMouseLeave={() => {
                      this.setState({ hoverAdvancedFilter: null });
                    }}
                  >
                    <div className="fa-layers">
                      <FontAwesomeIcon
                        icon={dhFilterFilled}
                        className="filter-solid"
                      />
                      <FontAwesomeIcon
                        icon={vsFilter}
                        className="filter-light"
                      />
                    </div>
                  </Button>
                )}
              </div>
            );
            filterBar.push(element);
          }
        }
      }
    }
    const advancedFilterMenus = [];
    if (metrics) {
      const {
        gridX,
        visibleColumns,
        allColumnXs,
        allColumnWidths,
        columnHeaderHeight,
      } = metrics;
      for (let i = 0; i < visibleColumns.length; i += 1) {
        const columnIndex = visibleColumns[i];
        const columnX = allColumnXs.get(columnIndex);
        const columnWidth = allColumnWidths.get(columnIndex);
        if (columnX != null && columnWidth != null && columnWidth > 0) {
          const xColumnHeader = gridX + columnX;
          const xFilterBar = gridX + columnX + columnWidth - 20;
          const style: CSSProperties = isFilterBarShown
            ? {
                position: 'absolute',
                top: columnHeaderHeight,
                left: xFilterBar,
                width: 20,
                height: theme.filterBarHeight,
              }
            : {
                position: 'absolute',
                top: 0,
                left: xColumnHeader,
                width: columnWidth,
                height: columnHeaderHeight,
              };
          const modelColumn = this.getModelColumn(columnIndex);
          if (modelColumn != null) {
            const column = model.columns[modelColumn];
            const advancedFilter = advancedFilters.get(modelColumn);
            const { options: advancedFilterOptions } = advancedFilter || {};
            const sort = TableUtils.getSortForColumn(model.sort, modelColumn);
            const sortDirection = sort ? sort.direction : null;
            const element = (
              <div
                key={columnIndex}
                className="advanced-filter-menu-container"
                style={style}
              >
                <Popper
                  className="advanced-filter-menu-popper"
                  onEntered={this.getAdvancedMenuOpenedHandler(columnIndex)}
                  onExited={() => {
                    this.handleAdvancedMenuClosed(columnIndex);
                  }}
                  isShown={shownAdvancedFilter === columnIndex}
                  interactive
                  closeOnBlur
                  options={{
                    positionFixed: true,
                  }}
                >
                  {this.getCachedAdvancedFilterMenuActions(
                    model,
                    column,
                    advancedFilterOptions,
                    sortDirection,
                    formatter
                  )}
                </Popper>
              </div>
            );
            advancedFilterMenus.push(element);
          }
        }
      }
    }

    const optionItems = this.getCachedOptionItems(
      onCreateChart !== undefined && model.isChartBuilderAvailable,
      model.isCustomColumnsAvailable,
      model.isFormatColumnsAvailable,
      model.isRollupAvailable,
      model.isTotalsAvailable,
      model.isSelectDistinctAvailable,
      model.isExportAvailable,
      this.toggleFilterBarAction,
      this.toggleSearchBarAction,
      this.toggleGotoRowAction,
      isFilterBarShown,
      showSearchBar,
      canDownloadCsv,
      this.isTableSearchAvailable(),
      isGotoShown,
      advancedSettings.size > 0
    );

    const openOptionsStack = openOptions.map(option => {
      switch (option.type) {
        case OptionType.CHART_BUILDER:
          return (
            <ChartBuilder
              model={model}
              onChange={this.handleChartChange}
              onSubmit={this.handleChartCreate}
              key={OptionType.CHART_BUILDER}
            />
          );
        case OptionType.VISIBILITY_ORDERING_BUILDER:
          return (
            <VisibilityOrderingBuilder
              model={model}
              movedColumns={movedColumns}
              userColumnWidths={userColumnWidths}
              columnHeaderGroups={columnHeaderGroups}
              onColumnVisibilityChanged={this.handleColumnVisibilityChanged}
              onMovedColumnsChanged={this.handleMovedColumnsChanged}
              onColumnHeaderGroupChanged={this.handleHeaderGroupsChanged}
              key={OptionType.VISIBILITY_ORDERING_BUILDER}
            />
          );
        case OptionType.CONDITIONAL_FORMATTING:
          return (
            <ConditionalFormattingMenu
              rules={conditionalFormats}
              onChange={this.handleConditionalFormatsChange}
              onCreate={this.handleConditionalFormatCreate}
              onSelect={this.handleConditionalFormatEdit}
            />
          );
        case OptionType.CONDITIONAL_FORMATTING_EDIT:
          assertNotNull(model.columns);
          assertNotNull(this.handleConditionalFormatEditorUpdate);
          return (
            <ConditionalFormatEditor
              columns={model.columns}
              rule={conditionalFormatPreview}
              onUpdate={this.handleConditionalFormatEditorUpdate}
              onSave={this.handleConditionalFormatEditorSave}
              onCancel={this.handleConditionalFormatEditorCancel}
            />
          );
        case OptionType.CUSTOM_COLUMN_BUILDER:
          return (
            <CustomColumnBuilder
              model={model}
              customColumns={customColumns}
              onSave={this.handleUpdateCustomColumns}
              onCancel={this.handleMenuBack}
              key={OptionType.CUSTOM_COLUMN_BUILDER}
            />
          );
        case OptionType.ROLLUP_ROWS:
          return (
            <RollupRows
              model={model}
              onChange={this.handleRollupChange}
              config={rollupConfig}
              key={OptionType.ROLLUP_ROWS}
            />
          );
        case OptionType.AGGREGATIONS:
          return (
            <Aggregations
              settings={aggregationSettings}
              isRollup={isRollup}
              onChange={this.handleAggregationsChange}
              onEdit={this.handleAggregationEdit}
            />
          );
        case OptionType.AGGREGATION_EDIT:
          return (
            selectedAggregation && (
              <AggregationEdit
                aggregation={selectedAggregation}
                columns={model.originalColumns}
                onChange={this.handleAggregationChange}
              />
            )
          );
        case OptionType.TABLE_EXPORTER:
          return (
            <TableCsvExporter
              model={model}
              name={name}
              userColumnWidths={userColumnWidths}
              movedColumns={movedColumns}
              isDownloading={isTableDownloading}
              tableDownloadStatus={tableDownloadStatus}
              tableDownloadProgress={tableDownloadProgress}
              tableDownloadEstimatedTime={
                tableDownloadEstimatedTime ?? undefined
              }
              onDownload={this.handleDownloadTable}
              onDownloadStart={this.handleDownloadTableStart}
              onCancel={this.handleCancelDownloadTable}
              selectedRanges={selectedRanges}
              key={OptionType.TABLE_EXPORTER}
            />
          );
        case OptionType.SELECT_DISTINCT:
          return (
            <SelectDistinctBuilder
              model={model}
              selectDistinctColumns={selectDistinctColumns}
              onChange={this.handleSelectDistinctChanged}
            />
          );
        case OptionType.ADVANCED_SETTINGS:
          return (
            <AdvancedSettingsMenu
              items={advancedSettings}
              onChange={onAdvancedSettingsChange}
            />
          );

        default:
          throw Error(`Unexpected option type ${option.type}`);
      }
    });

    const hiddenColumns = this.getCachedHiddenColumns(
      IrisGridUtils.getHiddenColumns(userColumnWidths)
    );

    return (
      <div className="iris-grid" role="presentation">
        <div className="iris-grid-column">
          {children != null && <div className="iris-grid-bar">{children}</div>}
          <CSSTransition
            in={isSelectingPartition}
            timeout={ThemeExport.transitionSlowMs}
            classNames="iris-grid-bar-horizontal"
            onEnter={this.handleAnimationStart}
            onEntered={this.handleAnimationEnd}
            onExit={this.handleAnimationStart}
            onExited={this.handleAnimationEnd}
            mountOnEnter
            unmountOnExit
          >
            <div className="iris-grid-partition-selector-wrapper iris-grid-bar iris-grid-bar-primary">
              {partitionTable && partitionColumn && partition != null && (
                <IrisGridPartitionSelector
                  table={partitionTable}
                  getFormattedString={(
                    value: unknown,
                    type: string,
                    stringName: string
                  ) => model.displayString(value, type, stringName)}
                  columnName={partitionColumn.name}
                  partition={partition}
                  onChange={this.handlePartitionChange}
                  onFetchAll={this.handlePartitionFetchAll}
                  onAppend={this.handlePartitionAppend}
                  onDone={this.handlePartitionDone}
                />
              )}
            </div>
          </CSSTransition>
          <CSSTransition
            in={showSearchBar}
            timeout={ThemeExport.transitionSlowMs}
            classNames="iris-grid-bar-horizontal"
            onEnter={this.handleAnimationStart}
            onEntered={this.handleAnimationEnd}
            onExit={this.handleAnimationStart}
            onExited={this.handleAnimationEnd}
            mountOnEnter
            unmountOnExit
          >
            <div className="iris-grid-bar">
              <CrossColumnSearch
                value={searchValue}
                selectedColumns={selectedSearchColumns}
                invertSelection={invertSearchColumns}
                onChange={this.handleCrossColumnSearch}
                columns={model.columns}
                ref={this.crossColumnRef}
              />
            </div>
          </CSSTransition>
          <div
            className="grid-wrapper"
            ref={gridWrapper => {
              this.gridWrapper = gridWrapper;
            }}
          >
            <Grid
              ref={grid => {
                this.grid = grid;
              }}
              isStickyBottom={!isEditableGridModel(model) || !model.isEditable}
              isStuckToBottom={isStuckToBottom}
              isStuckToRight={isStuckToRight}
              metricCalculator={metricCalculator}
              model={model}
              keyHandlers={keyHandlers}
              mouseHandlers={mouseHandlers}
              movedColumns={movedColumns}
              movedRows={movedRows}
              onError={this.handleGridError}
              onViewChanged={this.handleViewChanged}
              onSelectionChanged={this.handleSelectionChanged}
              onMovedColumnsChanged={this.handleMovedColumnsChanged}
              renderer={this.renderer}
              stateOverride={stateOverride}
              theme={theme}
            />
            <IrisGridCellOverflowModal
              isOpen={showOverflowModal}
              text={overflowText}
              onClose={this.handleOverflowClose}
            />
            {isVisible && (
              <IrisGridModelUpdater
                model={model}
                modelColumns={model.columns}
                top={top}
                bottom={bottom}
                left={left}
                right={right}
                filter={filter}
                formatter={formatter}
                sorts={sorts}
                reverseType={reverseType}
                movedColumns={movedColumns}
                customColumns={customColumns}
                hiddenColumns={hiddenColumns}
                alwaysFetchColumns={this.getAlwaysFetchColumns(
                  alwaysFetchColumns,
                  model.columns,
                  movedColumns,
                  model.floatingLeftColumnCount,
                  model.floatingRightColumnCount,
                  this.grid?.state.draggingColumn?.range
                )}
                formatColumns={this.getCachedPreviewFormatColumns(
                  this.getCachedModelColumns(model, customColumns),
                  conditionalFormats,
                  conditionalFormatPreview,
                  // Disable the preview format when we press Back on the format edit page
                  openOptions[openOptions.length - 1]?.type ===
                    OptionType.CONDITIONAL_FORMATTING_EDIT
                    ? conditionalFormatEditIndex ?? undefined
                    : undefined
                )}
                rollupConfig={this.getModelRollupConfig(
                  model.originalColumns,
                  rollupConfig,
                  aggregationSettings
                )}
                totalsConfig={this.getModelTotalsConfig(
                  model.columns,
                  rollupConfig,
                  aggregationSettings
                )}
                selectDistinctColumns={selectDistinctColumns}
                pendingRowCount={pendingRowCount}
                pendingDataMap={pendingDataMap}
                frozenColumns={frozenColumns}
                columnHeaderGroups={columnHeaderGroups}
              />
            )}
            {!isMenuShown && (
              <div className="grid-settings-button">
                <Button
                  kind="ghost"
                  data-testid={`btn-iris-grid-settings-button-${name}`}
                  onClick={this.handleMenu}
                  icon={<FontAwesomeIcon icon={vsMenu} transform="up-1" />}
                  tooltip="Table Options"
                />
              </div>
            )}
            {focusField}
            {loadingElement}
            {filterBar}
            {columnTooltip}
            {advancedFilterMenus}
            {overflowButtonTooltipProps &&
              this.getOverflowButtonTooltip(overflowButtonTooltipProps)}
          </div>
          <GotoRow
            model={model}
            isShown={isGotoShown}
            gotoRow={gotoRow}
            gotoRowError={gotoRowError}
            gotoValueError={gotoValueError}
            onSubmit={this.handleGotoRowSelectedRowNumberSubmit}
            onGotoRowNumberChanged={this.handleGotoRowSelectedRowNumberChanged}
            onClose={this.handleGotoRowClosed}
            onEntering={this.handleAnimationStart}
            onEntered={this.handleAnimationEnd}
            onExiting={() => {
              this.handleAnimationStart();
              this.focus();
            }}
            onExited={this.handleAnimationEnd}
            gotoValueSelectedColumnName={gotoValueSelectedColumnName}
            gotoValue={gotoValue}
            onGotoValueSelectedColumnNameChanged={
              this.handleGotoValueSelectedColumnNameChanged
            }
            onGotoValueSelectedFilterChanged={
              this.handleGotoValueSelectedFilterChanged
            }
            onGotoValueChanged={this.handleGotoValueChanged}
          />

          <PendingDataBottomBar
            error={pendingSaveError}
            isSaving={pendingSavePromise != null}
            saveTooltip={`Commit (${this.commitAction.shortcut.getDisplayText()})`}
            discardTooltip={`Discard (${this.discardAction.shortcut.getDisplayText()})`}
            pendingDataErrors={pendingDataErrors}
            pendingDataMap={pendingDataMap}
            onEntering={this.handleAnimationStart}
            onEntered={this.handleAnimationEnd}
            onExiting={this.handleAnimationStart}
            onExited={this.handleAnimationEnd}
            onSave={this.handlePendingCommitClicked}
            onDiscard={this.handlePendingDiscardClicked}
          />
          <ToastBottomBar>{toastMessage}</ToastBottomBar>
          <IrisGridCopyHandler
            model={model}
            copyOperation={copyOperation ?? undefined}
            onEntering={this.handleAnimationStart}
            onEntered={this.handleAnimationEnd}
            onExiting={this.handleAnimationStart}
            onExited={this.handleAnimationEnd}
          />
          <TableSaver
            ref={tableSaver => {
              this.tableSaver = tableSaver;
            }}
            getDownloadWorker={getDownloadWorker}
            onDownloadCompleted={this.handleDownloadCompleted}
            onDownloadCanceled={this.handleDownloadCanceled}
            onDownloadProgressUpdate={this.handleDownloadProgressUpdate}
            isDownloading={
              tableDownloadStatus ===
              TableCsvExporter.DOWNLOAD_STATUS.DOWNLOADING
            }
            formatter={formatter}
          />
        </div>
        <CSSTransition
          in={isMenuShown}
          timeout={ThemeExport.transitionMidMs}
          classNames="slide-left"
          onEntering={this.handleAnimationStart}
          onEntered={this.handleAnimationEnd}
          onExiting={this.handleAnimationStart}
          onExited={this.handleAnimationEnd}
          mountOnEnter
          unmountOnExit
        >
          <div className="table-sidebar">
            <Stack>
              <Page title="Table Options" onClose={this.handleMenuClose}>
                <Menu
                  onSelect={i => this.handleMenuSelect(optionItems[i])}
                  items={optionItems}
                />
              </Page>
              {openOptionsStack.map((option, i) => (
                <Page
                  title={openOptions[i].title}
                  onBack={this.handleMenuBack}
                  onClose={this.handleMenuClose}
                  key={openOptions[i].type}
                >
                  {option}
                </Page>
              ))}
            </Stack>
          </div>
        </CSSTransition>
        <ContextActions actions={this.contextActions} />
      </div>
    );
  }
}

export default IrisGrid;<|MERGE_RESOLUTION|>--- conflicted
+++ resolved
@@ -406,18 +406,14 @@
 
   gotoRow: string;
   gotoRowError: string;
-<<<<<<< HEAD
   gotoValueError: string;
   isGotoShown: boolean;
 
   gotoValueSelectedColumnName: ColumnName;
   gotoValueSelectedFilter: FilterTypeValue;
   gotoValue: string;
-=======
-  isGotoRowShown: boolean;
 
   columnHeaderGroups: ColumnHeaderGroup[];
->>>>>>> 41b08af6
 }
 
 export class IrisGrid extends Component<IrisGridProps, IrisGridState> {
@@ -823,15 +819,12 @@
       isGotoShown: false,
       gotoRow: '',
       gotoRowError: '',
-<<<<<<< HEAD
       gotoValueError: '',
 
       gotoValueSelectedColumnName: model.columns[0].name,
       gotoValueSelectedFilter: FilterType.eq,
       gotoValue: '',
-=======
       columnHeaderGroups: columnHeaderGroups ?? model.initialColumnHeaderGroups,
->>>>>>> 41b08af6
     };
   }
 
