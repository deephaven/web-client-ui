--- conflicted
+++ resolved
@@ -9,13 +9,8 @@
 import type { dh as DhType } from '@deephaven/jsapi-types';
 import Log from '@deephaven/log';
 import { Formatter, TableUtils } from '@deephaven/jsapi-utils';
-<<<<<<< HEAD
 import { assertNotNull, EventShimCustomEvent } from '@deephaven/utils';
-import { UIRow, ColumnName, CellData } from './CommonTypes';
-=======
-import { assertNotNull } from '@deephaven/utils';
 import { UIRow, ColumnName } from './CommonTypes';
->>>>>>> 336e1f35
 import IrisGridTableModelTemplate from './IrisGridTableModelTemplate';
 import IrisGridModel, { DisplayColumn } from './IrisGridModel';
 
