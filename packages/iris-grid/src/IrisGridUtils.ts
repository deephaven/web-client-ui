import {
  GridMetrics,
  GridRange,
  GridUtils,
  ModelIndex,
  ModelSizeMap,
  MoveOperation,
  VisibleIndex,
} from '@deephaven/grid';
import dh, {
  Column,
  ColumnGroup,
  DateWrapper,
  FilterCondition,
  LongWrapper,
  RangeSet,
  RollupConfig,
  Sort,
  Table,
  TableData,
} from '@deephaven/jsapi-shim';
import {
  DateUtils,
  TableUtils,
  ReverseType,
  SortDirection,
  FormattingRule,
} from '@deephaven/jsapi-utils';
import Log from '@deephaven/log';
import { assertNotNull, EMPTY_ARRAY, EMPTY_MAP } from '@deephaven/utils';
import AggregationUtils from './sidebar/aggregations/AggregationUtils';
import AggregationOperation from './sidebar/aggregations/AggregationOperation';
import { FilterData, IrisGridProps, IrisGridState } from './IrisGrid';
import {
  ColumnName,
  ReadonlyAdvancedFilterMap,
  ReadonlyQuickFilterMap,
  InputFilter,
  CellData,
  PendingDataMap,
  UIRow,
  AdvancedFilterOptions,
} from './CommonTypes';
import { UIRollupConfig } from './sidebar/RollupRows';
import { AggregationSettings } from './sidebar/aggregations/Aggregations';
import { FormattingRule as SidebarFormattingRule } from './sidebar/conditional-formatting/ConditionalFormattingUtils';
import IrisGridModel from './IrisGridModel';
import type AdvancedSettingsType from './sidebar/AdvancedSettingsType';
import AdvancedSettings from './sidebar/AdvancedSettings';
import ColumnHeaderGroup from './ColumnHeaderGroup';

const log = Log.module('IrisGridUtils');

type HydratedIrisGridState = Pick<
  IrisGridState,
  | 'advancedFilters'
  | 'aggregationSettings'
  | 'customColumnFormatMap'
  | 'isFilterBarShown'
  | 'quickFilters'
  | 'customColumns'
  | 'reverseType'
  | 'rollupConfig'
  | 'showSearchBar'
  | 'searchValue'
  | 'selectDistinctColumns'
  | 'selectedSearchColumns'
  | 'sorts'
  | 'invertSearchColumns'
  | 'pendingDataMap'
  | 'frozenColumns'
  | 'conditionalFormats'
  | 'columnHeaderGroups'
> & {
  metrics: Pick<GridMetrics, 'userColumnWidths' | 'userRowHeights'>;
};

export type DehydratedPendingDataMap<T> = [number, { data: [string, T][] }][];

export type DehydratedAdvancedFilter = [
  number,
  {
    options: AdvancedFilterOptions;
  }
];

export type DehydratedQuickFilter = [
  number,
  {
    text: string;
  }
];

export type DehydratedCustomColumnFormat = [string, FormattingRule];

export type DehydratedUserColumnWidth = [ColumnName, number];

export type DehydratedUserRowHeight = [number, number];

export type DehydratedSort = {
  column: ModelIndex;
  isAbs: boolean;
  direction: SortDirection;
};

export interface DehydratedIrisGridState {
  advancedFilters: readonly DehydratedAdvancedFilter[];
  aggregationSettings: AggregationSettings;
  customColumnFormatMap: readonly DehydratedCustomColumnFormat[];
  isFilterBarShown: boolean;
  quickFilters: readonly DehydratedQuickFilter[];
  sorts: readonly DehydratedSort[];
  userColumnWidths: readonly DehydratedUserColumnWidth[];
  userRowHeights: readonly DehydratedUserRowHeight[];
  customColumns: readonly ColumnName[];
  conditionalFormats: readonly SidebarFormattingRule[];
  reverseType: ReverseType;
  rollupConfig?: UIRollupConfig;
  showSearchBar: boolean;
  searchValue: string;
  selectDistinctColumns: readonly ColumnName[];
  selectedSearchColumns: readonly ColumnName[];
  invertSearchColumns: boolean;
  pendingDataMap: DehydratedPendingDataMap<string | CellData | null>;
<<<<<<< HEAD
  frozenColumns: readonly ColumnName[];
=======
  frozenColumns: ColumnName[];
  columnHeaderGroups?: ColumnGroup[];
>>>>>>> 9fe0f881
}

/**
 * Checks if an index is valid for the given array
 * @param x The index to check
 * @param array The array
 * @returns True if the index if valid within the array
 */
function isValidIndex(x: number, array: unknown[]): boolean {
  return x >= 0 && x < array.length;
}

class IrisGridUtils {
  /**
   * Exports the state from Grid component to a JSON stringifiable object
   * @param model The table model to export the Grid state for
   * @param gridState The state of the Grid to export
   * @returns An object that can be stringified and imported with {{@link hydrateGridState}}
   */
  static dehydrateGridState(
    model: IrisGridModel,
    gridState: Pick<
      IrisGridProps,
      'isStuckToBottom' | 'isStuckToRight' | 'movedColumns' | 'movedRows'
    >
  ): {
    isStuckToBottom: boolean;
    isStuckToRight: boolean;
    movedColumns: { from: string | [string, string]; to: string }[];
    movedRows: MoveOperation[];
  } {
    const {
      isStuckToBottom,
      isStuckToRight,
      movedColumns,
      movedRows,
    } = gridState;

    const { columns } = model;

    return {
      isStuckToBottom,
      isStuckToRight,
      movedColumns: [...movedColumns]
        .filter(
          ({ to, from }) =>
            isValidIndex(to, columns) &&
            ((typeof from === 'number' && isValidIndex(from, columns)) ||
              (Array.isArray(from) &&
                isValidIndex(from[0], columns) &&
                isValidIndex(from[1], columns)))
        )
        .map(({ to, from }) => ({
          to: columns[to].name,
          from: Array.isArray(from)
            ? [columns[from[0]].name, columns[from[1]].name]
            : columns[from].name,
        })),
      movedRows: [...movedRows],
    };
  }

  /**
   * Import a state for Grid that was exported with {{@link dehydrateGridState}}
   * @param model The table model to import the state for
   * @param gridState The state of the panel that was saved
   * @returns The gridState props to set on the Grid
   */
  static hydrateGridState(
    model: IrisGridModel,
    gridState: {
      isStuckToBottom: boolean;
      isStuckToRight: boolean;
      movedColumns: readonly {
        from: string | [string, string] | ModelIndex | [ModelIndex, ModelIndex];
        to: string | ModelIndex;
      }[];
      movedRows: readonly MoveOperation[];
    },
    customColumns: readonly string[] = []
  ): Pick<
    IrisGridProps,
    'isStuckToBottom' | 'isStuckToRight' | 'movedColumns' | 'movedRows'
  > {
    const {
      isStuckToBottom,
      isStuckToRight,
      movedColumns,
      movedRows,
    } = gridState;

    const { columns } = model;
    const customColumnNames = IrisGridUtils.parseCustomColumnNames(
      customColumns
    );
    const columnNames = columns
      .map(({ name }) => name)
      .concat(customColumnNames);

    return {
      isStuckToBottom,
      isStuckToRight,
      movedColumns: [...movedColumns]
        .map(({ to, from }) => {
          const getIndex = (x: string | number) =>
            typeof x === 'string'
              ? columnNames.findIndex(name => name === x)
              : x;

          return {
            to: getIndex(to),
            from: Array.isArray(from)
              ? ([getIndex(from[0]), getIndex(from[1])] as [number, number])
              : getIndex(from),
          };
        })
        .filter(
          ({ to, from }) =>
            isValidIndex(to, columnNames) &&
            ((typeof from === 'number' && isValidIndex(from, columnNames)) ||
              (Array.isArray(from) &&
                isValidIndex(from[0], columnNames) &&
                isValidIndex(from[1], columnNames)))
        ),
      movedRows: [...movedRows],
    };
  }

  /**
   * Exports the state from IrisGrid to a JSON stringifiable object
   * @param model The table model to export the state for
   * @param irisGridState The current state of the IrisGrid
   */
  static dehydrateIrisGridState(
    model: IrisGridModel,
    irisGridState: HydratedIrisGridState
  ): DehydratedIrisGridState {
    const {
      aggregationSettings = { aggregations: EMPTY_ARRAY, showOnTop: false },
      advancedFilters,
      customColumnFormatMap,
      isFilterBarShown,
      metrics,
      quickFilters,
      customColumns,
      conditionalFormats = EMPTY_ARRAY,
      reverseType,
      rollupConfig = undefined,
      showSearchBar,
      searchValue,
      selectDistinctColumns = EMPTY_ARRAY,
      selectedSearchColumns,
      sorts,
      invertSearchColumns,
      pendingDataMap = EMPTY_MAP,
      frozenColumns,
      columnHeaderGroups,
    } = irisGridState;
    assertNotNull(metrics);
    const { userColumnWidths, userRowHeights } = metrics;
    const { columns } = model;
    return {
      advancedFilters: IrisGridUtils.dehydrateAdvancedFilters(
        columns,
        advancedFilters
      ),
      aggregationSettings,
      customColumnFormatMap: [...customColumnFormatMap],
      isFilterBarShown,
      quickFilters: IrisGridUtils.dehydrateQuickFilters(quickFilters),
      sorts: IrisGridUtils.dehydrateSort(sorts),
      userColumnWidths: [...userColumnWidths]
        .filter(
          ([columnIndex]) =>
            columnIndex != null &&
            columnIndex >= 0 &&
            columnIndex < columns.length
        )
        .map(([columnIndex, width]) => [columns[columnIndex].name, width]),
      userRowHeights: [...userRowHeights],
      customColumns: [...customColumns],
      conditionalFormats: [...conditionalFormats],
      reverseType,
      rollupConfig,
      showSearchBar,
      searchValue,
      selectDistinctColumns: [...selectDistinctColumns],
      selectedSearchColumns,
      invertSearchColumns,
      pendingDataMap: IrisGridUtils.dehydratePendingDataMap(
        columns,
        pendingDataMap
      ),
      frozenColumns,
      columnHeaderGroups: columnHeaderGroups?.map(item => ({
        name: item.name,
        children: item.children,
        color: item.color,
      })),
    };
  }

  /**
   * Import a state for IrisGrid that was exported with {{@link dehydrateIrisGridState}}
   * @param model The table model to import the state with
   * @param irisGridState The saved IrisGrid state
   */
  static hydrateIrisGridState(
    model: IrisGridModel,
    irisGridState: DehydratedIrisGridState
  ): Omit<HydratedIrisGridState, 'metrics'> & {
    userColumnWidths: ModelSizeMap;
    userRowHeights: ModelSizeMap;
  } {
    const {
      advancedFilters,
      aggregationSettings = { aggregations: [], showOnTop: false },
      customColumnFormatMap,
      isFilterBarShown,
      quickFilters,
      sorts,
      customColumns,
      conditionalFormats,
      userColumnWidths,
      userRowHeights,
      reverseType,
      rollupConfig = undefined,
      showSearchBar,
      searchValue,
      selectDistinctColumns,
      selectedSearchColumns,
      invertSearchColumns = true,
      pendingDataMap = [],
      frozenColumns,
      columnHeaderGroups,
    } = irisGridState;
    const { columns, formatter } = model;

    return {
      advancedFilters: IrisGridUtils.hydrateAdvancedFilters(
        columns,
        advancedFilters,
        formatter.timeZone
      ),
      aggregationSettings,
      customColumnFormatMap: new Map(customColumnFormatMap),
      isFilterBarShown,
      quickFilters: IrisGridUtils.hydrateQuickFilters(
        columns,
        quickFilters,
        formatter.timeZone
      ),
      sorts: IrisGridUtils.hydrateSort(columns, sorts),
      userColumnWidths: new Map(
        userColumnWidths
          .map(([column, width]: [string | number, number]): [
            number,
            number
          ] => {
            if (
              typeof column === 'string' ||
              (column as unknown) instanceof String
            ) {
              return [columns.findIndex(({ name }) => name === column), width];
            }
            return [column, width];
          })
          .filter(
            ([column]) =>
              column != null && column >= 0 && column < columns.length
          )
      ),
      customColumns,
      conditionalFormats,
      userRowHeights: new Map(userRowHeights),
      reverseType,
      rollupConfig,
      showSearchBar,
      searchValue,
      selectDistinctColumns,
      selectedSearchColumns,
      invertSearchColumns,
      pendingDataMap: IrisGridUtils.hydratePendingDataMap(
        columns,
        pendingDataMap
      ) as PendingDataMap<UIRow>,
      frozenColumns,
      columnHeaderGroups: IrisGridUtils.parseColumnHeaderGroups(
        model,
        columnHeaderGroups ?? model.layoutHints?.columnGroups ?? []
      ).groups,
    };
  }

  /**
   * Export the IrisGridPanel state.
   * @param model The table model the state is being dehydrated with
   * @param irisGridPanelState The current IrisGridPanel state
   * @returns The dehydrated IrisGridPanel state
   */
  static dehydrateIrisGridPanelState(
    model: IrisGridModel,
    irisGridPanelState: {
      // This needs to be changed after IrisGridPanel is done
      isSelectingPartition: boolean;
      partition: string | undefined;
      partitionColumn: Column | undefined;
      advancedSettings: Map<AdvancedSettingsType, boolean>;
    }
  ): {
    isSelectingPartition: boolean;
    partition: string | undefined;
    partitionColumn: ColumnName | undefined;
    advancedSettings: [AdvancedSettingsType, boolean][];
  } {
    const {
      isSelectingPartition,
      partition,
      partitionColumn,
      advancedSettings,
    } = irisGridPanelState;

    return {
      isSelectingPartition,
      partition,
      partitionColumn:
        partitionColumn != null ? partitionColumn.name : undefined,
      advancedSettings: [...advancedSettings],
    };
  }

  /**
   * Import the saved IrisGridPanel state.
   * @param model The model the state is being hydrated with
   * @param irisGridPanelState Exported IrisGridPanel state
   * @returns The state to apply to the IrisGridPanel
   */
  static hydrateIrisGridPanelState(
    model: IrisGridModel,
    irisGridPanelState: {
      // This needs to be changed after IrisGridPanel is done
      isSelectingPartition: boolean;
      partition: string | undefined;
      partitionColumn: ColumnName | undefined;
      advancedSettings: [AdvancedSettingsType, boolean][];
    }
  ): {
    isSelectingPartition: boolean;
    partition?: string;
    partitionColumn?: Column;
    advancedSettings: Map<AdvancedSettingsType, boolean>;
  } {
    const {
      isSelectingPartition,
      partition,
      partitionColumn,
      advancedSettings,
    } = irisGridPanelState;

    const { columns } = model;
    return {
      isSelectingPartition,
      partition,
      partitionColumn:
        partitionColumn != null
          ? IrisGridUtils.getColumnByName(columns, partitionColumn)
          : undefined,
      advancedSettings: new Map([
        ...AdvancedSettings.DEFAULTS,
        ...advancedSettings,
      ]),
    };
  }

  /**
   * Export the quick filters to JSON striginfiable object
   * @param quickFilters The quick filters to dehydrate
   * @returns The dehydrated quick filters
   */
  static dehydrateQuickFilters(
    quickFilters: ReadonlyQuickFilterMap
  ): DehydratedQuickFilter[] {
    return [...quickFilters].map(([columnIndex, quickFilter]) => {
      const { text } = quickFilter;
      return [columnIndex, { text }];
    });
  }

  /**
   * Import the saved quick filters to apply to the columns. Does not actually apply the filters.
   * @param  columns The columns the filters will be applied to
   * @param  savedQuickFilters Exported quick filters definitions
   * @param  timeZone The time zone to make this value in if it is a date type. E.g. America/New_York
   * @returns The quick filters to apply to the columns
   */
  static hydrateQuickFilters(
    columns: readonly Column[],
    savedQuickFilters: readonly DehydratedQuickFilter[],
    timeZone?: string
  ): ReadonlyQuickFilterMap {
    const importedFilters = savedQuickFilters.map(
      ([columnIndex, quickFilter]: DehydratedQuickFilter): [
        number,
        { text: string; filter: FilterCondition | null }
      ] => {
        const { text } = quickFilter;

        let filter = null;
        try {
          const column = IrisGridUtils.getColumn(columns, columnIndex);
          if (column != null) {
            filter = TableUtils.makeQuickFilter(column, text, timeZone);
          }
        } catch (error) {
          log.error('hydrateQuickFilters error with', text, error);
        }

        return [columnIndex, { text, filter }];
      }
    );

    return new Map(importedFilters);
  }

  /**
   * Export the advanced filters from the provided columns to JSON striginfiable object
   * @param columns The columns for the filters
   * @param advancedFilters The advanced filters to dehydrate
   * @returns The dehydrated advanced filters
   */
  static dehydrateAdvancedFilters(
    columns: Column[],
    advancedFilters: ReadonlyAdvancedFilterMap
  ): DehydratedAdvancedFilter[] {
    return [...advancedFilters].map(([columnIndex, advancedFilter]) => {
      const column = IrisGridUtils.getColumn(columns, columnIndex);
      assertNotNull(column);
      const options = IrisGridUtils.dehydrateAdvancedFilterOptions(
        column,
        advancedFilter.options
      );
      return [columnIndex, { options }];
    });
  }

  /**
   * Import the saved advanced filters to apply to the columns. Does not actually apply the filters.
   * @param  columns The columns the filters will be applied to
   * @param  savedAdvancedFilters Exported advanced filters definitions
   * @param  timeZone The time zone to make this filter in if it is a date type. E.g. America/New_York
   * @returns The advanced filters to apply to the columns
   */
  static hydrateAdvancedFilters(
    columns: readonly Column[],
    savedAdvancedFilters: readonly DehydratedAdvancedFilter[],
    timeZone: string
  ): ReadonlyAdvancedFilterMap {
    const importedFilters = savedAdvancedFilters.map(
      ([columnIndex, advancedFilter]: DehydratedAdvancedFilter): [
        number,
        { options: AdvancedFilterOptions; filter: FilterCondition | null }
      ] => {
        const column = IrisGridUtils.getColumn(columns, columnIndex);
        assertNotNull(column);
        const options = IrisGridUtils.hydrateAdvancedFilterOptions(
          column,
          advancedFilter.options
        );
        let filter = null;

        try {
          const columnRetrieved = IrisGridUtils.getColumn(columns, columnIndex);
          if (columnRetrieved != null) {
            filter = TableUtils.makeAdvancedFilter(column, options, timeZone);
          }
        } catch (error) {
          log.error('hydrateAdvancedFilters error with', options, error);
        }

        return [columnIndex, { options, filter }];
      }
    );

    return new Map(importedFilters);
  }

  static dehydrateAdvancedFilterOptions(
    column: Column,
    options: AdvancedFilterOptions
  ): AdvancedFilterOptions {
    const { selectedValues, ...otherOptions } = options;
    return {
      selectedValues: selectedValues?.map((value: unknown) =>
        IrisGridUtils.dehydrateValue(value, column?.type)
      ),
      ...otherOptions,
    };
  }

  static hydrateAdvancedFilterOptions(
    column: Column,
    options: AdvancedFilterOptions
  ): AdvancedFilterOptions {
    const { selectedValues, ...otherOptions } = options;
    return {
      selectedValues: selectedValues?.map(value =>
        IrisGridUtils.hydrateValue(value, column?.type)
      ),
      ...otherOptions,
    };
  }

  static dehydratePendingDataMap(
    columns: Column[],
    pendingDataMap: ReadonlyMap<
      ModelIndex,
      {
        data: Map<ModelIndex, CellData | string>;
      }
    >
  ): DehydratedPendingDataMap<CellData | string | null> {
    return [...pendingDataMap].map(([rowIndex, { data }]) => [
      rowIndex,
      {
        data: [...data].map(([c, value]) => [
          columns[c].name,
          IrisGridUtils.dehydrateValue(value, columns[c].type),
        ]),
      },
    ]);
  }

  static hydratePendingDataMap(
    columns: Column[],
    pendingDataMap: DehydratedPendingDataMap<CellData | string | null>
  ): Map<
    number,
    { data: Map<ModelIndex | null, string | CellData | LongWrapper | null> }
  > {
    const columnMap = new Map<ColumnName, number>();
    const getColumnIndex = (columnName: ColumnName) => {
      if (!columnMap.has(columnName)) {
        columnMap.set(
          columnName,
          columns.findIndex(({ name }) => name === columnName)
        );
      }
      return columnMap.get(columnName);
    };

    return new Map(
      pendingDataMap.map(
        ([rowIndex, { data }]: [
          number,
          { data: [string, CellData | string | null][] }
        ]) => [
          rowIndex,
          {
            data: new Map(
              data.map(([columnName, value]) => {
                const index = getColumnIndex(columnName);
                assertNotNull(index);
                return [
                  getColumnIndex(columnName) ?? null,
                  IrisGridUtils.hydrateValue(value, columns[index].type),
                ];
              })
            ),
          },
        ]
      )
    );
  }

  /**
   * Dehydrates/serializes a value for storage.
   * @param  value The value to dehydrate
   * @param  columnType The column type
   */
  static dehydrateValue<T>(value: T, columnType: string): string | T | null {
    if (TableUtils.isDateType(columnType)) {
      return IrisGridUtils.dehydrateDateTime(
        (value as unknown) as number | DateWrapper | Date
      );
    }

    if (TableUtils.isLongType(columnType)) {
      return IrisGridUtils.dehydrateLong(value);
    }

    return value;
  }

  /**
   * Hydrate a value from it's serialized state
   * @param  value The dehydrated value that needs to be hydrated
   * @param  columnType The type of column
   */
  static hydrateValue<T>(
    value: T,
    columnType: string
  ): DateWrapper | LongWrapper | T | null {
    if (TableUtils.isDateType(columnType)) {
      return IrisGridUtils.hydrateDateTime((value as unknown) as string);
    }

    if (TableUtils.isLongType(columnType)) {
      return IrisGridUtils.hydrateLong((value as unknown) as string);
    }

    return value;
  }

  static dehydrateDateTime(value: number | DateWrapper | Date): string | null {
    return value != null
      ? dh.i18n.DateTimeFormat.format(DateUtils.FULL_DATE_FORMAT, value)
      : null;
  }

  static hydrateDateTime(value: string): DateWrapper | null {
    return value != null
      ? dh.i18n.DateTimeFormat.parse(DateUtils.FULL_DATE_FORMAT, value)
      : null;
  }

  static dehydrateLong<T>(value: T): string | null {
    return value != null ? `${value}` : null;
  }

  static hydrateLong(value: string): LongWrapper | null {
    return value != null ? dh.LongWrapper.ofString(value) : null;
  }

  /**
   * Export the sorts from the provided table sorts to JSON stringifiable object
   * @param  sorts The table sorts
   * @returns The dehydrated sorts
   */
  static dehydrateSort(sorts: readonly Sort[]): DehydratedSort[] {
    return sorts.map(sort => {
      const { column, isAbs, direction } = sort;
      return {
        column: column.index,
        isAbs,
        direction,
      };
    });
  }

  /**
   * Import the saved sorts to apply to the table. Does not actually apply the sort.
   * @param  columns The columns the sorts will be applied to
   * @param  sorts Exported sort definitions
   * @returns The sorts to apply to the table
   */
  static hydrateSort(
    columns: readonly Column[],
    sorts: readonly DehydratedSort[]
  ): Sort[] {
    return (
      sorts
        .map(sort => {
          const { column: columnIndex, isAbs, direction } = sort;
          if (direction === TableUtils.sortDirection.reverse) {
            return dh.Table.reverse();
          }
          const column = IrisGridUtils.getColumn(columns, columnIndex);
          if (column != null) {
            let columnSort = column.sort();
            if (isAbs) {
              columnSort = columnSort.abs();
            }
            if (direction === TableUtils.sortDirection.descending) {
              columnSort = columnSort.desc();
            } else {
              columnSort = columnSort.asc();
            }
            return columnSort;
          }

          return null;
        })
        // If we can't find the column any more, it's null, filter it out
        // If the item is a reverse sort item, filter it out - it will get applied with the `reverseType` property
        // This should only happen when loading a legacy dashboard
        .filter(
          item =>
            item != null && item.direction !== TableUtils.sortDirection.reverse
        ) as Sort[]
    );
  }

  /**
   * Pulls just the table settings from the panel state, eg. filters/sorts
   * @param  panelState The dehydrated panel state
   * @returns A dehydrated table settings object, { partition, partitionColumn, advancedFilters, quickFilters, sorts }
   */
  static extractTableSettings<AF, QF, S>(
    panelState: {
      irisGridState: { advancedFilters: AF; quickFilters: QF; sorts: S };
      irisGridPanelState: {
        partitionColumn?: ColumnName;
        partition?: unknown;
      };
    },
    inputFilters: InputFilter[] = []
  ): {
    partitionColumn: ColumnName | undefined;
    partition: unknown;
    advancedFilters: AF;
    inputFilters: InputFilter[];
    quickFilters: QF;
    sorts: S;
  } {
    const { irisGridPanelState, irisGridState } = panelState;
    const { partitionColumn, partition } = irisGridPanelState;
    const { advancedFilters, quickFilters, sorts } = irisGridState;

    return {
      advancedFilters,
      inputFilters,
      partition,
      partitionColumn,
      quickFilters,
      sorts,
    };
  }

  /**
   * Applies the passed in table settings directly to the provided table
   * @param  table The table to apply the settings to
   * @param  tableSettings Dehydrated table settings extracted with `extractTableSettings`
   * @param  timeZone The time zone to make this value in if it is a date type. E.g. America/New_York
   */
  static applyTableSettings(
    table: Table,
    tableSettings: {
      quickFilters?: readonly DehydratedQuickFilter[];
      advancedFilters?: readonly DehydratedAdvancedFilter[];
      inputFilters?: readonly InputFilter[];
      sorts?: readonly DehydratedSort[];
      partition?: unknown;
      partitionColumn?: ColumnName;
    },
    timeZone: string
  ): void {
    const { columns } = table;

    let quickFilters: FilterCondition[] = [];
    if (tableSettings.quickFilters) {
      quickFilters = IrisGridUtils.getFiltersFromFilterMap(
        IrisGridUtils.hydrateQuickFilters(
          columns,
          tableSettings.quickFilters,
          timeZone
        )
      );
    }

    let advancedFilters: FilterCondition[] = [];
    if (tableSettings.advancedFilters) {
      advancedFilters = IrisGridUtils.getFiltersFromFilterMap(
        IrisGridUtils.hydrateAdvancedFilters(
          columns,
          tableSettings.advancedFilters,
          timeZone
        )
      );
    }
    const inputFilters = IrisGridUtils.getFiltersFromInputFilters(
      columns,
      tableSettings.inputFilters,
      timeZone
    );

    let sorts: Sort[] = [];
    if (tableSettings.sorts) {
      sorts = IrisGridUtils.hydrateSort(columns, tableSettings.sorts);
    }

    let filters = [...quickFilters, ...advancedFilters];
    const { partition, partitionColumn: partitionColumnName } = tableSettings;
    if (partition != null && partitionColumnName != null) {
      const partitionColumn = IrisGridUtils.getColumnByName(
        columns,
        partitionColumnName
      );
      if (partitionColumn) {
        const partitionFilter = partitionColumn
          .filter()
          .eq(dh.FilterValue.ofString(partition));
        filters = [partitionFilter, ...filters];
      }
    }
    filters = [...inputFilters, ...filters];

    table.applyFilter(filters);
    table.applySort(sorts);
  }

  static getInputFiltersForColumns(
    columns: readonly Column[],
    inputFilters: readonly InputFilter[] = []
  ): InputFilter[] {
    return inputFilters.filter(({ name, type }) =>
      columns.find(
        ({ name: columnName, type: columnType }) =>
          columnName === name && columnType === type
      )
    );
  }

  static getFiltersFromInputFilters(
    columns: readonly Column[],
    inputFilters: readonly InputFilter[] = [],
    timeZone?: string
  ): FilterCondition[] {
    return inputFilters
      .map(({ name, type, value }) => {
        const column = columns.find(
          ({ name: columnName, type: columnType }) =>
            columnName === name && columnType === type
        );
        if (column) {
          try {
            return TableUtils.makeQuickFilter(column, value, timeZone);
          } catch (e) {
            // It may be unable to create it because user hasn't completed their input
            log.debug('Unable to create input filter', e);
          }
        }

        return null;
      })
      .filter(filter => filter != null) as FilterCondition[];
  }

  static getFiltersFromFilterMap(
    filterMap: ReadonlyAdvancedFilterMap | ReadonlyQuickFilterMap
  ): FilterCondition[] {
    const filters = [];

    const keys = Array.from(filterMap.keys());
    for (let i = 0; i < keys.length; i += 1) {
      const key = keys[i];
      const item = filterMap.get(key);
      if (item?.filter != null) {
        filters.push(item.filter);
      }
    }

    return filters;
  }

  /**
   * Get array of hidden column indexes
   * @param  userColumnWidths Map of user column widths
   * @returns Array of hidden column indexes
   */
  static getHiddenColumns(userColumnWidths: ModelSizeMap): ModelIndex[] {
    return [...userColumnWidths.entries()]
      .filter(([, value]) => value === 0)
      .map(([key]) => key);
  }

  static parseCustomColumnNames(
    customColumns: readonly ColumnName[]
  ): ColumnName[] {
    return customColumns.map(customColumn => customColumn.split('=')[0]);
  }

  static getRemovedCustomColumnNames(
    oldCustomColumns: readonly ColumnName[],
    customColumns: readonly ColumnName[]
  ): ColumnName[] {
    const oldCustomColumnsNames = IrisGridUtils.parseCustomColumnNames(
      oldCustomColumns
    );
    const customColumnNames = IrisGridUtils.parseCustomColumnNames(
      customColumns
    );
    return oldCustomColumnsNames.filter(
      oldCustomColumnName => !customColumnNames.includes(oldCustomColumnName)
    );
  }

  static removeSortsInColumns(
    sorts: readonly Sort[],
    columnNames: readonly string[]
  ): Sort[] {
    return sorts.filter(sort => !columnNames.includes(sort.column.name));
  }

  static removeFiltersInColumns<T>(
    columns: readonly Column[],
    filters: ReadonlyMap<number, T>,
    removedColumnNames: readonly ColumnName[]
  ): Map<number, T> {
    const columnNames = columns.map(({ name }) => name);
    const newFilter = new Map(filters);
    removedColumnNames.forEach(columnName =>
      newFilter.delete(columnNames.indexOf(columnName))
    );
    return newFilter;
  }

  static removeColumnFromMovedColumns(
    columns: readonly Column[],
    movedColumns: readonly MoveOperation[],
    removedColumnNames: readonly ColumnName[]
  ): MoveOperation[] {
    const columnNames = columns.map(({ name }) => name);
    let newMoves = [...movedColumns];
    for (let i = 0; i < removedColumnNames.length; i += 1) {
      const removedColumnName = removedColumnNames[i];
      let removedColumnIndex = columnNames.findIndex(
        name => name === removedColumnName
      );
      const moves: MoveOperation[] = [];
      for (let j = 0; j < newMoves.length; j += 1) {
        const move = newMoves[j];
        const newMove = { ...move };
        let [fromStart, fromEnd] = Array.isArray(move.from)
          ? move.from
          : [move.from, move.from];

        if (removedColumnIndex <= move.to) {
          newMove.to -= 1;
        }

        // If equal to fromStart, the new fromStart would stay the same
        // It's just the next element in the range which will have the same index after deletion
        if (removedColumnIndex < fromStart) {
          fromStart -= 1;
        }

        if (removedColumnIndex <= fromEnd) {
          fromEnd -= 1;
        }

        if (fromStart <= fromEnd && fromStart !== newMove.to) {
          if (fromStart === fromEnd) {
            moves.push({ ...newMove, from: fromStart });
          } else {
            moves.push({ ...newMove, from: [fromStart, fromEnd] });
          }
        }

        // get the next index of the removed column after the move is applied
        // eslint-disable-next-line prefer-destructuring
        removedColumnIndex = GridUtils.applyItemMoves(
          removedColumnIndex,
          removedColumnIndex,
          [move]
        )[0][0];
      }

      newMoves = moves;
      columnNames.splice(
        columnNames.findIndex(name => name === removedColumnName),
        1
      );
    }
    return newMoves;
  }

  static removeColumnsFromSelectDistinctColumns(
    selectDistinctColumns: readonly ColumnName[],
    removedColumnNames: readonly ColumnName[]
  ): ColumnName[] {
    return selectDistinctColumns.filter(
      columnName => !removedColumnNames.includes(columnName)
    );
  }

  static getVisibleColumnsInRange(
    tableColumns: readonly Column[],
    left: number,
    right: number,
    movedColumns: readonly MoveOperation[],
    hiddenColumns: readonly number[]
  ): Column[] {
    const columns: Column[] = [];
    for (let i = left; i <= right; i += 1) {
      const modelIndex = GridUtils.getModelIndex(i, movedColumns);
      if (
        modelIndex >= 0 &&
        modelIndex < tableColumns.length &&
        !hiddenColumns.includes(modelIndex)
      ) {
        columns.push(tableColumns[modelIndex]);
      }
    }
    return columns;
  }

  static getPrevVisibleColumns(
    tableColumns: readonly Column[],
    startIndex: VisibleIndex,
    count: number,
    movedColumns: readonly MoveOperation[],
    hiddenColumns: readonly VisibleIndex[]
  ): Column[] {
    const columns = [];
    let i = startIndex;
    while (i >= 0 && columns.length < count) {
      const modelIndex = GridUtils.getModelIndex(i, movedColumns);
      if (
        modelIndex >= 0 &&
        modelIndex < tableColumns.length &&
        !hiddenColumns.includes(modelIndex)
      ) {
        columns.unshift(tableColumns[modelIndex]);
      }
      i -= 1;
    }
    return columns;
  }

  static getNextVisibleColumns(
    tableColumns: readonly Column[],
    startIndex: VisibleIndex,
    count: number,
    movedColumns: readonly MoveOperation[],
    hiddenColumns: readonly VisibleIndex[]
  ): Column[] {
    const columns = [];
    let i = startIndex;
    while (i < tableColumns.length && columns.length < count) {
      const modelIndex = GridUtils.getModelIndex(i, movedColumns);
      if (
        modelIndex >= 0 &&
        modelIndex < tableColumns.length &&
        !hiddenColumns.includes(modelIndex)
      ) {
        columns.push(tableColumns[modelIndex]);
      }
      i += 1;
    }
    return columns;
  }

  static getColumnsToFetch(
    tableColumns: readonly Column[],
    viewportColumns: readonly Column[],
    alwaysFetchColumnNames: readonly ColumnName[]
  ): Column[] {
    const columnsToFetch = [...viewportColumns];
    alwaysFetchColumnNames.forEach(columnName => {
      const column = tableColumns.find(({ name }) => name === columnName);
      if (column != null && !viewportColumns.includes(column)) {
        columnsToFetch.push(column);
      }
    });
    return columnsToFetch;
  }

  static getModelViewportColumns(
    columns: readonly Column[],
    left: number | null,
    right: number | null,
    movedColumns: readonly MoveOperation[],
    hiddenColumns: readonly VisibleIndex[] = [],
    alwaysFetchColumnNames: readonly ColumnName[] = [],
    bufferPages = 0
  ): Column[] | null {
    if (left == null || right == null) {
      return null;
    }

    const columnsCenter = IrisGridUtils.getVisibleColumnsInRange(
      columns,
      left,
      right,
      movedColumns,
      hiddenColumns
    );
    const bufferWidth = columnsCenter.length * bufferPages;
    const columnsLeft = IrisGridUtils.getPrevVisibleColumns(
      columns,
      left - 1,
      bufferWidth,
      movedColumns,
      hiddenColumns
    );
    const columnsRight = IrisGridUtils.getNextVisibleColumns(
      columns,
      right + 1,
      bufferWidth,
      movedColumns,
      hiddenColumns
    );

    const bufferedColumns = [...columnsLeft, ...columnsCenter, ...columnsRight];

    return IrisGridUtils.getColumnsToFetch(
      columns,
      bufferedColumns,
      alwaysFetchColumnNames
    );
  }

  /**
   * Get the dh.RangeSet representation of the provided ranges.
   * Ranges are sorted prior to creating the RangeSet. Only the rows are taken into account,
   * RangeSet does not have an option for columns.
   * @param  ranges The ranges to get the range set for
   * @returns The rangeset for the provided ranges
   */
  static rangeSetFromRanges(ranges: readonly GridRange[]): RangeSet {
    const rangeSets = ranges
      .slice()
      .sort((a, b): number => {
        assertNotNull(a.startRow);
        assertNotNull(b.startRow);
        return a.startRow - b.startRow;
      })
      .map(range => {
        const { startRow, endRow } = range;
        assertNotNull(startRow);
        assertNotNull(endRow);
        return dh.RangeSet.ofRange(startRow, endRow);
      });
    return dh.RangeSet.ofRanges(rangeSets);
  }

  /**
   * Validate whether the ranges passed in are valid to take a snapshot from.
   * Multiple selections are valid if all of the selected rows have the same columns selected.
   *
   * @param ranges The ranges to validate
   * @returns True if the ranges are valid, false otherwise
   */
  static isValidSnapshotRanges(ranges: readonly GridRange[]): boolean {
    if (ranges == null || ranges.length === 0) {
      return false;
    }

    // To verify all the rows selected have the same set of columns selected, build a map with string representations
    // of each range.
    const rangeMap = new Map();
    for (let i = 0; i < ranges.length; i += 1) {
      const range = ranges[i];
      const rowMapIndex = `${range.startRow}:${range.endRow}`;
      const columnMapIndex = `${range.startColumn}:${range.endColumn}`;
      if (!rangeMap.has(rowMapIndex)) {
        rangeMap.set(rowMapIndex, []);
      }
      rangeMap.get(rowMapIndex).push(columnMapIndex);
    }

    const keys = [...rangeMap.keys()];
    const matchColumnRanges = rangeMap.get(keys[0]).sort().join(',');
    for (let i = 1; i < keys.length; i += 1) {
      if (rangeMap.get(keys[i]).sort().join(',') !== matchColumnRanges) {
        return false;
      }
    }

    return true;
  }

  /**
   * Check if the provided value is a valid table index
   * @param  value A value to check if it's a valid table index
   */
  static isValidIndex(value: unknown): boolean {
    if (!Number.isInteger(value)) {
      return false;
    }
    if (!(typeof value === 'number')) {
      return false;
    }
    return value >= 0;
  }

  /**
   * Returns all columns used in any of the ranges provided
   * @param  ranges The model ranges to get columns for
   * @param  allColumns All the columns to pull from
   * @returns The columns selected in the range
   */
  static columnsFromRanges(
    ranges: readonly GridRange[],
    allColumns: readonly Column[]
  ): Column[] {
    if (ranges == null || ranges.length === 0) {
      return [];
    }
    if (ranges[0].startColumn === null && ranges[0].endColumn === null) {
      // Snapshot of all the columns
      return [...allColumns];
    }

    const columnSet = new Set<ModelIndex>();
    for (let i = 0; i < ranges.length; i += 1) {
      const range = ranges[i];
      assertNotNull(range.startColumn);
      assertNotNull(range.endColumn);
      for (
        let c = range.startColumn ?? 0;
        c <= (range.endColumn ?? allColumns.length - 1);
        c += 1
      ) {
        columnSet.add(c);
      }
    }
    return [...columnSet].map(c => allColumns[c]);
  }

  /**
   * Transforms an iris data snapshot into a simple data matrix
   * @param  data The Iris formatted table data
   * @returns A matrix of the values of the data
   */
  static snapshotDataToMatrix(data: TableData): unknown[][] {
    const { columns, rows } = data;
    const result = [];
    for (let r = 0; r < rows.length; r += 1) {
      const row = rows[r];
      const rowData = [];
      for (let c = 0; c < columns.length; c += 1) {
        const column = columns[c];
        const value = row.get(column);
        rowData.push(value);
      }
      result.push(rowData);
    }
    return result;
  }

  /**
   * Hydrate model rollup config
   * @param  originalColumns Original model columns
   * @param  config Dehydrated rollup config
   * @param  aggregationSettings Aggregation settings
   * @returns Rollup config for the model
   */
  static getModelRollupConfig(
    originalColumns: Column[],
    config: UIRollupConfig | undefined,
    aggregationSettings: AggregationSettings
  ): RollupConfig | null {
    if ((config?.columns?.length ?? 0) === 0) {
      return null;
    }

    const {
      columns: groupingColumns = [],
      showConstituents: includeConstituents = true,
      showNonAggregatedColumns = true,
      includeDescriptions = true,
    } = config ?? {};
    const { aggregations = [] } = aggregationSettings ?? {};
    const aggregationColumns = aggregations.map(
      ({ operation, selected, invert }) =>
        AggregationUtils.isRollupOperation(operation)
          ? []
          : AggregationUtils.getOperationColumnNames(
              originalColumns,
              operation,
              selected,
              invert
            )
    );

    const aggregationMap = {} as Record<AggregationOperation, string[]>;
    // Aggregation columns should show first, add them first
    for (let i = 0; i < aggregations.length; i += 1) {
      aggregationMap[aggregations[i].operation] = aggregationColumns[i];
    }

    if (showNonAggregatedColumns) {
      // Filter out any column that already has an aggregation or grouping
      const nonAggregatedColumnSet = new Set(
        originalColumns
          .map(c => c.name)
          .filter(name => !groupingColumns.includes(name))
      );
      aggregationColumns.forEach(columns => {
        columns.forEach(name => nonAggregatedColumnSet.delete(name));
      });

      if (nonAggregatedColumnSet.size > 0) {
        const existingColumns =
          aggregationMap[AggregationOperation.FIRST] ?? [];
        aggregationMap[AggregationOperation.FIRST] = [
          ...existingColumns,
          ...nonAggregatedColumnSet,
        ];
      }
    }

    return {
      groupingColumns,
      includeConstituents,
      includeDescriptions,
      aggregations: aggregationMap,
    };
  }

  /**
   * @param  pendingDataMap Map of pending data
   * @returns A map with the errors in the pending data
   */
  static getPendingErrors(pendingDataMap: Map<number, UIRow>): void {
    pendingDataMap.forEach((row, rowIndex) => {
      if (!IrisGridUtils.isValidIndex(rowIndex)) {
        throw new Error(`Invalid rowIndex ${rowIndex}`);
      }

      const { data } = row;
      data.forEach((value, columnIndex) => {
        if (!IrisGridUtils.isValidIndex(columnIndex)) {
          throw new Error(`Invalid columnIndex ${columnIndex}`);
        }
      });
    });
  }

  /**
   * Retrieves a column from the provided array at the index, or `null` and logs an error if it's invalid
   *
   * @param  columns The columns to get the column from
   * @param  columnIndex The column index to get
   */
  static getColumn(
    columns: readonly Column[],
    columnIndex: ModelIndex
  ): Column | null {
    if (columnIndex < columns.length) {
      return columns[columnIndex];
    }

    log.error('Unable to retrieve column', columnIndex, '>=', columns.length);

    return null;
  }

  /**
   * Retrieves a column from the provided array matching the name, or `null` and logs an error if not found
   * @param  columns The columns to get the column from
   * @param  columnName The column name to retrieve
   */
  static getColumnByName(
    columns: Column[],
    columnName: ColumnName
  ): Column | undefined {
    const column = columns.find(({ name }) => name === columnName);
    if (column == null) {
      log.error(
        'Unable to retrieve column by name',
        columnName,
        columns.map(({ name }) => name)
      );
    }

    return column;
  }

  /**
   * Get filter configs with column names changed to indexes, exclude missing columns
   * @param  columns The columns to get column indexes from
   * @param  filters Filter configs
   * @returns Updated filter configs with column names changed to indexes
   */
  static changeFilterColumnNamesToIndexes<T>(
    columns: Column[],
    filters: { name: ColumnName; filter: T }[]
  ): [number, T][] {
    return filters
      .map(({ name, filter }): null | [number, T] => {
        const index = columns.findIndex(column => column.name === name);
        return index < 0 ? null : [index, filter];
      })
      .filter(filterConfig => filterConfig != null) as [number, T][];
  }

  /**
   * @param columnType The column type that the filters will be applied to.
   * @param filterList The list of filters to be combined.
   * @returns The combination of the filters in filterList as text.
   */
  static combineFiltersFromList(
    columnType: string,
    filterList: FilterData[]
  ): string {
    filterList.sort((a, b) => {
      // move all 'equals' comparisons to end of list
      if (a.operator === 'eq' && b.operator !== 'eq') {
        return 1;
      }
      if (a.operator !== 'eq' && b.operator === 'eq') {
        return -1;
      }
      return a.startColumnIndex - b.startColumnIndex;
    });

    let combinedText = '';
    for (let i = 0; i < filterList.length; i += 1) {
      const { text, value, operator } = filterList[i];
      if (value !== undefined) {
        let symbol = '';
        if (operator !== undefined) {
          if (value == null && operator === 'eq') {
            symbol = '=';
          } else if (operator !== 'eq') {
            if (operator === 'startsWith' || operator === 'endsWith') {
              symbol = '*';
            } else {
              symbol = TableUtils.getFilterOperatorString(operator);
            }
          }
        }

        let filterText = `${symbol}${text}`;
        if (operator === 'startsWith') {
          filterText = `${text}${symbol}`;
        }
        if (
          columnType != null &&
          value !== null &&
          TableUtils.isCharType(columnType)
        ) {
          filterText = `${symbol}${String.fromCharCode(parseInt(text, 10))}`;
        }
        if (i !== 0) {
          combinedText += operator === 'eq' ? ' || ' : ' && ';
        }
        combinedText += filterText;
      }
    }
    return combinedText;
  }

  /**
   * Parses the column header groups provided.
   * If undefined, should provide default groups such as from layoutHints
   *
   * @returns Object containing groups array, max depth, map of name to parent group, and map of name to group
   */
  static parseColumnHeaderGroups(
    model: IrisGridModel,
    groupsParam: ColumnGroup[]
  ): {
    groups: ColumnHeaderGroup[];
    maxDepth: number;
    parentMap: Map<string, ColumnHeaderGroup>;
    groupMap: Map<string, ColumnHeaderGroup>;
  } {
    let maxDepth = 1;
    const parentMap: Map<string, ColumnHeaderGroup> = new Map();
    const groupMap: Map<string, ColumnHeaderGroup> = new Map();

    // Remove any empty groups before parsing
    const groups = groupsParam?.filter(({ children }) => children.length > 0);

    if (groups.length === 0) {
      return { groups: [], maxDepth, parentMap, groupMap };
    }

    const originalGroupMap = new Map(groups.map(group => [group.name, group]));
    const seenChildren = new Set<string>();

    const addGroup = (group: ColumnGroup): ColumnHeaderGroup => {
      const { name } = group;

      if (model.getColumnIndexByName(name) != null) {
        throw new Error(`Column header group has same name as column: ${name}`);
      }

      const existingGroup = groupMap.get(name);

      if (existingGroup) {
        return existingGroup;
      }

      const childIndexes: ColumnHeaderGroup['childIndexes'] = [];
      let depth = 1;

      group.children.forEach(childName => {
        if (seenChildren.has(childName)) {
          throw new Error(
            `Column group child ${childName} specified in multiple groups`
          );
        }
        seenChildren.add(childName);

        const childGroup = originalGroupMap.get(childName);
        const childIndex = model.getColumnIndexByName(childName);
        if (childGroup) {
          // Adding another column header group
          const addedGroup = addGroup(childGroup);
          childIndexes.push(...addedGroup.childIndexes);
          depth = Math.max(depth, addedGroup.depth + 1);
        } else if (childIndex != null) {
          // Adding a base column
          childIndexes.push(childIndex);
          depth = Math.max(depth, 1);
        } else {
          throw new Error(`Unknown child ${childName} in group ${name}`);
        }
      });

      const columnHeaderGroup = new ColumnHeaderGroup({
        ...group,
        depth,
        childIndexes: childIndexes.flat(),
      });

      groupMap.set(name, columnHeaderGroup);
      group.children.forEach(childName =>
        parentMap.set(childName, columnHeaderGroup)
      );

      maxDepth = Math.max(maxDepth, columnHeaderGroup.depth + 1);
      return columnHeaderGroup;
    };

    const groupNames = new Set();

    groups.forEach(group => {
      const { name } = group;
      if (groupNames.has(name)) {
        throw new Error(`Duplicate column group name: ${name}`);
      }
      groupNames.add(name);
      addGroup(group);
    });

    groupMap.forEach(group => {
      group.setParent(parentMap.get(group.name)?.name);
    });

    return { groups: [...groupMap.values()], maxDepth, groupMap, parentMap };
  }
}

export default IrisGridUtils;<|MERGE_RESOLUTION|>--- conflicted
+++ resolved
@@ -122,12 +122,8 @@
   selectedSearchColumns: readonly ColumnName[];
   invertSearchColumns: boolean;
   pendingDataMap: DehydratedPendingDataMap<string | CellData | null>;
-<<<<<<< HEAD
   frozenColumns: readonly ColumnName[];
-=======
-  frozenColumns: ColumnName[];
-  columnHeaderGroups?: ColumnGroup[];
->>>>>>> 9fe0f881
+  columnHeaderGroups?: readonly ColumnGroup[];
 }
 
 /**
