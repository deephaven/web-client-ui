--- conflicted
+++ resolved
@@ -1,10 +1,6 @@
 {
   "name": "@deephaven/embed-widget",
-<<<<<<< HEAD
-  "version": "0.77.0",
-=======
   "version": "0.83.0",
->>>>>>> bd3e944a
   "description": "Deephaven Embedded Widget",
   "author": "Deephaven Data Labs LLC",
   "license": "Apache-2.0",
@@ -34,17 +30,10 @@
     "@deephaven/utils": "file:../utils",
     "@fontsource/fira-mono": "5.0.13",
     "@fontsource/fira-sans": "5.0.20",
-<<<<<<< HEAD
-    "react": "^17.0.2",
-    "react-dom": "^17.0.2",
-    "react-redux": "^7.2.4",
-    "shortid": "^2.2.16"
-=======
     "nanoid": "5.0.7",
     "react": "^17.0.2",
     "react-dom": "^17.0.2",
     "react-redux": "^7.2.4"
->>>>>>> bd3e944a
   },
   "scripts": {
     "analyze": "source-map-explorer build/assets/*.js --no-border-checks",
