--- conflicted
+++ resolved
@@ -78,37 +78,12 @@
   data: WorkspaceData;
 }
 
-<<<<<<< HEAD
-/**
- * Most of these aren't actually unknown, but their types are in dashboard or dashboard-core-plugins
- * Eventually we can start typing these by changing them to never and using the errors to find the types
- */
-export type DashboardData = {
-  title?: string;
-  links?: unknown[];
-  filterSets?: unknown[];
-  consoleSettings?: unknown;
-  columnSelectionValidator?: unknown;
-  isolatedLinkerPanelId?: string | string[];
-  columns?: unknown[];
-  filters?: unknown[];
-  tableMap?: unknown;
-  sessionWrapper?: unknown;
-  connection?: unknown;
-  closed?: unknown[];
-  openedMap?: Map<string | string[], unknown>;
-  pluginData?: {
-    [id: string]: unknown;
-  };
-  layoutConfig?: unknown[];
-=======
 export type PluginData = unknown;
 
 export type PluginDataMap = Map<string, PluginData>;
 
 export type DashboardData = Record<string, unknown> & {
   pluginDataMap?: PluginDataMap;
->>>>>>> e1b45625
 };
 
 export type WorkspaceStorageLoadOptions = {
