import React, { useCallback, useEffect, useState } from 'react';
import { LoadingOverlay } from '@deephaven/components';
<<<<<<< HEAD
import { useApi, useClient } from '@deephaven/jsapi-bootstrap';
import type { dh } from '@deephaven/jsapi-types';
import { ConnectionContext } from '@deephaven/jsapi-components';
=======
import {
  ObjectFetcherContext,
  sanitizeVariableDescriptor,
  useApi,
  useClient,
} from '@deephaven/jsapi-bootstrap';
import type { IdeConnection, VariableDescriptor } from '@deephaven/jsapi-types';
>>>>>>> 2cd46ce2
import Log from '@deephaven/log';
import { assertNotNull } from '@deephaven/utils';
import ConnectionContext from './ConnectionContext';

const log = Log.module('@deephaven/app-utils.ConnectionBootstrap');

export type ConnectionBootstrapProps = {
  /**
   * The children to render wrapped with the ConnectionContext.
   * Will not render children until the connection is created.
   */
  children: React.ReactNode;
};

/**
 * ConnectionBootstrap component. Handles initializing the connection.
 */
export function ConnectionBootstrap({
  children,
}: ConnectionBootstrapProps): JSX.Element {
  const api = useApi();
  const client = useClient();
  const [error, setError] = useState<unknown>();
  const [connection, setConnection] = useState<dh.IdeConnection>();
  useEffect(
    function initConnection() {
      let isCanceled = false;
      async function loadConnection(): Promise<void> {
        try {
          const newConnection = await client.getAsIdeConnection();
          if (isCanceled) {
            return;
          }
          setConnection(newConnection);
        } catch (e) {
          if (isCanceled) {
            return;
          }
          setError(e);
        }
      }
      loadConnection();
      return () => {
        isCanceled = true;
      };
    },
    [api, client]
  );

  useEffect(
    function listenForShutdown() {
      if (connection == null) return;

      function handleShutdown(event: CustomEvent): void {
        const { detail } = event;
        log.info('Shutdown', `${JSON.stringify(detail)}`);
        setError(`Server shutdown: ${detail ?? 'Unknown reason'}`);
      }

      const removerFn = connection.addEventListener(
        api.IdeConnection.EVENT_SHUTDOWN,
        handleShutdown
      );
      return removerFn;
    },
    [api, connection]
  );

  const objectFetcher = useCallback(
    async (descriptor: VariableDescriptor) => {
      assertNotNull(connection, 'No connection available to fetch object with');
      return connection.getObject(sanitizeVariableDescriptor(descriptor));
    },
    [connection]
  );

  if (connection == null || error != null) {
    return (
      <LoadingOverlay
        data-testid="connection-bootstrap-loading"
        isLoading={connection == null}
        errorMessage={error != null ? `${error}` : undefined}
      />
    );
  }

  return (
    <ConnectionContext.Provider value={connection}>
      <ObjectFetcherContext.Provider value={objectFetcher}>
        {children}
      </ObjectFetcherContext.Provider>
    </ConnectionContext.Provider>
  );
}

export default ConnectionBootstrap;<|MERGE_RESOLUTION|>--- conflicted
+++ resolved
@@ -1,18 +1,12 @@
 import React, { useCallback, useEffect, useState } from 'react';
 import { LoadingOverlay } from '@deephaven/components';
-<<<<<<< HEAD
-import { useApi, useClient } from '@deephaven/jsapi-bootstrap';
-import type { dh } from '@deephaven/jsapi-types';
-import { ConnectionContext } from '@deephaven/jsapi-components';
-=======
 import {
   ObjectFetcherContext,
   sanitizeVariableDescriptor,
   useApi,
   useClient,
 } from '@deephaven/jsapi-bootstrap';
-import type { IdeConnection, VariableDescriptor } from '@deephaven/jsapi-types';
->>>>>>> 2cd46ce2
+import type { dh } from '@deephaven/jsapi-types';
 import Log from '@deephaven/log';
 import { assertNotNull } from '@deephaven/utils';
 import ConnectionContext from './ConnectionContext';
@@ -82,7 +76,7 @@
   );
 
   const objectFetcher = useCallback(
-    async (descriptor: VariableDescriptor) => {
+    async (descriptor: dh.ide.VariableDescriptor) => {
       assertNotNull(connection, 'No connection available to fetch object with');
       return connection.getObject(sanitizeVariableDescriptor(descriptor));
     },
