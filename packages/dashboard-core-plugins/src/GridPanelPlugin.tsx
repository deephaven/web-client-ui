--- conflicted
+++ resolved
@@ -7,18 +7,9 @@
 } from './panels/IrisGridPanel';
 
 export const GridPanelPlugin = forwardRef(
-<<<<<<< HEAD
-  (props: WidgetPanelProps, ref: React.Ref<IrisGridPanel>) => {
-    const { localDashboardId, fetch } = props;
-    const hydratedProps = useHydrateGrid(
-      fetch as () => Promise<dh.Table>,
-      localDashboardId
-    );
-=======
-  (props: WidgetPanelProps<Table>, ref: React.Ref<IrisGridPanel>) => {
+  (props: WidgetPanelProps<dh.Table>, ref: React.Ref<IrisGridPanel>) => {
     const { localDashboardId, fetch, metadata } = props;
     const hydratedProps = useHydrateGrid(fetch, localDashboardId, metadata);
->>>>>>> 2cd46ce2
 
     // eslint-disable-next-line react/jsx-props-no-spreading
     return <ConnectedIrisGridPanel ref={ref} {...props} {...hydratedProps} />;
