--- conflicted
+++ resolved
@@ -9,7 +9,7 @@
 } from '@deephaven/iris-grid';
 
 export function GridWidgetPlugin(
-  props: WidgetComponentProps<Table>
+  props: WidgetComponentProps<dh.Table>
 ): JSX.Element | null {
   const dh = useApi();
   const [model, setModel] = useState<IrisGridModel>();
@@ -19,11 +19,7 @@
   useEffect(() => {
     let cancelled = false;
     async function init() {
-<<<<<<< HEAD
-      const table = (await fetch()) as unknown as dh.Table;
-=======
       const table = await fetch();
->>>>>>> 3194c4b4
       const newModel = await IrisGridModelFactory.makeModel(dh, table);
       if (!cancelled) {
         setModel(newModel);
