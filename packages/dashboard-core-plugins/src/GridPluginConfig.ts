--- conflicted
+++ resolved
@@ -7,20 +7,14 @@
   name: 'IrisGridPanel',
   title: 'Table',
   type: PluginType.WIDGET_PLUGIN,
-<<<<<<< HEAD
-  component: GridPlugin,
-  panelComponent: GridPlugin,
+  component: GridWidgetPlugin,
+  panelComponent: GridPanelPlugin,
   supportedTypes: [
     'Table',
     'TreeTable',
     'HierarchicalTable',
     'PartitionedTable',
   ],
-=======
-  component: GridWidgetPlugin,
-  panelComponent: GridPanelPlugin,
-  supportedTypes: ['Table', 'TreeTable', 'HierarchicalTable'],
->>>>>>> c0cc9667
   icon: dhTable,
 };
 
