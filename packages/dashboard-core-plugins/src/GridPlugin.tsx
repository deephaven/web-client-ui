--- conflicted
+++ resolved
@@ -1,8 +1,4 @@
-<<<<<<< HEAD
-import { DragEvent, useCallback, useEffect } from 'react';
-=======
 import React, { DragEvent, useCallback, useEffect, useMemo } from 'react';
->>>>>>> ba13c913
 import {
   assertIsDashboardPluginProps,
   DashboardPluginComponentProps,
