import { forwardRef, useMemo } from 'react';
import { useApi } from '@deephaven/jsapi-bootstrap';
import { useConnection } from '@deephaven/jsapi-components';
<<<<<<< HEAD
import { assertNotNull } from '@deephaven/utils';
import { ChartModel, ChartModelFactory } from '@deephaven/chart';
=======
import {
  ChartModel,
  ChartModelFactory,
  ChartTheme,
  useChartTheme,
} from '@deephaven/chart';
>>>>>>> d5b3b485
import type { dh as DhType, IdeConnection } from '@deephaven/jsapi-types';
import { IrisGridUtils } from '@deephaven/iris-grid';
import { getTimeZone, store } from '@deephaven/redux';
import { type WidgetComponentProps } from '@deephaven/plugin';
import {
  ChartPanelMetadata,
  GLChartPanelState,
  isChartPanelDehydratedProps,
  isChartPanelTableMetadata,
} from './panels';
import ConnectedChartPanel, {
  type ChartPanel,
  type ChartPanelProps,
} from './panels/ChartPanel';

async function createChartModel(
  dh: DhType,
  chartTheme: ChartTheme,
  connection: IdeConnection,
  metadata: ChartPanelMetadata,
  panelState?: GLChartPanelState
): Promise<ChartModel> {
  let settings;
  let tableName;
  let figureName;
  let tableSettings;

  if (isChartPanelTableMetadata(metadata)) {
    settings = metadata.settings;
    tableName = metadata.table;
    figureName = undefined;
    tableSettings = metadata.tableSettings;
  } else {
    settings = {};
    tableName = '';
    figureName = metadata.name ?? metadata.figure;
    tableSettings = {};
  }
  if (panelState != null) {
    if (panelState.tableSettings != null) {
      tableSettings = panelState.tableSettings;
    }
    if (panelState.table != null) {
      tableName = panelState.table;
    }
    if (panelState.figure != null) {
      figureName = panelState.figure;
    }
    if (panelState.settings != null) {
      settings = {
        ...settings,
        ...panelState.settings,
      };
    }
  }

  if (figureName != null) {
    const definition = {
      title: figureName,
      name: figureName,
      type: dh.VariableType.FIGURE,
    };
    const figure = await connection.getObject(definition);

    return ChartModelFactory.makeModel(dh, settings, figure, chartTheme);
  }

  const definition = {
    title: figureName,
    name: tableName,
    type: dh.VariableType.TABLE,
  };
  const table = await connection.getObject(definition);
  const timeZone = getTimeZone(store.getState());
  assertNotNull(timeZone);
  new IrisGridUtils(dh).applyTableSettings(table, tableSettings, timeZone);

  return ChartModelFactory.makeModelFromSettings(
    dh,
    // eslint-disable-next-line @typescript-eslint/no-explicit-any
    settings as any,
    table,
    chartTheme
  );
}

export const ChartPlugin = forwardRef(
  (props: WidgetComponentProps, ref: React.Ref<ChartPanel>) => {
    const dh = useApi();
    const chartTheme = useChartTheme();
    const connection = useConnection();

    const hydratedProps = useMemo(
      () => ({
        ...(props as unknown as ChartPanelProps),
        metadata: props.metadata as ChartPanelMetadata,
        localDashboardId: props.localDashboardId,
        makeModel: () => {
          const { metadata } = props;

          const panelState = isChartPanelDehydratedProps(props)
            ? (props as unknown as ChartPanelProps).panelState
            : undefined;

          if (metadata == null) {
            throw new Error('Metadata is required for chart panel');
          }

          return createChartModel(
            dh,
            chartTheme,
            connection,
            metadata as ChartPanelMetadata,
            panelState
          );
        },
      }),
      [props, dh, chartTheme, connection]
    );

    // eslint-disable-next-line react/jsx-props-no-spreading
    return <ConnectedChartPanel ref={ref} {...hydratedProps} />;
  }
);

ChartPlugin.displayName = 'ChartPlugin';

export default ChartPlugin;<|MERGE_RESOLUTION|>--- conflicted
+++ resolved
@@ -1,17 +1,13 @@
 import { forwardRef, useMemo } from 'react';
 import { useApi } from '@deephaven/jsapi-bootstrap';
 import { useConnection } from '@deephaven/jsapi-components';
-<<<<<<< HEAD
 import { assertNotNull } from '@deephaven/utils';
-import { ChartModel, ChartModelFactory } from '@deephaven/chart';
-=======
 import {
   ChartModel,
   ChartModelFactory,
   ChartTheme,
   useChartTheme,
 } from '@deephaven/chart';
->>>>>>> d5b3b485
 import type { dh as DhType, IdeConnection } from '@deephaven/jsapi-types';
 import { IrisGridUtils } from '@deephaven/iris-grid';
 import { getTimeZone, store } from '@deephaven/redux';
