--- conflicted
+++ resolved
@@ -7,14 +7,10 @@
   within,
 } from '@testing-library/react';
 import userEvent from '@testing-library/user-event';
-<<<<<<< HEAD
 import {
   DirectoryStorageItem,
   FileStorageItem,
 } from '@deephaven/file-explorer';
-=======
-import { FileStorageItem } from '@deephaven/file-explorer';
->>>>>>> 3295265e
 import type { Container } from '@deephaven/golden-layout';
 import { FileExplorerPanel, FileExplorerPanelProps } from './FileExplorerPanel';
 import MockFileStorage from './MockFileStorage';
@@ -62,6 +58,16 @@
     result.push(makeDirectory(`testdir${i}`));
   }
   return result;
+}
+
+function makeNested(directories: number[], fileNum: number): FileStorageItem {
+  let basename = '';
+  for (let i = 0; i < directories.length; i += 1) {
+    basename += `/${makeDirName(directories[i])}`;
+  }
+  basename += '/';
+
+  return makeFile(makeFileName(fileNum), basename);
 }
 
 const eventHub = {
@@ -101,7 +107,7 @@
   expect(foundItems).toHaveLength(files.length);
 });
 
-describe('selects directory for NewItemModal correctly', () => {
+describe('selects and expands directory for NewItemModal correctly', () => {
   function clickItem(itemIndex: number, options = {}): void {
     userEvent.click(screen.getAllByRole('listitem')[itemIndex], options);
   }
@@ -118,7 +124,8 @@
   beforeEach(async () => {
     dirs = makeDirectories();
     files = makeFiles();
-    files.push(makeFile(makeFileName(2), `/${makeDirName(2)}/`));
+    files.push(makeNested([2], 2));
+    files.push(makeNested([0, 3], 4));
     items = dirs.concat(files);
 
     const fileStorage = new MockFileStorage(items);
@@ -127,9 +134,12 @@
     expect(foundItems).toHaveLength(items.length);
   });
 
-  it('selects directory correctly', async () => {
+  it('selects and expands directory correctly', async () => {
     clickItem(0);
     const modal = getNewItemModal();
+
+    const itemsInModal = await within(modal).findAllByRole('listitem');
+    expect(itemsInModal).toHaveLength(items.length);
 
     const foundButtons = await findAllByRole(modal, 'button');
     const buttonContent = foundButtons.map(button => button.innerHTML);
@@ -148,6 +158,9 @@
     clickItem(3, { ctrlKey: true });
     const modal = getNewItemModal();
 
+    const itemsInModal = await within(modal).findAllByRole('listitem');
+    expect(itemsInModal).toHaveLength(items.length);
+
     const foundButtons = await findAllByRole(modal, 'button');
     const buttonContent = foundButtons.map(button => button.innerHTML);
 
@@ -161,6 +174,9 @@
   it('selects root directory when no directories are selected', async () => {
     const modal = getNewItemModal();
 
+    const itemsInModal = await within(modal).findAllByRole('listitem');
+    expect(itemsInModal).toHaveLength(items.length);
+
     const foundButtons = await findAllByRole(modal, 'button');
     const buttonContent = foundButtons.map(button => button.innerHTML);
 
@@ -171,35 +187,17 @@
     }
   });
 
-  // it('selects directory correctly through arrow keys', async () => {
-  //   const item = screen.getAllByRole('listitem')[1];
-  //   userEvent.click(item);
-  //   fireEvent.keyDown(item, { key: 'ArrowDown' });
-  //   fireEvent.keyDown(item, { key: 'ArrowDown' });
-  //   fireEvent.keyDown(item, { key: 'ArrowUp' });
-
-  //   const modal = getNewItemModal();
-
-  //   const foundButtons = await findAllByRole(modal, 'button');
-  //   const buttonContent = foundButtons.map(button => button.innerHTML);
-
-  //   expect(buttonContent).toContain('root');
-  //   expect(buttonContent).toContain('testdir2');
-  //   expect(dirs[2].isExpanded).toBe(true);
-
-  //   for (let i = 0; i < dirs.length; i += 1) {
-  //     if (i !== 2) {
-  //       expect(buttonContent).not.toContain(makeDirName(i));
-  //       expect(dirs[i].isExpanded).toBe(false);
-  //     }
-  //   }
-  // });
-
-  it('sets the path correctly if a non-directory file within a directory is selected', async () => {
-    const item = screen.getAllByRole('listitem')[items.length - 1];
-    userEvent.click(item);
-
-    const modal = getNewItemModal();
+  it('selects and expands directory correctly through arrow keys', async () => {
+    const item = screen.getAllByRole('listitem')[1];
+    userEvent.click(item);
+    fireEvent.keyDown(item, { key: 'ArrowDown' });
+    fireEvent.keyDown(item, { key: 'ArrowDown' });
+    fireEvent.keyDown(item, { key: 'ArrowUp' });
+
+    const modal = getNewItemModal();
+
+    const itemsInModal = await within(modal).findAllByRole('listitem');
+    expect(itemsInModal).toHaveLength(items.length);
 
     const foundButtons = await findAllByRole(modal, 'button');
     const buttonContent = foundButtons.map(button => button.innerHTML);
@@ -214,19 +212,43 @@
         expect(dirs[i].isExpanded).toBe(false);
       }
     }
+  });
+
+  it('sets and expands the path correctly if a non-directory file within a directory is selected', async () => {
+    const item = screen.getAllByRole('listitem')[items.length - 2];
+    userEvent.click(item);
+
+    const modal = getNewItemModal();
+
+    const itemsInModal = await within(modal).findAllByRole('listitem');
+    expect(itemsInModal).toHaveLength(items.length);
+
+    const foundButtons = await findAllByRole(modal, 'button');
+    const buttonContent = foundButtons.map(button => button.innerHTML);
+
+    expect(buttonContent).toContain('root');
+    expect(buttonContent).toContain('testdir2');
+    expect(dirs[2].isExpanded).toBe(true);
+
+    for (let i = 0; i < dirs.length; i += 1) {
+      if (i !== 2) {
+        expect(buttonContent).not.toContain(makeDirName(i));
+        expect(dirs[i].isExpanded).toBe(false);
+      }
+    }
     for (let i = 0; i < files.length; i += 1) {
       expect(buttonContent).not.toContain(makeFileName(i));
     }
   });
 
-  it('expands the parent directory of a file when that file is selected', async () => {
-    const item = screen.getAllByRole('listitem')[items.length - 1];
-    userEvent.click(item);
-
-    const modal = getNewItemModal();
-
-    const fileExplorer = modal.getElementsByClassName('file-explorer');
-    expect(fileExplorer).toHaveLength(1);
+  it('selects and expands the parent directory of a file when the file is selected', async () => {
+    const item = screen.getAllByRole('listitem')[items.length - 2];
+    userEvent.click(item);
+
+    const modal = getNewItemModal();
+
+    const itemsInModal = await within(modal).findAllByRole('listitem');
+    expect(itemsInModal).toHaveLength(items.length);
 
     expect(dirs[2].isExpanded).toBe(true);
 
@@ -236,4 +258,59 @@
       }
     }
   });
+
+  it('clicking breadcrumb expands correct directory', async () => {
+    const item = screen.getAllByRole('listitem')[items.length - 1];
+    userEvent.click(item);
+
+    const modal = getNewItemModal();
+    const itemsInModal = await within(modal).findAllByRole('listitem');
+    expect(itemsInModal).toHaveLength(items.length);
+
+    const foundButtons = await findAllByRole(modal, 'button');
+    const buttonContent = foundButtons.map(button => button.innerHTML);
+
+    expect(buttonContent).toContain('root');
+    expect(buttonContent).toContain('testdir0');
+    expect(buttonContent).toContain('testdir3');
+
+    userEvent.click(within(modal).getByRole('button', { name: 'testdir0' }));
+    const newFoundButtons = await findAllByRole(modal, 'button');
+    const newButtonContent = newFoundButtons.map(button => button.innerHTML);
+    expect(newButtonContent).toContain('root');
+    expect(newButtonContent).toContain('testdir0');
+    expect(newButtonContent).not.toContain('testdir3');
+
+    expect(dirs[0].isExpanded).toBe(true);
+    for (let i = 1; i < dirs.length; i += 1) {
+      expect(dirs[i].isExpanded).toBe(false);
+    }
+  });
+
+  it('clicking root breadcrumb collapses all directories', async () => {
+    const item = screen.getAllByRole('listitem')[0];
+    userEvent.click(item);
+
+    const modal = getNewItemModal();
+
+    const itemsInModal = await within(modal).findAllByRole('listitem');
+    expect(itemsInModal).toHaveLength(items.length);
+
+    expect(dirs[0].isExpanded).toBe(true);
+    for (let i = 1; i < dirs.length; i += 1) {
+      expect(dirs[i].isExpanded).toBe(false);
+    }
+
+    userEvent.click(itemsInModal[3]);
+    userEvent.click(itemsInModal[4]);
+    expect(dirs[3].isExpanded).toBe(true);
+    expect(dirs[4].isExpanded).toBe(true);
+    expect(dirs[1].isExpanded).toBe(false);
+    expect(dirs[2].isExpanded).toBe(false);
+
+    userEvent.click(within(modal).getByRole('button', { name: 'root' }));
+    for (let i = 0; i < dirs.length; i += 1) {
+      expect(dirs[i].isExpanded).toBe(false);
+    }
+  });
 });