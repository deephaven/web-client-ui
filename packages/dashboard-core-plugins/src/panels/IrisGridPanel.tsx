--- conflicted
+++ resolved
@@ -191,12 +191,8 @@
   pluginFetchColumns: readonly string[];
   modelQueue: ModelQueue;
   pendingDataMap?: PendingDataMap<UIRow>;
-<<<<<<< HEAD
   frozenColumns?: readonly ColumnName[];
-=======
-  frozenColumns?: ColumnName[];
-  columnHeaderGroups?: ColumnHeaderGroup[];
->>>>>>> 9fe0f881
+  columnHeaderGroups?: readonly ColumnHeaderGroup[];
 
   // eslint-disable-next-line react/no-unused-state
   panelState: PanelState | null; // Dehydrated panel state that can load this panel
@@ -461,14 +457,9 @@
       userRowHeights: ModelSizeMap,
       aggregationSettings: AggregationSettings,
       pendingDataMap: PendingDataMap<UIRow>,
-<<<<<<< HEAD
       frozenColumns: readonly ColumnName[],
-      conditionalFormats: readonly SidebarFormattingRule[]
-=======
-      frozenColumns: ColumnName[],
-      conditionalFormats: SidebarFormattingRule[],
-      columnHeaderGroups: ColumnHeaderGroup[]
->>>>>>> 9fe0f881
+      conditionalFormats: readonly SidebarFormattingRule[],
+      columnHeaderGroups: readonly ColumnHeaderGroup[]
     ) =>
       IrisGridUtils.dehydrateIrisGridState(model, {
         advancedFilters,
