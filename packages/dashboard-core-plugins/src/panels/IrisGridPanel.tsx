--- conflicted
+++ resolved
@@ -159,9 +159,6 @@
   ) => boolean;
   user: User;
   workspace: Workspace;
-<<<<<<< HEAD
-  settings: { timeZone?: string };
-
   // Retrieve a download worker for optimizing exporting tables
   getDownloadWorker: () => Promise<ServiceWorker>;
 
@@ -169,9 +166,7 @@
   loadPlugin: (pluginName: string) => TablePluginComponent;
 
   theme: IrisGridThemeType;
-=======
   settings: { timeZone: string };
->>>>>>> ba5b9627
 }
 
 interface IrisGridPanelState {
