import { useEffect, useState } from 'react';
import { useApi } from '@deephaven/jsapi-bootstrap';
<<<<<<< HEAD
import {
  Chart,
  ChartModel,
  ChartModelFactory,
  useChartTheme,
} from '@deephaven/chart';
import type { dh } from '@deephaven/jsapi-types';
=======
import { Chart, ChartModel, ChartModelFactory } from '@deephaven/chart';
import type { Figure } from '@deephaven/jsapi-types';
>>>>>>> d91d833e
import { type WidgetComponentProps } from '@deephaven/plugin';

export function ChartWidgetPlugin(
  props: WidgetComponentProps<dh.plot.Figure>
): JSX.Element | null {
  const dh = useApi();
  const [model, setModel] = useState<ChartModel>();

  const { fetch } = props;

  useEffect(() => {
    let cancelled = false;
    async function init() {
<<<<<<< HEAD
      const figure = (await fetch()) as unknown as dh.plot.Figure;
      const newModel = await ChartModelFactory.makeModel(
        dh,
        undefined,
        figure,
        chartTheme
      );
=======
      const figure = (await fetch()) as unknown as Figure;
      const newModel = await ChartModelFactory.makeModel(dh, undefined, figure);
>>>>>>> d91d833e

      if (!cancelled) {
        setModel(newModel);
      }
    }

    init();

    return () => {
      cancelled = true;
    };
  }, [dh, fetch]);

  return model ? <Chart model={model} /> : null;
}

export default ChartWidgetPlugin;<|MERGE_RESOLUTION|>--- conflicted
+++ resolved
@@ -1,17 +1,7 @@
 import { useEffect, useState } from 'react';
 import { useApi } from '@deephaven/jsapi-bootstrap';
-<<<<<<< HEAD
-import {
-  Chart,
-  ChartModel,
-  ChartModelFactory,
-  useChartTheme,
-} from '@deephaven/chart';
+import { Chart, ChartModel, ChartModelFactory } from '@deephaven/chart';
 import type { dh } from '@deephaven/jsapi-types';
-=======
-import { Chart, ChartModel, ChartModelFactory } from '@deephaven/chart';
-import type { Figure } from '@deephaven/jsapi-types';
->>>>>>> d91d833e
 import { type WidgetComponentProps } from '@deephaven/plugin';
 
 export function ChartWidgetPlugin(
@@ -25,18 +15,8 @@
   useEffect(() => {
     let cancelled = false;
     async function init() {
-<<<<<<< HEAD
       const figure = (await fetch()) as unknown as dh.plot.Figure;
-      const newModel = await ChartModelFactory.makeModel(
-        dh,
-        undefined,
-        figure,
-        chartTheme
-      );
-=======
-      const figure = (await fetch()) as unknown as Figure;
       const newModel = await ChartModelFactory.makeModel(dh, undefined, figure);
->>>>>>> d91d833e
 
       if (!cancelled) {
         setModel(newModel);
