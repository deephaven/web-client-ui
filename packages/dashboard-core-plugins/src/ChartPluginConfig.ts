--- conflicted
+++ resolved
@@ -1,10 +1,6 @@
 import { PluginType, type WidgetPlugin } from '@deephaven/plugin';
 import { vsGraph } from '@deephaven/icons';
-<<<<<<< HEAD
-import { Figure } from '@deephaven/jsapi-types';
-=======
 import type { Figure } from '@deephaven/jsapi-types';
->>>>>>> ac40c6f4
 import { ChartWidgetPlugin } from './ChartWidgetPlugin';
 import { ChartPanelPlugin } from './ChartPanelPlugin';
 
