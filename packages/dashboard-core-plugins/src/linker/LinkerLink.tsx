--- conflicted
+++ resolved
@@ -1,9 +1,6 @@
 import React, { Component, MouseEvent } from 'react';
 import memoize from 'memoize-one';
-<<<<<<< HEAD
-=======
 import classNames from 'classnames';
->>>>>>> dc83b29b
 import { Button, DropdownAction, DropdownMenu } from '@deephaven/components';
 import { vsTrash, vsTriangleDown } from '@deephaven/icons';
 import { FontAwesomeIcon } from '@fortawesome/react-fontawesome';
@@ -17,9 +14,6 @@
 import Log from '@deephaven/log';
 import { TableUtils } from '@deephaven/jsapi-utils';
 import './LinkerLink.scss';
-import classNames from 'classnames';
-
-const log = Log.module('LinkerLink');
 
 const log = Log.module('LinkerLink');
 
