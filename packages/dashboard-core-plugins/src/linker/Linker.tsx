--- conflicted
+++ resolved
@@ -449,18 +449,16 @@
         const filterMap = panelFilterMap.has(endPanelId)
           ? panelFilterMap.get(endPanelId)
           : new Map();
-<<<<<<< HEAD
         const filterList =
           filterMap.has(columnName) === true
             ? filterMap.get(columnName).filterList
             : [];
-        const { value, columnIndex: startColumnIndex } = dataMap[
-          start.columnName
-        ];
-=======
-        const { isExpandable, isGrouped } = dataMap[start.columnName];
+        const {
+          visibleIndex: startColumnIndex,
+          isExpandable,
+          isGrouped,
+        } = dataMap[start.columnName];
         let { value } = dataMap[start.columnName];
->>>>>>> 6fe78830
         let text = `${value}`;
         if (value === null && isExpandable && isGrouped) {
           // Clear filter on empty rollup grouping columns
