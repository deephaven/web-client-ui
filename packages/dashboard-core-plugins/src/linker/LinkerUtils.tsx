import shortid from 'shortid';
import { LayoutUtils, PanelComponent } from '@deephaven/dashboard';
import { TableUtils } from '@deephaven/jsapi-utils';
import { TypeValue as FilterTypeValue } from '@deephaven/filters';
import Log from '@deephaven/log';
import { ChartPanel, IrisGridPanel, DropdownFilterPanel } from '../panels';

export type LinkType = 'invalid' | 'filterSource' | 'tableLink';

export type LinkPoint = {
  panelId: string | string[];
  panelComponent?: string | null;
  columnName: string;
  columnType: string | null;
};

export type Link = {
  start: LinkPoint;
  end?: LinkPoint;
  id: string;
  isReversed?: boolean;
  isSelected?: boolean;
  type: LinkType;
  operator?: FilterTypeValue;
};

export type LinkColumn = {
  name: string;
  type: string | null;
};

export type LinkDataValue<T = unknown> = {
  operator: FilterTypeValue;
  text: string;
  value: T;
  startColumnIndex: number;
};

export type LinkFilterMapValue<T = unknown> = {
  columnType: string;
  filterList: LinkDataValue<T>[];
};

export type LinkFilterMap<T = unknown> = Map<string, LinkFilterMapValue<T>>;

<<<<<<< HEAD
export type LinkDataMapValue = {
  type: string;
  text: string;
  value: string;
  columnIndex: number;
};

export type LinkDataMap = Record<string, LinkDataMapValue>;

=======
>>>>>>> 6fe78830
// [x,y] screen coordinates used by the Linker
export type LinkerCoordinate = [number, number];

export type LinkableFromPanel = PanelComponent & {
  getCoordinateForColumn: (name: string) => LinkerCoordinate;
};

export type LinkablePanel = LinkableFromPanel & {
  setFilterMap: (filterMap: LinkFilterMap) => void;
  unsetFilterValue: (name: string, type: string | null) => void;
};

export function isLinkableFromPanel(
  panel: PanelComponent
): panel is LinkableFromPanel {
  const p = panel as LinkableFromPanel;
  return typeof p.getCoordinateForColumn === 'function';
}

export function isLinkablePanel(panel: PanelComponent): panel is LinkablePanel {
  const p = panel as LinkablePanel;
  return (
    isLinkableFromPanel(panel) &&
    typeof p.setFilterMap === 'function' &&
    typeof p.unsetFilterValue === 'function'
  );
}

const log = Log.module('LinkerUtils');

/**
 * Collection of utility functions for use with the Linker
 */
class LinkerUtils {
  static ALLOWED_LINKS = new Map([
    [
      LayoutUtils.getComponentName(IrisGridPanel),
      [
        LayoutUtils.getComponentName(IrisGridPanel),
        LayoutUtils.getComponentName(ChartPanel),
        LayoutUtils.getComponentName(DropdownFilterPanel),
      ],
    ],
  ]);

  /**
   * Retrieve the type of link given parameters.
   * @param start The link start
   * @param end The link end
   * @param isolatedLinkerPanelId Whether there's an isolated linker
   * @returns The type of link, or invalid if there's an error
   */
  static getLinkType(
    start?: LinkPoint,
    end?: LinkPoint,
    isolatedLinkerPanelId?: string | string[]
  ): LinkType {
    // Panel compatibility checks:
    // Link ends should point to different non-null panelIds
    // For isolated linker one of the panels should match isolated panel id
    if (
      start?.panelId == null ||
      end?.panelId == null ||
      start.panelId === end.panelId ||
      (isolatedLinkerPanelId != null &&
        isolatedLinkerPanelId !== start.panelId &&
        isolatedLinkerPanelId !== end.panelId)
    ) {
      log.debug2('Incompatible panel ids', start, end, isolatedLinkerPanelId);
      return 'invalid';
    }

    if (start.panelComponent == null || end.panelComponent == null) {
      log.error('PanelComponent should not be null', start, end);
      return 'invalid';
    }

    const isCompatibleComponent = LinkerUtils.ALLOWED_LINKS.get(
      start.panelComponent
    )?.includes(end.panelComponent);

    if (isCompatibleComponent === undefined || !isCompatibleComponent) {
      log.debug2('Incompatible panel components', start, end);
      return 'invalid';
    }

    // Check column type compatibility
    const { columnType: startColumnType } = start;
    const { columnType: endColumnType } = end;

    // Null columnType in ending link point allows linking to any type
    const isCompatibleType =
      endColumnType === null ||
      TableUtils.isCompatibleType(startColumnType, endColumnType);

    if (!isCompatibleType) {
      log.debug2('Incompatible type', startColumnType, endColumnType);
      return 'invalid';
    }

    // If all checks pass, link type is determined by the target panel component
    switch (end.panelComponent) {
      case LayoutUtils.getComponentName(ChartPanel):
      case LayoutUtils.getComponentName(IrisGridPanel):
        return 'tableLink';
      case LayoutUtils.getComponentName(DropdownFilterPanel):
        return 'filterSource';
      default:
    }

    log.debug2('Incompatible target panel component', end.panelComponent);
    return 'invalid';
  }

  /**
   * Find column matching the link point
   * @param columns Columns to search in
   * @param linkPoint Link point to find column for
   * @param linkPoint.columnName Column name to find
   * @param linkPoint.columnType Column type to find
   * @returns Column matching the link point, undefined if not found
   */
  static findColumn(
    columns: LinkColumn[],
    { columnName, columnType }: LinkPoint
  ): LinkColumn | undefined {
    return columns.find(
      ({ name, type }) => name === columnName && type === columnType
    );
  }

  /**
   * Clone links for a given panel id
   * @param links Original links array
   * @param panelId Original panel id
   * @param cloneId Cloned panel id
   * @returns Cloned links array or empty array if no new links added
   */
  static cloneLinksForPanel(
    links: Link[],
    panelId: string | string[],
    cloneId: string
  ): Link[] {
    const clonedLinks: Link[] = [];
    links.forEach(link => {
      if (link.start.panelId === panelId && link.type !== 'filterSource') {
        clonedLinks.push({
          ...link,
          id: shortid.generate(),
          start: { ...link.start, panelId: cloneId },
        });
      } else if (link.end?.panelId === panelId) {
        clonedLinks.push({
          ...link,
          id: shortid.generate(),
          end: { ...link.end, panelId: cloneId },
        });
      }
    });
    return clonedLinks;
  }
}

export default LinkerUtils;<|MERGE_RESOLUTION|>--- conflicted
+++ resolved
@@ -43,18 +43,6 @@
 
 export type LinkFilterMap<T = unknown> = Map<string, LinkFilterMapValue<T>>;
 
-<<<<<<< HEAD
-export type LinkDataMapValue = {
-  type: string;
-  text: string;
-  value: string;
-  columnIndex: number;
-};
-
-export type LinkDataMap = Record<string, LinkDataMapValue>;
-
-=======
->>>>>>> 6fe78830
 // [x,y] screen coordinates used by the Linker
 export type LinkerCoordinate = [number, number];
 
