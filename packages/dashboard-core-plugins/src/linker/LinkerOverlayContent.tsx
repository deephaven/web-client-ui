--- conflicted
+++ resolved
@@ -152,13 +152,8 @@
     window.removeEventListener('keyup', this.handleKeyUp, true);
   }
 
-<<<<<<< HEAD
   dialogRef: React.RefObject<HTMLInputElement>;
 
-  getoperators = memoize(
-    (linkId: string, columnType: string): DropdownActions =>
-      TableUtils.getFilterTypes(columnType).flatMap((type, index) => {
-=======
   getOperators = memoize(
     (linkId: string, columnType: string): DropdownAction[] => {
       let filterTypes = TableUtils.getFilterTypes(columnType);
@@ -166,7 +161,6 @@
         filterTypes = [FilterType.eq, FilterType.notEq];
       }
       return filterTypes.flatMap((type, index) => {
->>>>>>> 252b5d09
         // Remove case-insensitive string comparisons
         if (type === 'eqIgnoreCase' || type === `notEqIgnoreCase`) {
           return [];
