--- conflicted
+++ resolved
@@ -8,19 +8,8 @@
 import { LayoutUtils, PanelManager } from '@deephaven/dashboard';
 import Log from '@deephaven/log';
 import type { Container } from '@deephaven/golden-layout';
-<<<<<<< HEAD
 import { vsGripper } from '@deephaven/icons';
-import { TableUtils } from '@deephaven/jsapi-utils';
-import {
-  Type as FilterType,
-  TypeValue as FilterTypeValue,
-  getLabelForNumberFilter,
-  getLabelForTextFilter,
-  getLabelForDateFilter,
-} from '@deephaven/filters';
-=======
 import { TypeValue as FilterTypeValue } from '@deephaven/filters';
->>>>>>> c09bfe8c
 import {
   isLinkableFromPanel,
   Link,
@@ -125,44 +114,8 @@
     window.removeEventListener('keyup', this.handleKeyUp, true);
   }
 
-<<<<<<< HEAD
   dialogRef: React.RefObject<HTMLInputElement>;
 
-  getOperators = memoize(
-    (linkId: string, columnType: string): DropdownAction[] => {
-      let filterTypes = TableUtils.getFilterTypes(columnType);
-      if (TableUtils.isBooleanType(columnType)) {
-        filterTypes = [FilterType.eq, FilterType.notEq];
-      }
-      return filterTypes.flatMap((type, index) => {
-        // Remove case-insensitive string comparisons
-        if (type === 'eqIgnoreCase' || type === `notEqIgnoreCase`) {
-          return [];
-        }
-        let symbol = '';
-
-        if (type === 'startsWith') {
-          symbol = 'a*';
-        } else if (type === 'endsWith') {
-          symbol = '*z';
-        } else {
-          symbol = TableUtils.getFilterOperatorString(type);
-        }
-
-        return [
-          {
-            title: LinkerOverlayContent.getLabelForLinkFilter(columnType, type),
-            icon: <b>{symbol}</b>,
-            action: () => this.handleOperatorChanged(linkId, type),
-            order: index,
-          },
-        ];
-      });
-    }
-  );
-
-=======
->>>>>>> c09bfe8c
   /** Gets the on screen points for a link start or end spec */
   getPointFromLinkPoint(linkPoint: LinkPoint): LinkerCoordinate {
     const { panelManager } = this.props;
