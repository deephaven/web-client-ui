import React, { Component, ErrorInfo } from 'react';
import classNames from 'classnames';
import {
  Button,
  ContextActions,
  DropdownActions,
  GLOBAL_SHORTCUTS,
} from '@deephaven/components';
import memoize from 'memoize-one';
import { LayoutUtils, PanelManager } from '@deephaven/dashboard';
import Log from '@deephaven/log';
import type { Container } from '@deephaven/golden-layout';
<<<<<<< HEAD
import { vsGripper } from '@deephaven/icons';
=======
import { TableUtils } from '@deephaven/jsapi-utils';
import {
  TypeValue as FilterTypeValue,
  getLabelForNumberFilter,
  getLabelForTextFilter,
  getLabelForDateFilter,
  getLabelForBooleanFilter,
} from '@deephaven/filters';
>>>>>>> 6f6005ff
import {
  isLinkableFromPanel,
  Link,
  LinkerCoordinate,
  LinkPoint,
} from './LinkerUtils';
import LinkerLink from './LinkerLink';
import './LinkerOverlayContent.scss';

const log = Log.module('LinkerOverlayContent');

export type VisibleLink = {
  x1: number;
  y1: number;
  x2: number;
  y2: number;
  id: string;
  className: string;
  isSelected: boolean;
  operator: FilterTypeValue;
  comparisonOperators?: DropdownActions;
};

export type LinkerOverlayContentProps = {
  disabled?: boolean;
  links: Link[];
  messageText: string;
  onLinkSelected: (linkId: string) => void;
  onSingleLinkDeleted: (linkId: string) => void;
  onAllLinksDeleted: () => void;
  onCancel: () => void;
  onDone: () => void;
  panelManager: PanelManager;
};

export type LinkerOverlayContentState = {
  mouseX?: number;
  mouseY?: number;
<<<<<<< HEAD
  toastX?: number;
  toastY?: number;
  offsetX: number;
  offsetY: number;
  isDragging: boolean;
=======
  mode: 'select' | 'delete';
>>>>>>> 6f6005ff
};

export class LinkerOverlayContent extends Component<
  LinkerOverlayContentProps,
  LinkerOverlayContentState
> {
  static defaultProps = {
    disabled: 'false',
  };

  static getLabelForFilter(
    columnType: string,
    filterType: FilterTypeValue
  ): string {
    try {
      if (
        TableUtils.isNumberType(columnType) ||
        TableUtils.isCharType(columnType)
      ) {
        return getLabelForNumberFilter(filterType);
      }
      if (TableUtils.isTextType(columnType)) {
        return getLabelForTextFilter(filterType);
      }
      if (TableUtils.isDateType(columnType)) {
        return getLabelForDateFilter(filterType);
      }
      if (TableUtils.isBooleanType(columnType)) {
        return getLabelForBooleanFilter(filterType);
      }
      throw new Error(`Unrecognized column type: ${columnType}`);
    } catch (e) {
      log.warn(e);
      return '';
    }
  }

  constructor(props: LinkerOverlayContentProps) {
    super(props);

    this.handleMouseMove = this.handleMouseMove.bind(this);
    this.handleKeyDown = this.handleKeyDown.bind(this);
    this.handleKeyUp = this.handleKeyUp.bind(this);
    this.handleEscapePressed = this.handleEscapePressed.bind(this);
<<<<<<< HEAD
    this.handleMouseDown = this.handleMouseDown.bind(this);
    this.handleMouseUp = this.handleMouseUp.bind(this);

    this.dialogRef = React.createRef();
=======
    this.handleOperatorChanged = this.handleOperatorChanged.bind(this);
>>>>>>> 6f6005ff

    this.state = {
      mouseX: undefined,
      mouseY: undefined,
<<<<<<< HEAD
      toastX: undefined,
      toastY: undefined,
      offsetX: 0,
      offsetY: 0,
      isDragging: false,
=======
      mode: 'select',
>>>>>>> 6f6005ff
    };
  }

  componentDidMount(): void {
    window.addEventListener('mousemove', this.handleMouseMove, true);
<<<<<<< HEAD
    this.setState({
      toastX: this.dialogRef.current?.getBoundingClientRect().left,
      toastY: this.dialogRef.current?.getBoundingClientRect().top,
    });
=======
    window.addEventListener('keydown', this.handleKeyDown, true);
    window.addEventListener('keyup', this.handleKeyUp, true);
>>>>>>> 6f6005ff
  }

  // eslint-disable-next-line react/sort-comp
  componentDidCatch(error: Error, info: ErrorInfo): void {
    log.error('componentDidCatch', error, info);
  }

  componentWillUnmount(): void {
    window.removeEventListener('mousemove', this.handleMouseMove, true);
    window.removeEventListener('keydown', this.handleKeyDown, true);
    window.removeEventListener('keyup', this.handleKeyUp, true);
  }

<<<<<<< HEAD
  dialogRef: React.RefObject<HTMLInputElement>;
=======
  getComparisonOperators = memoize(
    (linkId: string, columnType: string): DropdownActions =>
      TableUtils.getFilterTypes(columnType).flatMap((type, index) => {
        // Remove case-insensitive string comparisons
        if (type === 'eqIgnoreCase' || type === `notEqIgnoreCase`) {
          return [];
        }
        let symbol = '';
        if (type !== undefined) {
          if (type === 'startsWith') {
            symbol = 'a*';
          } else if (type === 'endsWith') {
            symbol = '*z';
          } else {
            symbol = TableUtils.getFilterOperatorString(type);
          }
        }

        return [
          {
            title: LinkerOverlayContent.getLabelForFilter(columnType, type),
            icon: <b>{symbol}</b>,
            action: () => this.handleOperatorChanged(linkId, type),
            order: index,
          },
        ];
      })
  );
>>>>>>> 6f6005ff

  /** Gets the on screen points for a link start or end spec */
  getPointFromLinkPoint(linkPoint: LinkPoint): LinkerCoordinate {
    const { panelManager } = this.props;
    const { panelId, columnName } = linkPoint;
    const panel = panelManager.getOpenedPanelById(panelId);
    if (panel != null) {
      if (!isLinkableFromPanel(panel)) {
        throw new Error(
          `Panel does not have getCoordinateForColumn method: ${panelId}`
        );
      }
      try {
        // TODO: remove try/catch when IDS-7371 is fixed.
        // getCoordinateForColumn throws an exception when accessing
        // columns on a model while it reconnects
        const coordinate = panel.getCoordinateForColumn(columnName);
        if (coordinate != null) {
          return coordinate;
        }
      } catch (e) {
        log.error('Could not get coordinate for column', columnName, panel);
      }
    }
    // Fallback to panel container if the panel itself
    // crashed, unmounted, and removed from openedPanelMap.
    const glContainer = panelManager.getContainerByPanelId(panelId);
    if (glContainer == null) {
      throw new Error(`Unable to find panel container for id: ${panelId}`);
    }
    return LayoutUtils.getTabPoint((glContainer as unknown) as Container);
  }

  handleOperatorChanged(linkId: string, type: FilterTypeValue): void {
    const { links } = this.props;
    for (let i = 0; i < links.length; i += 1) {
      if (links[i].id === linkId) {
        links[i].operator = type;
      }
    }
  }

  handleMouseMove(event: MouseEvent): void {
    this.setState({
      mouseX: event.clientX,
      mouseY: event.clientY,
    });
  }

  handleKeyDown(event: KeyboardEvent): void {
    if (event.key === 'Alt') {
      this.setState({
        mode: 'delete',
      });
    }
  }

  handleKeyUp(event: KeyboardEvent): void {
    if (event.key === 'Alt') {
      this.setState({
        mode: 'select',
      });
    }
  }

  handleEscapePressed(): void {
    const { onCancel } = this.props;
    onCancel();
  }

  handleMouseDown(): void {
    const { mouseX, mouseY, toastX, toastY } = this.state;
    let offsetX = 0;
    let offsetY = 0;
    if (
      mouseX !== undefined &&
      mouseY !== undefined &&
      toastX !== undefined &&
      toastY !== undefined
    ) {
      offsetX = toastX - mouseX;
      offsetY = toastY - mouseY;
    }
    this.setState({
      isDragging: true,
      offsetX,
      offsetY,
    });
  }

  handleMouseUp(): void {
    const { mouseX, mouseY, offsetX, offsetY } = this.state;
    this.setState({
      isDragging: false,
      toastX: (mouseX ?? 0) + offsetX,
      toastY: (mouseY ?? 0) + offsetY,
    });
  }

  render(): JSX.Element {
    const {
      disabled,
      links,
      messageText,
      onLinkSelected,
      onSingleLinkDeleted,
      onAllLinksDeleted,
      onDone,
    } = this.props;

<<<<<<< HEAD
    const {
      mouseX,
      mouseY,
      toastX,
      toastY,
      offsetX,
      offsetY,
      isDragging,
    } = this.state;
=======
    const { mouseX, mouseY, mode } = this.state;
>>>>>>> 6f6005ff
    const visibleLinks = links
      .map(link => {
        try {
          const {
            id,
            type,
            isReversed,
            isSelected,
            start,
            end,
            operator,
          } = link;
          let [x1, y1] = this.getPointFromLinkPoint(start);
          let x2 = mouseX ?? x1;
          let y2 = mouseY ?? y1;
          if (end != null) {
            [x2, y2] = this.getPointFromLinkPoint(end);
          }
          if (isReversed != null && isReversed) {
            const [tmpX, tmpY] = [x1, y1];
            [x1, y1] = [x2, y2];
            [x2, y2] = [tmpX, tmpY];
          }
          const className = classNames(
            'linker-link',
            { disabled },
            { 'link-filter-source': type === 'filterSource' },
            { 'link-invalid': type === 'invalid' },
            { interactive: link.end == null },
            { 'link-is-selected': isSelected },
            { 'danger-delete': mode === 'delete' }
          );
          const comparisonOperators =
            start.columnType != null &&
            !TableUtils.isBooleanType(start.columnType)
              ? this.getComparisonOperators(id, start.columnType)
              : undefined;
          return {
            x1,
            y1,
            x2,
            y2,
            id,
            className,
            isSelected,
            operator,
            comparisonOperators,
          };
        } catch (error) {
          log.error('Unable to get point for link', link, error);
          return null;
        }
      })
      .filter(item => item != null) as VisibleLink[];

    return (
      <div
        className={classNames('linker-overlay', {
          'danger-delete': mode === 'delete',
        })}
      >
        {visibleLinks.map(
          ({
            x1,
            y1,
            x2,
            y2,
            id,
            className,
            isSelected,
            operator,
            comparisonOperators,
          }) => (
            <LinkerLink
              className={className}
              id={id}
              x1={x1}
              y1={y1}
              x2={x2}
              y2={y2}
              key={id}
              onClick={onLinkSelected}
              onDelete={onSingleLinkDeleted}
              isSelected={isSelected}
              operator={operator}
              comparisonOperators={comparisonOperators}
            />
<<<<<<< HEAD
          ))}
        </svg>
        <div
          className={classNames('linker-toast-dialog', {
            isLoading: toastX === undefined && isDragging === false,
          })}
          ref={this.dialogRef}
          style={
            isDragging
              ? {
                  top: (mouseY ?? 0) + (offsetY ?? 0),
                  left: (mouseX ?? 0) + (offsetX ?? 0),
                }
              : {
                  top: toastY,
                  left: toastX,
                }
          }
        >
          <Button
            draggable
            kind="inline"
            className="btn-drag-handle"
            tooltip="Drag to reposition"
            icon={vsGripper}
            onClick={() => {
              // no-op
            }}
            onMouseDown={this.handleMouseDown}
            onMouseUp={this.handleMouseUp}
          />
=======
          )
        )}
        <div className="linker-toast-dialog">
>>>>>>> 6f6005ff
          <div className="toast-body">{messageText}</div>
          <div className="toast-footer">
            <Button kind="secondary" onClick={onAllLinksDeleted}>
              Clear All
            </Button>
            <Button kind="primary" onClick={onDone}>
              Done
            </Button>
          </div>
        </div>
        <ContextActions
          actions={[
            {
              action: this.handleEscapePressed,
              shortcut: GLOBAL_SHORTCUTS.LINKER_CLOSE,
              isGlobal: true,
            },
          ]}
        />
      </div>
    );
  }
}

export default LinkerOverlayContent;<|MERGE_RESOLUTION|>--- conflicted
+++ resolved
@@ -10,9 +10,7 @@
 import { LayoutUtils, PanelManager } from '@deephaven/dashboard';
 import Log from '@deephaven/log';
 import type { Container } from '@deephaven/golden-layout';
-<<<<<<< HEAD
 import { vsGripper } from '@deephaven/icons';
-=======
 import { TableUtils } from '@deephaven/jsapi-utils';
 import {
   TypeValue as FilterTypeValue,
@@ -21,7 +19,6 @@
   getLabelForDateFilter,
   getLabelForBooleanFilter,
 } from '@deephaven/filters';
->>>>>>> 6f6005ff
 import {
   isLinkableFromPanel,
   Link,
@@ -60,15 +57,12 @@
 export type LinkerOverlayContentState = {
   mouseX?: number;
   mouseY?: number;
-<<<<<<< HEAD
   toastX?: number;
   toastY?: number;
   offsetX: number;
   offsetY: number;
   isDragging: boolean;
-=======
   mode: 'select' | 'delete';
->>>>>>> 6f6005ff
 };
 
 export class LinkerOverlayContent extends Component<
@@ -113,41 +107,32 @@
     this.handleKeyDown = this.handleKeyDown.bind(this);
     this.handleKeyUp = this.handleKeyUp.bind(this);
     this.handleEscapePressed = this.handleEscapePressed.bind(this);
-<<<<<<< HEAD
     this.handleMouseDown = this.handleMouseDown.bind(this);
     this.handleMouseUp = this.handleMouseUp.bind(this);
 
     this.dialogRef = React.createRef();
-=======
     this.handleOperatorChanged = this.handleOperatorChanged.bind(this);
->>>>>>> 6f6005ff
 
     this.state = {
       mouseX: undefined,
       mouseY: undefined,
-<<<<<<< HEAD
       toastX: undefined,
       toastY: undefined,
       offsetX: 0,
       offsetY: 0,
       isDragging: false,
-=======
       mode: 'select',
->>>>>>> 6f6005ff
     };
   }
 
   componentDidMount(): void {
     window.addEventListener('mousemove', this.handleMouseMove, true);
-<<<<<<< HEAD
     this.setState({
       toastX: this.dialogRef.current?.getBoundingClientRect().left,
       toastY: this.dialogRef.current?.getBoundingClientRect().top,
     });
-=======
     window.addEventListener('keydown', this.handleKeyDown, true);
     window.addEventListener('keyup', this.handleKeyUp, true);
->>>>>>> 6f6005ff
   }
 
   // eslint-disable-next-line react/sort-comp
@@ -161,9 +146,8 @@
     window.removeEventListener('keyup', this.handleKeyUp, true);
   }
 
-<<<<<<< HEAD
   dialogRef: React.RefObject<HTMLInputElement>;
-=======
+
   getComparisonOperators = memoize(
     (linkId: string, columnType: string): DropdownActions =>
       TableUtils.getFilterTypes(columnType).flatMap((type, index) => {
@@ -192,7 +176,6 @@
         ];
       })
   );
->>>>>>> 6f6005ff
 
   /** Gets the on screen points for a link start or end spec */
   getPointFromLinkPoint(linkPoint: LinkPoint): LinkerCoordinate {
@@ -303,7 +286,6 @@
       onDone,
     } = this.props;
 
-<<<<<<< HEAD
     const {
       mouseX,
       mouseY,
@@ -312,10 +294,8 @@
       offsetX,
       offsetY,
       isDragging,
+      mode,
     } = this.state;
-=======
-    const { mouseX, mouseY, mode } = this.state;
->>>>>>> 6f6005ff
     const visibleLinks = links
       .map(link => {
         try {
@@ -403,9 +383,8 @@
               operator={operator}
               comparisonOperators={comparisonOperators}
             />
-<<<<<<< HEAD
-          ))}
-        </svg>
+          )
+        )}
         <div
           className={classNames('linker-toast-dialog', {
             isLoading: toastX === undefined && isDragging === false,
@@ -435,11 +414,6 @@
             onMouseDown={this.handleMouseDown}
             onMouseUp={this.handleMouseUp}
           />
-=======
-          )
-        )}
-        <div className="linker-toast-dialog">
->>>>>>> 6f6005ff
           <div className="toast-body">{messageText}</div>
           <div className="toast-footer">
             <Button kind="secondary" onClick={onAllLinksDeleted}>
