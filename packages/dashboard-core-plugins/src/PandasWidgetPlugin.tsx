import { useCallback, useEffect, useState } from 'react';
import { WidgetComponentProps } from '@deephaven/plugin';
import { type dh } from '@deephaven/jsapi-types';
import IrisGrid, {
  IrisGridModelFactory,
  type IrisGridModel,
} from '@deephaven/iris-grid';
import { useApi } from '@deephaven/jsapi-bootstrap';
import { LoadingOverlay } from '@deephaven/components';
import { PandasReloadButton } from './panels/PandasReloadButton';

export function PandasWidgetPlugin(
  props: WidgetComponentProps<Table>
): JSX.Element | null {
  const dh = useApi();
  const [model, setModel] = useState<IrisGridModel>();
  const [isLoading, setIsLoading] = useState(true);
  const [isLoaded, setIsLoaded] = useState(false);

  const { fetch } = props;

  const makeModel = useCallback(async () => {
<<<<<<< HEAD
    const table = (await fetch()) as unknown as dh.Table;
=======
    const table = await fetch();
>>>>>>> 2cd46ce2
    return IrisGridModelFactory.makeModel(dh, table);
  }, [dh, fetch]);

  const handleReload = useCallback(async () => {
    setIsLoading(true);
    const newModel = await makeModel();
    setModel(newModel);
    setIsLoading(false);
  }, [makeModel]);

  useEffect(() => {
    let cancelled = false;
    async function init() {
      const newModel = await makeModel();
      if (!cancelled) {
        setModel(newModel);
        setIsLoaded(true);
        setIsLoading(false);
      }
    }

    init();
    setIsLoading(true);

    return () => {
      cancelled = true;
    };
  }, [makeModel]);

  return (
    <>
      <LoadingOverlay isLoaded={isLoaded} isLoading={isLoading} />
      {model && (
        <IrisGrid model={model}>
          <PandasReloadButton onClick={handleReload} />
        </IrisGrid>
      )}
    </>
  );
}

export default PandasWidgetPlugin;<|MERGE_RESOLUTION|>--- conflicted
+++ resolved
@@ -10,7 +10,7 @@
 import { PandasReloadButton } from './panels/PandasReloadButton';
 
 export function PandasWidgetPlugin(
-  props: WidgetComponentProps<Table>
+  props: WidgetComponentProps<dh.Table>
 ): JSX.Element | null {
   const dh = useApi();
   const [model, setModel] = useState<IrisGridModel>();
@@ -20,11 +20,7 @@
   const { fetch } = props;
 
   const makeModel = useCallback(async () => {
-<<<<<<< HEAD
-    const table = (await fetch()) as unknown as dh.Table;
-=======
     const table = await fetch();
->>>>>>> 2cd46ce2
     return IrisGridModelFactory.makeModel(dh, table);
   }, [dh, fetch]);
 
