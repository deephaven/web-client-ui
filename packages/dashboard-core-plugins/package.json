--- conflicted
+++ resolved
@@ -32,11 +32,7 @@
     "@deephaven/grid": "file:../grid",
     "@deephaven/icons": "file:../icons",
     "@deephaven/iris-grid": "file:../iris-grid",
-<<<<<<< HEAD
-    "@deephaven/jsapi-shim": "file:../jsapi-shim",
-=======
     "@deephaven/jsapi-bootstrap": "file:../jsapi-bootstrap",
->>>>>>> ba13c913
     "@deephaven/jsapi-types": "file:../jsapi-types",
     "@deephaven/jsapi-utils": "file:../jsapi-utils",
     "@deephaven/log": "file:../log",
