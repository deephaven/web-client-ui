{
  "name": "@deephaven/react-hooks",
<<<<<<< HEAD
  "version": "0.77.0",
=======
  "version": "0.83.0",
>>>>>>> bd3e944a
  "description": "Deephaven React hooks library",
  "author": "Deephaven Data Labs LLC",
  "license": "Apache-2.0",
  "type": "module",
  "repository": {
    "type": "git",
    "url": "https://github.com/deephaven/web-client-ui.git",
    "directory": "packages/react-hooks"
  },
  "source": "src/index.ts",
  "main": "dist/index.js",
  "types": "dist/index.d.ts",
  "engines": {
    "node": ">=16"
  },
  "scripts": {
    "build": "cross-env NODE_ENV=production run-p build:*",
    "build:babel": "babel ./src --out-dir ./dist --extensions \".ts,.tsx,.js,.jsx\" --source-maps --root-mode upward"
  },
  "dependencies": {
<<<<<<< HEAD
    "@adobe/react-spectrum": "3.33.1",
=======
    "@adobe/react-spectrum": "3.35.1",
>>>>>>> bd3e944a
    "@deephaven/log": "file:../log",
    "@deephaven/utils": "file:../utils",
    "lodash.debounce": "^4.0.8",
    "lodash.throttle": "^4.1.1",
<<<<<<< HEAD
    "shortid": "^2.2.16"
=======
    "nanoid": "^5.0.7"
>>>>>>> bd3e944a
  },
  "peerDependencies": {
    "react": ">=16.8.0"
  },
  "files": [
    "dist"
  ],
  "sideEffects": false,
  "publishConfig": {
    "access": "public"
  }
}<|MERGE_RESOLUTION|>--- conflicted
+++ resolved
@@ -1,10 +1,6 @@
 {
   "name": "@deephaven/react-hooks",
-<<<<<<< HEAD
-  "version": "0.77.0",
-=======
   "version": "0.83.0",
->>>>>>> bd3e944a
   "description": "Deephaven React hooks library",
   "author": "Deephaven Data Labs LLC",
   "license": "Apache-2.0",
@@ -25,20 +21,12 @@
     "build:babel": "babel ./src --out-dir ./dist --extensions \".ts,.tsx,.js,.jsx\" --source-maps --root-mode upward"
   },
   "dependencies": {
-<<<<<<< HEAD
-    "@adobe/react-spectrum": "3.33.1",
-=======
     "@adobe/react-spectrum": "3.35.1",
->>>>>>> bd3e944a
     "@deephaven/log": "file:../log",
     "@deephaven/utils": "file:../utils",
     "lodash.debounce": "^4.0.8",
     "lodash.throttle": "^4.1.1",
-<<<<<<< HEAD
-    "shortid": "^2.2.16"
-=======
     "nanoid": "^5.0.7"
->>>>>>> bd3e944a
   },
   "peerDependencies": {
     "react": ">=16.8.0"
