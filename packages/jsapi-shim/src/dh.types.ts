--- conflicted
+++ resolved
@@ -182,22 +182,6 @@
 
 export interface FigureDescriptor {
   title: string;
-<<<<<<< HEAD
-  titleFont: string;
-  titleColor: string;
-  isResizable: boolean;
-  isDefaultTheme: boolean;
-  updateInterval: number;
-  rows: number;
-  cols: number;
-  charts: Partial<ChartDescriptor>[];
-}
-export interface ChartDescriptor {
-  rowspan: number;
-  colspan: number;
-  series: Partial<SeriesDescriptor>[];
-  axes: Partial<AxisDescriptor>[];
-=======
   titleFont?: string;
   titleColor?: string;
   isResizable?: boolean;
@@ -205,14 +189,13 @@
   updateInterval?: number;
   rows?: number;
   cols?: number;
-  charts: ChartDescriptor[];
+  charts: Partial<ChartDescriptor>[];
 }
 export interface ChartDescriptor {
   rowspan?: number;
   colspan?: number;
-  series: SeriesDescriptor[];
-  axes: AxisDescriptor[];
->>>>>>> 951179d8
+  series: Partial<SeriesDescriptor>[];
+  axes: Partial<AxisDescriptor>[];
   chartType: string;
   title?: string;
   titleFont?: string;
