--- conflicted
+++ resolved
@@ -136,16 +136,12 @@
   /** Calculated row heights based on cell contents and caching largest value */
   protected calculatedRowHeights: ModelSizeMap;
 
-<<<<<<< HEAD
   /** Calculated column widths based on cell contents */
   protected contentColumnWidths: ModelSizeMap;
 
   /** Calculated row heights based on cell contents */
   protected contentRowHeights: ModelSizeMap;
 
-  /** Cache of fonts to estimated width of one char */
-  protected fontWidths: Map<string, number>;
-=======
   /** Cache of fonts to estimated width of the smallest char */
   protected fontWidthsLower: Map<string, number>;
 
@@ -154,7 +150,6 @@
 
   /** Cache of fonts to width of all chars */
   protected allCharWidths: Map<string, Map<string, number>>;
->>>>>>> 77c620f3
 
   /** Map from visible index to model index for rows (e.g. reversing movedRows operations) */
   protected modelRows: VisibleToModelMap;
@@ -173,15 +168,11 @@
     userRowHeights = new Map(),
     calculatedColumnWidths = new Map(),
     calculatedRowHeights = new Map(),
-<<<<<<< HEAD
     contentColumnWidths = new Map(),
     contentRowHeights = new Map(),
-    fontWidths = new Map(),
-=======
     fontWidthsLower = new Map(),
     fontWidthsUpper = new Map(),
     allCharWidths = new Map(),
->>>>>>> 77c620f3
     modelRows = new Map(),
     modelColumns = new Map(),
     movedRows = [] as readonly MoveOperation[],
@@ -193,15 +184,11 @@
     this.userRowHeights = userRowHeights;
     this.calculatedRowHeights = calculatedRowHeights;
     this.calculatedColumnWidths = calculatedColumnWidths;
-<<<<<<< HEAD
+    this.allCharWidths = allCharWidths;
+    this.fontWidthsLower = fontWidthsLower;
     this.contentColumnWidths = contentColumnWidths;
     this.contentRowHeights = contentRowHeights;
-    this.fontWidths = fontWidths;
-=======
-    this.allCharWidths = allCharWidths;
-    this.fontWidthsLower = fontWidthsLower;
     this.fontWidthsUpper = fontWidthsUpper;
->>>>>>> 77c620f3
 
     // Need to track the last moved rows/columns array so we know if we need to reset our models cache
     this.modelRows = modelRows;
@@ -1804,14 +1791,8 @@
 
     let columnWidth = 0;
 
-<<<<<<< HEAD
-    const fontWidth = this.getWidthForFont(font, state);
-
     const gridY = this.getGridY(state);
     const rowsPerPage = Math.floor((height - gridY) / rowHeight);
-=======
-    const rowsPerPage = height / rowHeight;
->>>>>>> 77c620f3
     const bottom = Math.ceil(top + rowsPerPage);
     const cellPadding = cellHorizontalPadding * 2;
     GridUtils.iterateAllItems(
