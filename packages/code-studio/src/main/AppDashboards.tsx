import React, { useCallback } from 'react';
import classNames from 'classnames';
import {
  DashboardUtils,
  DEFAULT_DASHBOARD_ID,
  DehydratedDashboardPanelProps,
  LazyDashboard,
} from '@deephaven/dashboard';
<<<<<<< HEAD
import { useConnection } from '@deephaven/jsapi-components';
import { dh } from '@deephaven/jsapi-types';
=======
import {
  sanitizeVariableDescriptor,
  useObjectFetcher,
} from '@deephaven/jsapi-bootstrap';
>>>>>>> 2cd46ce2
import LayoutManager, { ItemConfigType } from '@deephaven/golden-layout';
import { LoadingOverlay } from '@deephaven/components';
import EmptyDashboard from './EmptyDashboard';

interface AppDashboardsProps {
  dashboards: {
    id: string;
    layoutConfig: ItemConfigType[];
  }[];
  activeDashboard: string;
  onGoldenLayoutChange: (goldenLayout: LayoutManager) => void;
  plugins: JSX.Element[];
  onAutoFillClick: (event: React.MouseEvent) => void;
}

export function AppDashboards({
  dashboards,
  activeDashboard,
  onGoldenLayoutChange,
  plugins,
  onAutoFillClick,
}: AppDashboardsProps): JSX.Element {
  const fetchObject = useObjectFetcher();

  const hydratePanel = useCallback(
    (hydrateProps: DehydratedDashboardPanelProps, id: string) => {
      const { metadata } = hydrateProps;
<<<<<<< HEAD
      if (
        metadata?.type != null &&
        (metadata?.id != null || metadata?.name != null)
      ) {
        // Looks like a widget, hydrate it as such
        const widget: dh.ide.VariableDescriptor =
          metadata.id != null
            ? {
                type: metadata.type,
                id: metadata.id,
              }
            : {
                type: metadata.type,
                name: metadata.name,
              };
        return {
          fetch: async () => connection?.getObject(widget),
          ...hydrateProps,
          localDashboardId: id,
        };
=======
      try {
        if (metadata != null) {
          const widget = sanitizeVariableDescriptor(metadata);
          return {
            fetch: async () => fetchObject(widget),
            ...hydrateProps,
            localDashboardId: id,
          };
        }
      } catch (e: unknown) {
        // Ignore being unable to get the variable descriptor, do the default dashboard hydration
>>>>>>> 2cd46ce2
      }
      return DashboardUtils.hydrate(hydrateProps, id);
    },
    [fetchObject]
  );

  return (
    <div className="tab-content">
      {dashboards.map(d => (
        <div
          key={d.id}
          className={classNames('tab-pane', {
            active: d.id === activeDashboard,
          })}
        >
          <LazyDashboard
            id={d.id}
            isActive={d.id === activeDashboard}
            emptyDashboard={
              d.id === DEFAULT_DASHBOARD_ID ? (
                <EmptyDashboard onAutoFillClick={onAutoFillClick} />
              ) : (
                <LoadingOverlay />
              )
            }
            layoutConfig={d.layoutConfig}
            onGoldenLayoutChange={onGoldenLayoutChange}
            hydrate={hydratePanel}
            plugins={plugins}
          />
        </div>
      ))}
    </div>
  );
}

export default AppDashboards;<|MERGE_RESOLUTION|>--- conflicted
+++ resolved
@@ -6,15 +6,10 @@
   DehydratedDashboardPanelProps,
   LazyDashboard,
 } from '@deephaven/dashboard';
-<<<<<<< HEAD
-import { useConnection } from '@deephaven/jsapi-components';
-import { dh } from '@deephaven/jsapi-types';
-=======
 import {
   sanitizeVariableDescriptor,
   useObjectFetcher,
 } from '@deephaven/jsapi-bootstrap';
->>>>>>> 2cd46ce2
 import LayoutManager, { ItemConfigType } from '@deephaven/golden-layout';
 import { LoadingOverlay } from '@deephaven/components';
 import EmptyDashboard from './EmptyDashboard';
@@ -42,28 +37,6 @@
   const hydratePanel = useCallback(
     (hydrateProps: DehydratedDashboardPanelProps, id: string) => {
       const { metadata } = hydrateProps;
-<<<<<<< HEAD
-      if (
-        metadata?.type != null &&
-        (metadata?.id != null || metadata?.name != null)
-      ) {
-        // Looks like a widget, hydrate it as such
-        const widget: dh.ide.VariableDescriptor =
-          metadata.id != null
-            ? {
-                type: metadata.type,
-                id: metadata.id,
-              }
-            : {
-                type: metadata.type,
-                name: metadata.name,
-              };
-        return {
-          fetch: async () => connection?.getObject(widget),
-          ...hydrateProps,
-          localDashboardId: id,
-        };
-=======
       try {
         if (metadata != null) {
           const widget = sanitizeVariableDescriptor(metadata);
@@ -75,7 +48,6 @@
         }
       } catch (e: unknown) {
         // Ignore being unable to get the variable descriptor, do the default dashboard hydration
->>>>>>> 2cd46ce2
       }
       return DashboardUtils.hydrate(hydrateProps, id);
     },
