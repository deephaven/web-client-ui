import React, { useEffect, useState } from 'react';
import PropTypes from 'prop-types';
import { connect } from 'react-redux';
import {
  LoadingOverlay,
  Shortcut,
  ShortcutRegistry,
} from '@deephaven/components';
import {
  DEFAULT_DASHBOARD_ID,
  setDashboardData as setDashboardDataAction,
} from '@deephaven/dashboard';
import {
  setDashboardConnection as setDashboardConnectionAction,
  setDashboardSessionWrapper as setDashboardSessionWrapperAction,
  ToolType,
} from '@deephaven/dashboard-core-plugins';
import { FileStorage } from '@deephaven/file-explorer';
import { useApi, useClient } from '@deephaven/jsapi-bootstrap';
<<<<<<< HEAD
import type { dh as DhType } from '@deephaven/jsapi-types';
import { useConnection } from '@deephaven/jsapi-components';
=======
import type { dh as DhType, IdeConnection } from '@deephaven/jsapi-types';
>>>>>>> 2cd46ce2
import {
  getSessionDetails,
  loadSessionWrapper,
  SessionWrapper,
} from '@deephaven/jsapi-utils';
import Log from '@deephaven/log';
import { PouchCommandHistoryStorage } from '@deephaven/pouch-storage';
import {
  getWorkspace,
  getWorkspaceStorage,
  RootState,
  setActiveTool as setActiveToolAction,
  setApi as setApiAction,
  setCommandHistoryStorage as setCommandHistoryStorageAction,
  setFileStorage as setFileStorageAction,
  setPlugins as setPluginsAction,
  setUser as setUserAction,
  setWorkspace as setWorkspaceAction,
  setDefaultWorkspaceSettings as setDefaultWorkspaceSettingsAction,
  setWorkspaceStorage as setWorkspaceStorageAction,
  setServerConfigValues as setServerConfigValuesAction,
  User,
  WorkspaceStorage,
  ServerConfigValues,
  WorkspaceSettings,
  CustomizableWorkspace,
} from '@deephaven/redux';
import { useConnection, useServerConfig, useUser } from '@deephaven/app-utils';
import { type PluginModuleMap, usePlugins } from '@deephaven/plugin';
import { setLayoutStorage as setLayoutStorageAction } from '../redux/actions';
import App from './App';
import LocalWorkspaceStorage from '../storage/LocalWorkspaceStorage';
import LayoutStorage from '../storage/LayoutStorage';
import GrpcLayoutStorage from '../storage/grpc/GrpcLayoutStorage';
import GrpcFileStorage from '../storage/grpc/GrpcFileStorage';

const log = Log.module('AppInit');

interface AppInitProps {
  workspace: CustomizableWorkspace;
  workspaceStorage: WorkspaceStorage;

  setActiveTool: (type: (typeof ToolType)[keyof typeof ToolType]) => void;
  setApi: (api: typeof DhType) => void;
  setCommandHistoryStorage: (storage: PouchCommandHistoryStorage) => void;
  setDashboardData: (
    id: string,
    dashboardData: Record<string, unknown>
  ) => void;
  setFileStorage: (fileStorage: FileStorage) => void;
  setLayoutStorage: (layoutStorage: LayoutStorage) => void;
  setDashboardConnection: (
    id: string,
    connection: DhType.IdeConnection
  ) => void;
  setDashboardSessionWrapper: (id: string, wrapper: SessionWrapper) => void;
  setPlugins: (map: PluginModuleMap) => void;
  setUser: (user: User) => void;
  setWorkspace: (workspace: CustomizableWorkspace) => void;
  setDefaultWorkspaceSettings: (settings: WorkspaceSettings) => void;
  setWorkspaceStorage: (workspaceStorage: WorkspaceStorage) => void;
  setServerConfigValues: (config: ServerConfigValues) => void;
}

/**
 * Component that sets some default values needed
 */
function AppInit(props: AppInitProps): JSX.Element {
  const {
    workspace,
    setActiveTool,
    setApi,
    setCommandHistoryStorage,
    setDashboardData,
    setFileStorage,
    setLayoutStorage,
    setDashboardConnection,
    setDashboardSessionWrapper,
    setPlugins,
    setUser,
    setWorkspace,
    setWorkspaceStorage,
    setDefaultWorkspaceSettings,
    setServerConfigValues,
  } = props;

  const api = useApi();
  const client = useClient();
  const connection = useConnection();
  const plugins = usePlugins();
  const serverConfig = useServerConfig();
  const user = useUser();

  // General error means the app is dead and is unlikely to recover
  const [error, setError] = useState<unknown>();

  useEffect(
    function setReduxPlugins() {
      setPlugins(plugins);
    },
    [plugins, setPlugins]
  );

  useEffect(
    function initApp() {
      async function loadApp(): Promise<void> {
        try {
          const sessionDetails = await getSessionDetails();
          const sessionWrapper = await loadSessionWrapper(
            api,
            connection,
            sessionDetails
          );

          const storageService = client.getStorageService();
          const layoutStorage = new GrpcLayoutStorage(
            storageService,
            import.meta.env.VITE_STORAGE_PATH_LAYOUTS ?? ''
          );
          const fileStorage = new GrpcFileStorage(
            storageService,
            import.meta.env.VITE_STORAGE_PATH_NOTEBOOKS ?? ''
          );

          const workspaceStorage = new LocalWorkspaceStorage(layoutStorage);
          const commandHistoryStorage = new PouchCommandHistoryStorage();

          const loadedWorkspace = await workspaceStorage.load({
            isConsoleAvailable: sessionWrapper !== undefined,
          });

          const { data } = loadedWorkspace;

          // Fill in settings that have not yet been set
          const { settings } = data;

          // Set any shortcuts that user has overridden on this platform
          const { shortcutOverrides = {} } = settings;
          const isMac = Shortcut.isMacPlatform;
          const platformOverrides = isMac
            ? shortcutOverrides.mac ?? {}
            : shortcutOverrides.windows ?? {};

          Object.entries(platformOverrides).forEach(([id, keyState]) => {
            ShortcutRegistry.get(id)?.setKeyState(keyState);
          });

          const dashboardData = {
            filterSets: data.filterSets,
            links: data.links,
          };

          setApi(api);
          setActiveTool(ToolType.DEFAULT);
          setServerConfigValues(serverConfig);
          setCommandHistoryStorage(commandHistoryStorage);
          setDashboardData(DEFAULT_DASHBOARD_ID, dashboardData);
          setFileStorage(fileStorage);
          setLayoutStorage(layoutStorage);
          setDashboardConnection(DEFAULT_DASHBOARD_ID, connection);
          if (sessionWrapper !== undefined) {
            setDashboardSessionWrapper(DEFAULT_DASHBOARD_ID, sessionWrapper);
          }
          setUser(user);
          setWorkspaceStorage(workspaceStorage);
          setWorkspace(loadedWorkspace);
          setDefaultWorkspaceSettings(
            LocalWorkspaceStorage.makeDefaultWorkspaceSettings(serverConfig)
          );
        } catch (e) {
          log.error(e);
          setError(e);
        }
      }
      loadApp();
    },
    [
      api,
      client,
      connection,
      serverConfig,
      setActiveTool,
      setApi,
      setCommandHistoryStorage,
      setDashboardData,
      setFileStorage,
      setLayoutStorage,
      setDashboardConnection,
      setDashboardSessionWrapper,
      setUser,
      setWorkspace,
      setDefaultWorkspaceSettings,
      setWorkspaceStorage,
      setServerConfigValues,
      user,
    ]
  );

  const isLoading = workspace == null && error == null;
  const isLoaded = !isLoading && error == null;
  const errorMessage = error != null ? `${error}` : null;

  return (
    <>
      {isLoaded && <App />}
      <LoadingOverlay
        isLoading={isLoading && errorMessage == null}
        isLoaded={isLoaded}
        errorMessage={errorMessage}
      />
    </>
  );
}

AppInit.propTypes = {
  workspace: PropTypes.shape({}),
  workspaceStorage: PropTypes.shape({ close: PropTypes.func }),

  setActiveTool: PropTypes.func.isRequired,
  setApi: PropTypes.func.isRequired,
  setCommandHistoryStorage: PropTypes.func.isRequired,
  setDashboardData: PropTypes.func.isRequired,
  setFileStorage: PropTypes.func.isRequired,
  setLayoutStorage: PropTypes.func.isRequired,
  setDashboardConnection: PropTypes.func.isRequired,
  setDashboardSessionWrapper: PropTypes.func.isRequired,
  setPlugins: PropTypes.func.isRequired,
  setUser: PropTypes.func.isRequired,
  setWorkspace: PropTypes.func.isRequired,
  setWorkspaceStorage: PropTypes.func.isRequired,
};

AppInit.defaultProps = {
  workspace: null,
  workspaceStorage: null,
};

const mapStateToProps = (
  state: RootState
): Pick<AppInitProps, 'workspace' | 'workspaceStorage'> => ({
  workspace: getWorkspace(state),
  workspaceStorage: getWorkspaceStorage(state),
});

const ConnectedAppInit = connect(mapStateToProps, {
  setActiveTool: setActiveToolAction,
  setApi: setApiAction,
  setCommandHistoryStorage: setCommandHistoryStorageAction,
  setDashboardData: setDashboardDataAction,
  setFileStorage: setFileStorageAction,
  setLayoutStorage: setLayoutStorageAction,
  setDashboardConnection: setDashboardConnectionAction,
  setDashboardSessionWrapper: setDashboardSessionWrapperAction,
  setPlugins: setPluginsAction,
  setUser: setUserAction,
  setWorkspace: setWorkspaceAction,
  setDefaultWorkspaceSettings: setDefaultWorkspaceSettingsAction,
  setWorkspaceStorage: setWorkspaceStorageAction,
  setServerConfigValues: setServerConfigValuesAction,
})(AppInit);

export default ConnectedAppInit;<|MERGE_RESOLUTION|>--- conflicted
+++ resolved
@@ -17,12 +17,7 @@
 } from '@deephaven/dashboard-core-plugins';
 import { FileStorage } from '@deephaven/file-explorer';
 import { useApi, useClient } from '@deephaven/jsapi-bootstrap';
-<<<<<<< HEAD
 import type { dh as DhType } from '@deephaven/jsapi-types';
-import { useConnection } from '@deephaven/jsapi-components';
-=======
-import type { dh as DhType, IdeConnection } from '@deephaven/jsapi-types';
->>>>>>> 2cd46ce2
 import {
   getSessionDetails,
   loadSessionWrapper,
