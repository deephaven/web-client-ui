--- conflicted
+++ resolved
@@ -46,12 +46,8 @@
   Workspace,
   WorkspaceStorage,
   ServerConfigValues,
-<<<<<<< HEAD
-  DeephavenPluginModuleMap,
   WorkspaceSettings,
   CustomizableWorkspace,
-=======
->>>>>>> ba5b9627
 } from '@deephaven/redux';
 import { useServerConfig, useUser } from '@deephaven/app-utils';
 import { type PluginModuleMap, usePlugins } from '@deephaven/plugin';
