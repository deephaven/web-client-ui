--- conflicted
+++ resolved
@@ -51,7 +51,6 @@
   Workspace,
   WorkspaceStorage,
   ServerConfigValues,
-  DeephavenPluginModule,
 } from '@deephaven/redux';
 import {
   DeephavenPluginModuleMap,
@@ -63,12 +62,7 @@
 import {
   createCoreClient,
   createSessionWrapper,
-<<<<<<< HEAD
-=======
-  getAuthType,
   getEnvoyPrefix,
-  getLoginOptions,
->>>>>>> f8c4ba31
   getSessionDetails,
 } from './SessionUtils';
 import LayoutStorage from '../storage/LayoutStorage';
@@ -78,54 +72,6 @@
 
 const log = Log.module('AppInit');
 
-<<<<<<< HEAD
-=======
-/**
- * Load all plugin modules available.
- * @returns A map from the name of the plugin to the plugin module that was loaded
- */
-async function loadPlugins(): Promise<DeephavenPluginModuleMap> {
-  log.debug('Loading plugins...');
-  try {
-    const manifest = await PluginUtils.loadJson(
-      `${import.meta.env.VITE_MODULE_PLUGINS_URL}/manifest.json`
-    );
-
-    if (!Array.isArray(manifest.plugins)) {
-      throw new Error('Plugin manifest JSON does not contain plugins array');
-    }
-
-    log.debug('Plugin manifest loaded:', manifest);
-    const pluginPromises: Promise<unknown>[] = [];
-    for (let i = 0; i < manifest.plugins.length; i += 1) {
-      const { name, main } = manifest.plugins[i];
-      const pluginMainUrl = `${
-        import.meta.env.VITE_MODULE_PLUGINS_URL
-      }/${name}/${main}`;
-      pluginPromises.push(PluginUtils.loadModulePlugin(pluginMainUrl));
-    }
-    const pluginModules = await Promise.allSettled(pluginPromises);
-
-    const pluginMap: DeephavenPluginModuleMap = new Map();
-    for (let i = 0; i < pluginModules.length; i += 1) {
-      const module = pluginModules[i];
-      const { name } = manifest.plugins[i];
-      if (module.status === 'fulfilled') {
-        pluginMap.set(name, module.value as DeephavenPluginModule);
-      } else {
-        log.error(`Unable to load plugin ${name}`, module.reason);
-      }
-    }
-    log.info('Plugins loaded:', pluginMap);
-
-    return pluginMap;
-  } catch (e) {
-    log.error('Unable to load plugins:', e);
-    return new Map();
-  }
-}
-
->>>>>>> f8c4ba31
 async function loadSessionWrapper(
   connection: IdeConnection,
   sessionDetails: SessionDetails
@@ -194,7 +140,12 @@
   );
 
   const initClient = useCallback(async () => {
-    const newClient = createCoreClient();
+    const envoyPrefix = getEnvoyPrefix();
+    const options =
+      envoyPrefix != null
+        ? { headers: { 'envoy-prefix': envoyPrefix } }
+        : undefined;
+    const newClient = createCoreClient(options);
     try {
       log.info(
         'Initializing Web UI',
@@ -202,23 +153,9 @@
         navigator.userAgent
       );
 
-<<<<<<< HEAD
       const [newAuthConfigValues, newPlugins] = await Promise.all([
         newClient.getAuthConfigValues().then(values => new Map(values)),
         loadModulePlugins(import.meta.env.VITE_MODULE_PLUGINS_URL),
-=======
-      const envoyPrefix = getEnvoyPrefix();
-      const options =
-        envoyPrefix != null
-          ? { headers: { 'envoy-prefix': envoyPrefix } }
-          : undefined;
-      const coreClient = createCoreClient(options);
-      const authType = getAuthType();
-      log.info(`Login using auth type ${authType}...`);
-      const [loginOptions, sessionDetails] = await Promise.all([
-        getLoginOptions(authType),
-        getSessionDetails(authType),
->>>>>>> f8c4ba31
       ]);
       const newAuthHandlers =
         newAuthConfigValues.get('AuthHandlers')?.split(',') ?? [];
