--- conflicted
+++ resolved
@@ -84,15 +84,12 @@
   CustomizableWorkspace,
   DashboardData,
 } from '@deephaven/redux';
-<<<<<<< HEAD
-import { bindAllMethods, EMPTY_ARRAY, PromiseUtils } from '@deephaven/utils';
-=======
 import {
   bindAllMethods,
   copyToClipboard,
   PromiseUtils,
+  EMPTY_ARRAY,
 } from '@deephaven/utils';
->>>>>>> e1b45625
 import GoldenLayout from '@deephaven/golden-layout';
 import type { ItemConfigType } from '@deephaven/golden-layout';
 import {
@@ -110,11 +107,8 @@
 import WidgetList, { WindowMouseEvent } from './WidgetList';
 import UserLayoutUtils from './UserLayoutUtils';
 import LayoutStorage from '../storage/LayoutStorage';
-<<<<<<< HEAD
 import AppDashboards from './AppDashboards';
-=======
 import { getFormattedVersionInfo } from '../settings/SettingsUtils';
->>>>>>> e1b45625
 
 const log = Log.module('AppMainContainer');
 
