import React, {
  ClipboardEvent,
  ChangeEvent,
  Component,
  ReactElement,
  RefObject,
} from 'react';
import classNames from 'classnames';
import memoize from 'memoize-one';
import { connect } from 'react-redux';
import { RouteComponentProps, withRouter } from 'react-router-dom';
import { nanoid } from 'nanoid';
import { FontAwesomeIcon } from '@fortawesome/react-fontawesome';
import {
  ContextActions,
  GLOBAL_SHORTCUTS,
  Popper,
  ContextAction,
  Button,
  Logo,
  BasicModal,
  NavTabList,
  type NavTabItem,
  SlideTransition,
  LoadingOverlay,
} from '@deephaven/components';
import { SHORTCUTS as IRIS_GRID_SHORTCUTS } from '@deephaven/iris-grid';
import {
  CreateDashboardPayload,
  DashboardUtils,
  DEFAULT_DASHBOARD_ID,
  DehydratedDashboardPanelProps,
  getAllDashboardsData,
  getDashboardData,
  listenForCreateDashboard,
  PanelEvent,
  setDashboardData as setDashboardDataAction,
  setDashboardPluginData as setDashboardPluginDataAction,
  stopListenForCreateDashboard,
  updateDashboardData as updateDashboardDataAction,
} from '@deephaven/dashboard';
import {
  ConsolePlugin,
  InputFilterEvent,
  MarkdownEvent,
  NotebookEvent,
  getDashboardSessionWrapper,
  ControlType,
  ToolType,
  getDashboardConnection,
  NotebookPanel,
} from '@deephaven/dashboard-core-plugins';
<<<<<<< HEAD
import {
  vsGear,
  dhShapes,
  dhPanels,
  vsDebugDisconnect,
  dhSquareFilled,
  vsTerminal,
} from '@deephaven/icons';
=======
import { vsGear, dhShapes, dhPanels, vsTerminal } from '@deephaven/icons';
>>>>>>> bd3e944a
import { getVariableDescriptor } from '@deephaven/jsapi-bootstrap';
import dh from '@deephaven/jsapi-shim';
import type { dh as DhType } from '@deephaven/jsapi-types';
import { SessionConfig } from '@deephaven/jsapi-utils';
import Log from '@deephaven/log';
import {
  getActiveTool,
  getWorkspace,
  getUser,
  setActiveTool as setActiveToolAction,
  updateWorkspaceData as updateWorkspaceDataAction,
  getPlugins,
  WorkspaceData,
  RootState,
  User,
  ServerConfigValues,
  CustomizableWorkspace,
  DashboardData,
} from '@deephaven/redux';
import {
  bindAllMethods,
  copyToClipboard,
  PromiseUtils,
  EMPTY_ARRAY,
} from '@deephaven/utils';
import GoldenLayout from '@deephaven/golden-layout';
import type { ItemConfigType } from '@deephaven/golden-layout';
import { type PluginModuleMap, getDashboardPlugins } from '@deephaven/plugin';
<<<<<<< HEAD
import { AppDashboards } from '@deephaven/app-utils';
=======
import {
  AppDashboards,
  LayoutStorage,
  UserLayoutUtils,
} from '@deephaven/app-utils';
>>>>>>> bd3e944a
import JSZip from 'jszip';
import SettingsMenu from '../settings/SettingsMenu';
import AppControlsMenu from './AppControlsMenu';
import { getLayoutStorage, getServerConfigValues } from '../redux';
import './AppMainContainer.scss';
import WidgetList, { WindowMouseEvent } from './WidgetList';
<<<<<<< HEAD
import UserLayoutUtils from './UserLayoutUtils';
import LayoutStorage from '../storage/LayoutStorage';
=======
>>>>>>> bd3e944a
import { getFormattedVersionInfo } from '../settings/SettingsUtils';
import EmptyDashboard from './EmptyDashboard';

const log = Log.module('AppMainContainer');

type InputFileFormat =
  | string
  | number[]
  | Uint8Array
  | ArrayBuffer
  | Blob
  | NodeJS.ReadableStream;

interface AppMainContainerProps {
  activeTool: string;
  allDashboardData: Record<string, DashboardData>;
  dashboardData: DashboardData;
  layoutStorage: LayoutStorage;
  match: {
    params: { notebookPath: string };
  };
  connection?: DhType.IdeConnection;
  session?: DhType.IdeSession;
  sessionConfig?: SessionConfig;
  setActiveTool: (tool: string) => void;
  setDashboardData: (id: string, data: DashboardData) => void;
  setDashboardPluginData: (
    dashboardId: string,
    pluginId: string,
    data: unknown
  ) => void;
  updateDashboardData: (id: string, data: Partial<DashboardData>) => void;
  updateWorkspaceData: (workspaceData: Partial<WorkspaceData>) => void;
  user: User;
  workspace: CustomizableWorkspace;
  plugins: PluginModuleMap;
  serverConfigValues: ServerConfigValues;
}

interface AppMainContainerState {
  contextActions: ContextAction[];
  isPanelsMenuShown: boolean;
  isResetLayoutPromptShown: boolean;
  isSettingsMenuShown: boolean;
  unsavedNotebookCount: number;
  widgets: DhType.ide.VariableDefinition[];
  tabs: NavTabItem[];
  activeTabKey: string;

  // Number of times the layout has been re-initialized
  layoutIteration: number;
}

export class AppMainContainer extends Component<
  AppMainContainerProps & RouteComponentProps,
  AppMainContainerState
> {
  static handleWindowBeforeUnload(event: BeforeUnloadEvent): void {
    // in development, allow auto-reload
    if (import.meta.env.PROD) {
      event.preventDefault();
      // returnValue is required for beforeReload event prompt
      // https://developer.mozilla.org/en-US/docs/Web/API/WindowEventHandlers/onbeforeunload#example
      // eslint-disable-next-line no-param-reassign
      event.returnValue = '';
    }
  }

  static hydrateConsole(
    props: DehydratedDashboardPanelProps,
    id: string
  ): DehydratedDashboardPanelProps {
    return DashboardUtils.hydrate(
      {
        ...props,
        unzip: (zipFile: InputFileFormat) =>
          JSZip.loadAsync(zipFile).then(zip => Object.values(zip.files)),
      },
      id
    );
  }

  static handleRefresh(): void {
    log.info('Refreshing application');
    window.location.reload();
  }

  constructor(props: AppMainContainerProps & RouteComponentProps) {
    super(props);

    bindAllMethods(this);

    this.importElement = React.createRef();

    const { allDashboardData } = this.props;

    this.dashboardLayouts = new Map();

    this.state = {
      contextActions: [
        {
          action: () => {
            // Copies the version info to the clipboard for easy pasting into a ticket
            const { serverConfigValues } = this.props;
            const versionInfo = getFormattedVersionInfo(serverConfigValues);
            const versionInfoText = Object.entries(versionInfo)
              .map(([key, value]) => `${key}: ${value}`)
              .join('\n');
            copyToClipboard(versionInfoText);
          },
          shortcut: GLOBAL_SHORTCUTS.COPY_VERSION_INFO,
          isGlobal: true,
        },
        {
          action: () => {
            this.handleToolSelect(ToolType.LINKER);
          },
          shortcut: GLOBAL_SHORTCUTS.LINKER,
          isGlobal: true,
        },
        {
          action: () => {
            // triggers clear all filters tab event, which in turn triggers a glEventhub event
            // widget panels can subscribe to his event, and execute their own clearing logic
            this.sendClearFilter();
          },
          shortcut: IRIS_GRID_SHORTCUTS.TABLE.CLEAR_ALL_FILTERS,
          isGlobal: true,
        },
        {
          action: () => {
            this.sendReopenLast();
          },
          shortcut: GLOBAL_SHORTCUTS.REOPEN_CLOSED_PANEL,
          isGlobal: true,
        },
        {
          action: () => {
            log.debug('Consume unhandled save shortcut');
          },
          shortcut: GLOBAL_SHORTCUTS.SAVE,
          isGlobal: true,
        },
      ],
      isPanelsMenuShown: false,
      isResetLayoutPromptShown: false,
      isSettingsMenuShown: false,
      unsavedNotebookCount: 0,
      widgets: [],
      tabs: Object.entries(allDashboardData).map(([key, value]) => ({
        key,
        title: value.title ?? 'Untitled',
        isClosable: key !== DEFAULT_DASHBOARD_ID,
        icon: key === DEFAULT_DASHBOARD_ID ? vsTerminal : undefined,
      })),
      activeTabKey: DEFAULT_DASHBOARD_ID,
      layoutIteration: 0,
    };
  }

  componentDidMount(): void {
    this.initWidgets();
    this.initDashboardData();

    window.addEventListener(
      'beforeunload',
      AppMainContainer.handleWindowBeforeUnload
    );
  }

  componentDidUpdate(
    prevProps: AppMainContainerProps,
    prevState: AppMainContainerState
  ): void {
    const { dashboardData } = this.props;
    if (prevProps.dashboardData !== dashboardData) {
      this.handleDataChange(dashboardData);
    }
  }

  componentWillUnmount(): void {
    this.deinitWidgets();

    this.dashboardLayouts.forEach(layout => {
      stopListenForCreateDashboard(layout.eventHub, this.handleCreateDashboard);
    });

    window.removeEventListener(
      'beforeunload',
      AppMainContainer.handleWindowBeforeUnload
    );
  }

  /** Map from the dashboard ID to the GoldenLayout instance for that dashboard */
  dashboardLayouts: Map<string, GoldenLayout>;

  importElement: RefObject<HTMLInputElement>;

  widgetListenerRemover?: () => void;

  initWidgets(): void {
    const { connection } = this.props;
    if (connection == null) {
      return;
    }

    if (connection.subscribeToFieldUpdates == null) {
      log.warn(
        'subscribeToFieldUpdates not supported, not initializing widgets'
      );
      return;
    }

    this.widgetListenerRemover = connection.subscribeToFieldUpdates(updates => {
      log.debug('Got updates', updates);
      this.setState(({ widgets }) => {
        const { updated, created, removed } = updates;

        // Remove from the array if it's been removed OR modified. We'll add it back after if it was modified.
        const widgetsToRemove = [...updated, ...removed];
        const newWidgets = widgets.filter(
          widget =>
            !widgetsToRemove.some(toRemove => toRemove.name === widget.name)
        );

        // Now add all the modified and updated widgets back in
        const widgetsToAdd = [...updated, ...created];
        widgetsToAdd.forEach(toAdd => {
          if (toAdd.name != null && toAdd.name !== '') {
            newWidgets.push(toAdd);
          }
        });

        return { widgets: newWidgets };
      });
    });
  }

  deinitWidgets(): void {
    this.widgetListenerRemover?.();
  }

  initDashboardData(): void {
    // TODO: #1746 We should be loading data from a dashboard storage store
    // For now only the default dashboard data is stored with the workspace and set on the default dashboard
    const { setDashboardPluginData, updateDashboardData, workspace } =
      this.props;
    const { data: workspaceData } = workspace;
    const { filterSets, links, pluginDataMap } = workspaceData;
    updateDashboardData(DEFAULT_DASHBOARD_ID, {
      filterSets,
      links,
    });
    if (pluginDataMap != null) {
      const pluginKeys = Object.keys(pluginDataMap);
      for (let i = 0; i < pluginKeys.length; i += 1) {
        const pluginId = pluginKeys[i];
        const pluginData = pluginDataMap[pluginId];
        log.debug('initDashboardData plugin data', pluginId, pluginData);
        setDashboardPluginData(DEFAULT_DASHBOARD_ID, pluginId, pluginData);
      }
    }
  }

  openNotebookFromURL(): void {
    const { match } = this.props;
    const { notebookPath } = match.params;

    if (notebookPath) {
      const { session, sessionConfig } = this.props;
      if (session == null || sessionConfig == null) {
        log.error('No session available to open notebook URL', notebookPath);
        return;
      }
      const fileMetadata = {
        id: `/${notebookPath}`,
        itemName: `/${notebookPath}`,
      };

      const language = sessionConfig.type;
      const notebookSettings = {
        value: null,
        language,
      };

      this.emitLayoutEvent(
        NotebookEvent.SELECT_NOTEBOOK,
        session,
        language,
        notebookSettings,
        fileMetadata,
        true
      );
    }
  }

  sendClearFilter(): void {
    this.emitLayoutEvent(InputFilterEvent.CLEAR_ALL_FILTERS);
  }

  sendReopenLast(): void {
    this.emitLayoutEvent(PanelEvent.REOPEN_LAST);
  }

  emitLayoutEvent(event: string, ...args: unknown[]): void {
    const { activeTabKey } = this.state;
    const layout = this.dashboardLayouts.get(activeTabKey);
    layout?.eventHub.emit(event, ...args);
  }

  handleCancelResetLayoutPrompt(): void {
    this.setState({
      isResetLayoutPromptShown: false,
    });
  }

  handleConfirmResetLayoutPrompt(): void {
    this.setState({
      isResetLayoutPromptShown: false,
    });

    this.resetLayout();
  }

  // eslint-disable-next-line class-methods-use-this
  handleError(error: unknown): void {
    if (PromiseUtils.isCanceled(error)) {
      return;
    }
    log.error(error);
  }

  handleSettingsMenuHide(): void {
    this.setState({ isSettingsMenuShown: false });
  }

  handleSettingsMenuShow(): void {
    this.setState({ isSettingsMenuShown: true });
  }

  handleControlSelect(type: string, dragEvent: Event): void {
    log.debug('handleControlSelect', type);

    switch (type) {
      case ControlType.DROPDOWN_FILTER:
        this.emitLayoutEvent(InputFilterEvent.OPEN_DROPDOWN, {
          title: 'DropdownFilter',
          type,
          createNewStack: true,
          dragEvent,
        });
        break;
      case ControlType.INPUT_FILTER:
        this.emitLayoutEvent(InputFilterEvent.OPEN_INPUT, {
          title: 'InputFilter',
          type,
          createNewStack: true,
          dragEvent,
        });
        break;
      case ControlType.MARKDOWN:
        this.emitLayoutEvent(MarkdownEvent.OPEN, {
          title: 'Markdown',
          type,
          dragEvent,
        });
        break;
      case ControlType.FILTER_SET_MANAGER:
        this.emitLayoutEvent(InputFilterEvent.OPEN_FILTER_SET_MANAGER, {
          title: 'FilterSets',
          type,
          dragEvent,
        });
        break;
      default:
        throw new Error(`Unrecognized control type ${type}`);
    }
  }

  handleToolSelect(toolType: string): void {
    log.debug('handleToolSelect', toolType);

    const { activeTool, setActiveTool } = this.props;
    if (activeTool === toolType) {
      setActiveTool(ToolType.DEFAULT);
    } else {
      setActiveTool(toolType);
    }
  }

  handleClearFilter(): void {
    this.sendClearFilter();
  }

  handleDataChange(data: DashboardData): void {
    const { updateWorkspaceData } = this.props;

    // Only save the data that is serializable/we want to persist to the workspace
    const { closed, filterSets, links, pluginDataMap } = data;
    updateWorkspaceData({ closed, filterSets, links, pluginDataMap });
  }

  handleGoldenLayoutChange(newLayout: GoldenLayout): void {
    const { activeTabKey } = this.state;
    const oldLayout = this.dashboardLayouts.get(activeTabKey);
    if (oldLayout === newLayout) return;

    if (oldLayout != null) {
      stopListenForCreateDashboard(
        oldLayout.eventHub,
        this.handleCreateDashboard
      );
    }

    this.dashboardLayouts.set(activeTabKey, newLayout);

    listenForCreateDashboard(newLayout.eventHub, this.handleCreateDashboard);
  }

  handleCreateDashboard({
    pluginId,
    title,
    data,
  }: CreateDashboardPayload): void {
    const newId = nanoid();
    const { setDashboardPluginData } = this.props;
    setDashboardPluginData(newId, pluginId, data);
    this.setState(({ tabs }) => ({
      tabs: [
        ...tabs,
        {
          key: newId,
          title,
        },
      ],
      activeTabKey: newId,
    }));
  }

  handleWidgetMenuClick(): void {
    this.setState(({ isPanelsMenuShown }) => ({
      isPanelsMenuShown: !isPanelsMenuShown,
    }));
  }

  handleWidgetSelect(
    widget: DhType.ide.VariableDefinition,
    dragEvent?: WindowMouseEvent
  ): void {
    this.setState({ isPanelsMenuShown: false });

    log.debug('handleWidgetSelect', widget, dragEvent);

    this.openWidget(widget, dragEvent);
  }

  handleWidgetsMenuClose(): void {
    this.setState({ isPanelsMenuShown: false });
  }

  handleAutoFillClick(): void {
    const { widgets } = this.state;

    log.debug('handleAutoFillClick', widgets);

    const sortedWidgets = widgets.sort((a, b) =>
      a.title != null && b.title != null ? a.title.localeCompare(b.title) : 0
    );
    for (let i = 0; i < sortedWidgets.length; i += 1) {
      this.openWidget(sortedWidgets[i]);
    }
  }

  handleExportLayoutClick(): void {
    log.info('handleExportLayoutClick');

    this.setState({ isPanelsMenuShown: false });

    try {
      const { workspace } = this.props;
      const { data } = workspace;
      const exportedConfig = UserLayoutUtils.exportLayout(data);

      log.info('handleExportLayoutClick exportedConfig', exportedConfig);

      const blob = new Blob([JSON.stringify(exportedConfig)], {
        type: 'application/json',
      });
      const timestamp = dh.i18n.DateTimeFormat.format(
        'yyyy-MM-dd-HHmmss',
        new Date()
      );
      const link = document.createElement('a');
      link.href = URL.createObjectURL(blob);
      link.download = `deephaven-app-layout-${timestamp}.json`;
      link.click();
    } catch (e) {
      log.error('Unable to export layout', e);
    }
  }

  handleImportLayoutClick(): void {
    log.info('handleImportLayoutClick');

    this.setState({ isPanelsMenuShown: false });

    // Reset the file list on the import element, otherwise user won't be prompted again
    if (this.importElement.current != null) {
      this.importElement.current.value = '';
      this.importElement.current.click();
    }
  }

  handleResetLayoutClick(): void {
    log.info('handleResetLayoutClick');

    this.setState({
      isPanelsMenuShown: false,
      isResetLayoutPromptShown: true,
      unsavedNotebookCount: NotebookPanel.unsavedNotebookCount(),
    });
  }

  handleImportLayoutFiles(event: ChangeEvent<HTMLInputElement>): void {
    event.stopPropagation();
    event.preventDefault();

    if (event.target.files != null) {
      this.importLayoutFile(event.target.files?.[0]);
    }
  }

  /**
   * Import the provided file and set it in the workspace data (which should then load it in the dashboard)
   * @param file JSON file to import
   */
  async importLayoutFile(file: File): Promise<void> {
    try {
      const { updateDashboardData, updateWorkspaceData } = this.props;
      const fileText = await file.text();
      const exportedLayout = JSON.parse(fileText);
      const { filterSets, layoutConfig, links, pluginDataMap } =
        UserLayoutUtils.normalizeLayout(exportedLayout);

      updateWorkspaceData({ layoutConfig });
      updateDashboardData(DEFAULT_DASHBOARD_ID, {
        filterSets,
        links,
        pluginDataMap,
      });
      this.setState(({ layoutIteration }) => ({
        layoutIteration: layoutIteration + 1,
      }));
    } catch (e) {
      log.error('Unable to import layout', e);
    }
  }

  /**
   * Resets the users layout to the default layout
   */
  async resetLayout(): Promise<void> {
    const { layoutStorage, session } = this.props;
    const { filterSets, layoutConfig, links } =
      await UserLayoutUtils.getDefaultLayout(
        layoutStorage,
        session !== undefined
      );

    const { updateDashboardData, updateWorkspaceData } = this.props;
    updateWorkspaceData({ layoutConfig });
    updateDashboardData(DEFAULT_DASHBOARD_ID, {
      filterSets,
      links,
    });
  }

  // eslint-disable-next-line class-methods-use-this
  handlePaste(event: ClipboardEvent<HTMLDivElement>): void {
    if (
      event.target instanceof HTMLElement &&
      event.target.closest('.monaco-editor')
    ) {
      // Skip if this is inside a monaco editor
      return;
    }

    const { clipboardData } = event;
    const pastedData = clipboardData.getData('Text');
    const replacedChars = /“|”/g;
    if (replacedChars.test(pastedData)) {
      event.preventDefault();
      event.stopPropagation();

      document.execCommand(
        'insertText',
        false,
        pastedData.replace(replacedChars, '"')
      );
    }
  }

  /**
   * Open a widget up, using a drag event if specified.
   * @param widget The widget to open
   * @param dragEvent The mouse drag event that trigger it, undefined if it was not triggered by a drag
   */
  openWidget(
    widget: DhType.ide.VariableDefinition,
    dragEvent?: WindowMouseEvent
  ): void {
    const { connection } = this.props;
    this.emitLayoutEvent(PanelEvent.OPEN, {
      dragEvent,
      fetch: async () => connection?.getObject(widget),
      widget: getVariableDescriptor(widget),
    });
  }

  getDashboardPlugins = memoize((plugins: PluginModuleMap) =>
    getDashboardPlugins(plugins)
  );

  handleHomeClick(): void {
    this.handleTabSelect(DEFAULT_DASHBOARD_ID);
  }

  handleTabSelect(tabId: string): void {
    this.setState({ activeTabKey: tabId });
  }

  handleTabReorder(from: number, to: number): void {
    this.setState(({ tabs: oldTabs }) => {
      const newTabs = [...oldTabs];
      const [t] = newTabs.splice(from, 1);
      newTabs.splice(to, 0, t);
      return { tabs: newTabs };
    });
  }

  handleTabClose(tabId: string): void {
    // TODO: #1746 Do something to mark the dashboard as closed
    // Remove any dashboard data we no longer need to keep so
    // the dashboard data store doesn't grow unbounded
    this.setState(({ tabs: oldTabs, activeTabKey }) => {
      const newTabs = oldTabs.filter(tab => tab.key !== tabId);
      let newActiveTabKey = activeTabKey;
      if (activeTabKey === tabId && newTabs.length > 0) {
        const oldActiveTabIndex = oldTabs.findIndex(tab => tab.key === tabId);
        newActiveTabKey =
          oldActiveTabIndex < oldTabs.length - 1
            ? oldTabs[oldActiveTabIndex + 1].key
            : oldTabs[oldActiveTabIndex - 1].key;
      }

      if (newTabs.length === 0) {
        newActiveTabKey = DEFAULT_DASHBOARD_ID;
      }

      return { tabs: newTabs, activeTabKey: newActiveTabKey };
    });
  }

  getDashboards(): {
    id: string;
    layoutConfig: ItemConfigType[];
    key?: string;
  }[] {
    const { layoutIteration, tabs } = this.state;
    const { allDashboardData, workspace } = this.props;
    const { data: workspaceData } = workspace;
    const { layoutConfig } = workspaceData;
    // TODO: #1746 Read the default dashboard layout from dashboardData instead of workspaceData
    return [
      {
        id: DEFAULT_DASHBOARD_ID,
        layoutConfig: layoutConfig as ItemConfigType[],
        key: `${DEFAULT_DASHBOARD_ID}-${layoutIteration}`,
      },
      ...tabs
        .filter(tab => tab.key !== DEFAULT_DASHBOARD_ID)
        .map(tab => ({
          id: tab.key,
          layoutConfig: (allDashboardData[tab.key]?.layoutConfig ??
            EMPTY_ARRAY) as ItemConfigType[],
          key: `${tab.key}-${layoutIteration}`,
        })),
    ];
  }

  render(): ReactElement {
    const { activeTool, plugins, user, serverConfigValues } = this.props;
    const { permissions } = user;
    const { canUsePanels } = permissions;
    const {
      contextActions,
      isPanelsMenuShown,
      isResetLayoutPromptShown,
      isSettingsMenuShown,
      unsavedNotebookCount,
      widgets,
      tabs,
      activeTabKey,
    } = this.state;
    const dashboardPlugins = this.getDashboardPlugins(plugins);

    return (
      <div
        className={classNames(
          'app-main-tabs',
          'w-100',
          'h-100',
          'd-flex',
          'flex-column',
          activeTool ? `active-tool-${activeTool.toLowerCase()}` : ''
        )}
        onPaste={this.handlePaste}
        tabIndex={-1}
      >
        <div className="app-main-top-nav-menus">
          <Logo className="ml-1" style={{ maxHeight: '20px' }} />
          {/* Only show the Code Studio tab if there is also an open dashboard */}
          {tabs.length > 1 && (
            <div style={{ flexShrink: 0, flexGrow: 1, display: 'flex' }}>
              <NavTabList
                tabs={tabs}
                activeKey={activeTabKey}
                onSelect={this.handleTabSelect}
                onReorder={this.handleTabReorder}
                onClose={this.handleTabClose}
              />
            </div>
          )}
          <div className="app-main-right-menu-buttons">
            <Button
              kind="ghost"
              className="btn-panels-menu"
              icon={dhShapes}
              onClick={() => {
                // no-op: click is handled in `AppControlsMenu` (which uses a `DropdownMenu`)
              }}
            >
              Controls
              <AppControlsMenu
                handleControlSelect={this.handleControlSelect}
                handleToolSelect={this.handleToolSelect}
                onClearFilter={this.handleClearFilter}
              />
            </Button>
            {canUsePanels && (
              <Button
                kind="ghost"
                className="btn-panels-menu btn-show-panels"
                data-testid="app-main-panels-button"
                onClick={this.handleWidgetMenuClick}
                icon={dhPanels}
              >
                Panels
                <Popper
                  isShown={isPanelsMenuShown}
                  className="panels-menu-popper"
                  onExited={this.handleWidgetsMenuClose}
                  options={{
                    placement: 'bottom',
                  }}
                  closeOnBlur
                  interactive
                >
                  <WidgetList
                    widgets={widgets}
                    onExportLayout={this.handleExportLayoutClick}
                    onImportLayout={this.handleImportLayoutClick}
                    onResetLayout={this.handleResetLayoutClick}
                    onSelect={this.handleWidgetSelect}
                  />
                </Popper>
              </Button>
            )}
            <Button
              kind="ghost"
              className={classNames('btn-settings-menu', {
                'text-warning':
                  user.operateAs != null && user.operateAs !== user.name,
              })}
              onClick={this.handleSettingsMenuShow}
              icon={
                <span className="fa-layers">
                  <FontAwesomeIcon icon={vsGear} transform="grow-3" />
                </span>
              }
              tooltip="User Settings"
            />
          </div>
        </div>
        <AppDashboards
          dashboards={this.getDashboards()}
          activeDashboard={activeTabKey}
          onGoldenLayoutChange={this.handleGoldenLayoutChange}
          emptyDashboard={
            activeTabKey === DEFAULT_DASHBOARD_ID ? (
              <EmptyDashboard onAutoFillClick={this.handleAutoFillClick} />
            ) : (
              <LoadingOverlay />
            )
          }
          plugins={[
            <ConsolePlugin
              key="ConsolePlugin"
              hydrateConsole={AppMainContainer.hydrateConsole}
              notebooksUrl={
                new URL(
                  `${import.meta.env.VITE_ROUTE_NOTEBOOKS}`,
                  document.baseURI
                ).href
              }
            />,
            ...dashboardPlugins,
          ]}
        />
        <SlideTransition in={isSettingsMenuShown} mountOnEnter unmountOnExit>
          <SettingsMenu
            serverConfigValues={serverConfigValues}
            pluginData={plugins}
            onDone={this.handleSettingsMenuHide}
            user={user}
          />
        </SlideTransition>
        <ContextActions actions={contextActions} />
        <input
          ref={this.importElement}
          type="file"
          accept=".json"
          style={{ display: 'none' }}
          onChange={this.handleImportLayoutFiles}
          data-testid="input-import-layout"
        />
        <BasicModal
          confirmButtonText="Reset"
          onConfirm={this.handleConfirmResetLayoutPrompt}
          onCancel={this.handleCancelResetLayoutPrompt}
          isConfirmDanger
          isOpen={isResetLayoutPromptShown}
          headerText={
            unsavedNotebookCount === 0
              ? 'Reset Layout'
              : 'Reset layout and discard unsaved changes'
          }
          bodyText={
            unsavedNotebookCount === 0
              ? 'Do you want to reset your layout? Your existing layout will be lost.'
              : 'Do you want to reset your layout? Any unsaved notebooks will be lost.'
          }
        />
      </div>
    );
  }
}

const mapStateToProps = (
  state: RootState
): Omit<
  AppMainContainerProps,
  | 'match'
  | 'setActiveTool'
  | 'updateDashboardData'
  | 'updateWorkspaceData'
  | 'setDashboardData'
  | 'setDashboardPluginData'
> => ({
  activeTool: getActiveTool(state),
  allDashboardData: getAllDashboardsData(state),
  dashboardData: getDashboardData(state, DEFAULT_DASHBOARD_ID),
  layoutStorage: getLayoutStorage(state),
  plugins: getPlugins(state),
  connection: getDashboardConnection(state, DEFAULT_DASHBOARD_ID),
  session: getDashboardSessionWrapper(state, DEFAULT_DASHBOARD_ID)?.session,
  sessionConfig: getDashboardSessionWrapper(state, DEFAULT_DASHBOARD_ID)
    ?.config,
  user: getUser(state),
  workspace: getWorkspace(state),
  serverConfigValues: getServerConfigValues(state),
});

const ConnectedAppMainContainer = connect(mapStateToProps, {
  setActiveTool: setActiveToolAction,
  setDashboardData: setDashboardDataAction,
  setDashboardPluginData: setDashboardPluginDataAction,
  updateDashboardData: updateDashboardDataAction,
  updateWorkspaceData: updateWorkspaceDataAction,
})(withRouter(AppMainContainer));

export default ConnectedAppMainContainer;<|MERGE_RESOLUTION|>--- conflicted
+++ resolved
@@ -50,7 +50,6 @@
   getDashboardConnection,
   NotebookPanel,
 } from '@deephaven/dashboard-core-plugins';
-<<<<<<< HEAD
 import {
   vsGear,
   dhShapes,
@@ -59,9 +58,6 @@
   dhSquareFilled,
   vsTerminal,
 } from '@deephaven/icons';
-=======
-import { vsGear, dhShapes, dhPanels, vsTerminal } from '@deephaven/icons';
->>>>>>> bd3e944a
 import { getVariableDescriptor } from '@deephaven/jsapi-bootstrap';
 import dh from '@deephaven/jsapi-shim';
 import type { dh as DhType } from '@deephaven/jsapi-types';
@@ -90,26 +86,17 @@
 import GoldenLayout from '@deephaven/golden-layout';
 import type { ItemConfigType } from '@deephaven/golden-layout';
 import { type PluginModuleMap, getDashboardPlugins } from '@deephaven/plugin';
-<<<<<<< HEAD
-import { AppDashboards } from '@deephaven/app-utils';
-=======
 import {
   AppDashboards,
   LayoutStorage,
   UserLayoutUtils,
 } from '@deephaven/app-utils';
->>>>>>> bd3e944a
 import JSZip from 'jszip';
 import SettingsMenu from '../settings/SettingsMenu';
 import AppControlsMenu from './AppControlsMenu';
 import { getLayoutStorage, getServerConfigValues } from '../redux';
 import './AppMainContainer.scss';
 import WidgetList, { WindowMouseEvent } from './WidgetList';
-<<<<<<< HEAD
-import UserLayoutUtils from './UserLayoutUtils';
-import LayoutStorage from '../storage/LayoutStorage';
-=======
->>>>>>> bd3e944a
 import { getFormattedVersionInfo } from '../settings/SettingsUtils';
 import EmptyDashboard from './EmptyDashboard';
 
