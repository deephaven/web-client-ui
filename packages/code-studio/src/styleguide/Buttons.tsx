--- conflicted
+++ resolved
@@ -14,15 +14,6 @@
 class Buttons extends Component<Record<string, never>, ButtonsState> {
   static renderButtons(): ReactElement {
     return (
-<<<<<<< HEAD
-      <SampleSection
-        key={type}
-        name={`buttons-${type.length ? 'outline' : 'regular'}`}
-      >
-        <h5>{type.length ? 'Outline' : 'Regular'}</h5>
-        {brands}
-      </SampleSection>
-=======
       <>
         <h5>Button Kinds</h5>
         <div
@@ -54,7 +45,6 @@
           </Flex>
         </div>
       </>
->>>>>>> c9ac72da
     );
   }
 
