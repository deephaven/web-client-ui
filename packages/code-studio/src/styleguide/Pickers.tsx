--- conflicted
+++ resolved
@@ -1,14 +1,13 @@
-<<<<<<< HEAD
-import React from 'react';
-import { Item, Flex, Text, Picker, Section } from '@deephaven/components';
+import React, { useCallback, useState } from 'react';
+import {
+  Flex,
+  Picker,
+  PickerItemKey,
+  Section,
+  Text,
+} from '@deephaven/components';
 import { vsPerson } from '@deephaven/icons';
-import { Icon } from '@adobe/react-spectrum';
-=======
-import React, { useCallback, useState } from 'react';
-import { Picker, PickerItemKey, Section } from '@deephaven/components';
-import { vsPerson } from '@deephaven/icons';
-import { Flex, Icon, Item, Text } from '@adobe/react-spectrum';
->>>>>>> f8a12f75
+import { Icon, Item } from '@adobe/react-spectrum';
 import { FontAwesomeIcon } from '@fortawesome/react-fontawesome';
 import { sampleSectionIdAndClasses } from './utils';
 
