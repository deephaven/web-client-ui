/* eslint class-methods-use-this: "off" */
/* eslint no-unused-vars: "off" */
/* eslint no-empty-function: "off" */
import { EventTarget, Event } from 'event-target-shim';
import memoize from 'memoize-one';
import {
  EditableGridModel,
  EditOperation,
  ExpandableGridModel,
  GridRange,
  MockTreeGridModel,
  ModelIndex,
} from '@deephaven/grid';
import {
  IrisGridModel,
  PendingDataMap,
  UITreeRow,
  ColumnHeaderGroup,
} from '@deephaven/iris-grid';
import type { Column, CustomColumn } from '@deephaven/jsapi-shim';
import { Formatter } from '@deephaven/jsapi-utils';

// We need to cast our CustomEvent so it's happy with event-target-shim
type CustomEventType = EventTarget.EventData<
  Record<string, Event>,
  'standard',
  'CustomEvent'
>;

const EMPTY_ARRAY: never[] = [];

/**
 * A mock class that takes a GridModel and adds mock functionality for use in IrisGrid.
 * Useful for testing.
 */
class MockIrisGridTreeModel
  extends IrisGridModel
  implements ExpandableGridModel, EditableGridModel {
  protected model: MockTreeGridModel;

  protected editedData: string[][];

  constructor(model = new MockTreeGridModel()) {
    super();

    this.model = model;
    this.editedData = [];
  }

  // Delegate to the passed in model
  get rowCount(): number {
    return this.model.rowCount;
  }

  get columnCount(): number {
    return this.model.columnCount;
  }

  get floatingTopRowCount(): number {
    return 3;
  }

  get floatingBottomRowCount(): number {
    return 3;
  }

  get isEditable(): boolean {
    return true;
  }

  isEditableRange(range: GridRange): boolean {
    return this.isEditable;
  }

  setValues(edits: EditOperation[]): never {
    throw new Error('Method not implemented.');
  }

  delete(ranges: GridRange[]): never {
    throw new Error('Method not implemented.');
  }

  get pendingRowCount(): number {
    return 0;
  }

  set pendingRowCount(count: number) {
    // Ignore for mock
  }

  get pendingDataMap(): PendingDataMap<UITreeRow> {
    return new Map();
  }

  set pendingDataMap(value: PendingDataMap<UITreeRow>) {
    // Ignore for mock
  }

  updateFrozenColumns(columns: string[]): void {
    // Ignore for mock
  }

  getColumnIndexByName(name: string): ModelIndex {
    return Number(name);
  }

  textForCell(column: ModelIndex, row: ModelIndex): string {
    return (
      this.editedData[column]?.[row] ?? this.model.textForCell(column, row)
    );
  }

  textForRowHeader(row: ModelIndex): string {
    return this.model.textForRowHeader(row);
  }

  textForRowFooter(row: ModelIndex): string {
    return this.model.textForRowHeader(row);
  }

  textForColumnHeader(column: ModelIndex, depth: number): string {
    return this.model.textForColumnHeader(column, depth);
  }

  get hasExpandableRows(): boolean {
    return this.model.hasExpandableRows;
  }

  isRowExpandable(row: ModelIndex): boolean {
    return this.model.isRowExpandable(row);
  }

  isRowExpanded(row: ModelIndex): boolean {
    return this.model.isRowExpanded(row);
  }

  setRowExpanded(row: ModelIndex, isExpanded: boolean): void {
    this.model.setRowExpanded(row, isExpanded);
  }

  depthForRow(row: ModelIndex): number {
    return this.model.depthForRow(row);
  }

  // Stub out functions for IrisGridModel functionality
  get columns(): Column[] {
    return this.getCachedColumns(this.columnCount) as Column[];
  }

  get groupedColumns(): Column[] {
    return EMPTY_ARRAY;
  }

  getCachedColumns = memoize((count: number) => {
    const columns = [];
    for (let i = 0; i < count; i += 1) {
      columns.push({
        name: this.model.textForColumnHeader(i, 0),
        type: 'java.lang.String',
        description: `Mock column ${i}`,
      });
    }
    return columns;
  });

  get description(): string {
    return 'A mock used for testing.';
  }

  get customColumns(): string[] {
    return [];
  }

  set customColumns(customColumns: string[]) {
    // Ignore for mock
  }

  get formatColumns(): CustomColumn[] {
    return [];
  }

  set formatColumns(formatColumns: CustomColumn[]) {
    // Ignore for mock
  }

  get sort(): never[] {
    return [];
  }

  set sort(sort: never[]) {
    // Ignore for mock
  }

  get filter(): never[] {
    return [];
  }

  set filter(filter: never[]) {
    // Ignore for mock
  }

  set formatter(formatter: Formatter) {
    // Ignore for mock
  }

  displayString(value: unknown): string {
    return `${value}`;
  }

  valueForCell(column: ModelIndex, row: ModelIndex): unknown {
    return this.textForCell(column, row);
  }

  formatForCell(column: ModelIndex, row: ModelIndex): undefined {
    return undefined;
  }

  setViewport(): void {
    this.dispatchEvent(
      new CustomEvent(IrisGridModel.EVENT.UPDATED) as CustomEventType
    );
  }

  async setValueForCell(
    column: ModelIndex,
    row: ModelIndex,
    value: string
  ): Promise<void> {
    if (this.editedData[column] == null) {
      this.editedData[column] = [];
    }
    this.editedData[column][row] = `${value}`;

    this.dispatchEvent(
      new CustomEvent(IrisGridModel.EVENT.UPDATED) as CustomEventType
    );
  }

  async setValueForRanges(ranges: GridRange[], text: string): Promise<void> {
    GridRange.forEachCell(ranges, (x, y) => {
      this.setValueForCell(x, y, text);
    });
  }

  editValueForCell(column: ModelIndex, row: ModelIndex): string {
    return this.textForCell(column, row);
  }

  isValidForCell(column: ModelIndex, row: ModelIndex, value: string): boolean {
    return true;
  }

  async columnStatistics(column: Column): Promise<never> {
    throw new Error('Not defined in mock');
  }

  async commitPending(): Promise<never> {
    throw new Error('Not defined in mock');
  }

  async export(): Promise<never> {
    throw new Error('Not defined in mock');
  }

  get pendingDataErrors(): never {
    throw new Error('Not defined in mock');
  }

  get rollupConfig(): never {
    throw new Error('Not defined in mock');
  }

  set rollupConfig(rollupConfig: never) {
    throw new Error('Not defined in mock');
  }

  get selectDistinctColumns(): never {
    throw new Error('Not defined in mock');
  }

  set selectDistinctColumns(names: never) {
    throw new Error('Not defined in mock');
  }

  async snapshot(ranges: GridRange[]): Promise<never> {
    throw new Error('Not defined in mock');
  }

  async textSnapshot(): Promise<never> {
    throw new Error('Not defined in mock');
  }

  get totalsConfig(): never {
    throw new Error('Not defined in mock');
  }

  set totalsConfig(totalsConfig: never) {
    throw new Error('Not defined in mock');
  }

  valuesTable(column: Column): Promise<never> {
    throw new Error('Not defined in mock');
  }

<<<<<<< HEAD
  seekRow(
    startRow: number,
    column: Column,
    valueType: string,
    value: unknown,
    insensitive?: boolean | undefined,
    contains?: boolean | undefined,
    isBackwards?: boolean | undefined
  ): Promise<number> {
    throw new Error('Method not implemented.');
=======
  get columnHeaderGroups(): ColumnHeaderGroup[] {
    return [];
  }

  set columnHeaderGroups(groups: ColumnHeaderGroup[]) {
    // no-op
  }

  get columnHeaderGroupMap() {
    return new Map();
  }

  getColumnHeaderParentGroup() {
    return undefined;
  }

  get initialMovedColumns() {
    return [];
  }

  get initialMovedRows() {
    return [];
  }

  get initialColumnHeaderGroups() {
    return [];
>>>>>>> 41b08af6
  }
}

export default MockIrisGridTreeModel;<|MERGE_RESOLUTION|>--- conflicted
+++ resolved
@@ -302,7 +302,6 @@
     throw new Error('Not defined in mock');
   }
 
-<<<<<<< HEAD
   seekRow(
     startRow: number,
     column: Column,
@@ -312,8 +311,8 @@
     contains?: boolean | undefined,
     isBackwards?: boolean | undefined
   ): Promise<number> {
-    throw new Error('Method not implemented.');
-=======
+    throw new Error('Method not implemented.');}
+    
   get columnHeaderGroups(): ColumnHeaderGroup[] {
     return [];
   }
@@ -340,8 +339,7 @@
 
   get initialColumnHeaderGroups() {
     return [];
->>>>>>> 41b08af6
-  }
-}
+  }
+
 
 export default MockIrisGridTreeModel;