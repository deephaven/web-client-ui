/* eslint-disable react/jsx-props-no-spreading */
import React from 'react';
import cl from 'classnames';

import {
  ContextMenuRoot,
  ThemePicker,
  useTheme,
  Flex,
} from '@deephaven/components';

import Buttons from './Buttons';
import Charts from './Charts';
import Colors from './Colors';
import ContextMenus from './ContextMenus';
import Dialog from './Dialog';
import DropdownMenus from './DropdownMenus';
import Editors from './Editors';
import Grids from './Grids';
import Icons from './Icons';
import Inputs from './Inputs';
import ItemListInputs from './ItemListInputs';
import Modals from './Modals';
import Progress from './Progress';
import TimeSliderInputs from './TimeSliderInputs';
import Tooltips from './Tooltips';
import Typograpy from './Typography';
import './StyleGuide.scss';
import DraggableLists from './DraggableLists';
import Navigations from './Navigations';
import ThemeColors from './ThemeColors';
import SpectrumComponents from './SpectrumComponents';
import SamplesMenu, { SampleMenuCategory } from './SamplesMenu';
import GotoTopButton from './GotoTopButton';
import { ISOLATED_SECTION_QUERY_CLASS, useIsolateSectionHash } from './utils';
import { GoldenLayout } from './GoldenLayout';
import { RandomAreaPlotAnimation } from './RandomAreaPlotAnimation';
import SpectrumComparison from './SpectrumComparison';
import Pickers from './Pickers';
<<<<<<< HEAD
import XComponents from './XComponents';
=======
>>>>>>> bd3e944a
import ListViews from './ListViews';
import ErrorViews from './ErrorViews';

const stickyProps = {
  position: 'sticky',
  justifyContent: 'end',
  zIndex: 1,
  UNSAFE_style: {
    float: 'right',
  },
} as const;

function StyleGuide(): React.ReactElement {
  const { themes } = useTheme();
  const hasMultipleThemes = themes.length > 1;

  const isIsolatedSection = useIsolateSectionHash() !== '';

  return (
    // Needs a tabindex to capture focus on popper blur
    // AppMainContainer has a tabindex of -1 in the app itself
    <div tabIndex={-1} role="main">
      <div
        className={cl(
          'container',
          'style-guide-container',
          isIsolatedSection && ISOLATED_SECTION_QUERY_CLASS
        )}
      >
        <Flex
          justifyContent="space-between"
          alignItems="center"
          marginTop="2rem"
          marginBottom="1rem"
        >
          <h1 style={{ paddingTop: '2rem' }}>Deephaven UI Components</h1>
        </Flex>

        {/* {isIsolatedSection ? null : ( */}
        <Flex
          {...stickyProps}
          UNSAFE_className={
            isIsolatedSection ? 'hide-when-isolated' : undefined
          }
          marginTop={-56}
          top={20}
          gap={10}
          alignItems="end"
        >
          {hasMultipleThemes ? <ThemePicker /> : null}
          <SamplesMenu />
        </Flex>
        {/* )} */}
        {/* {isIsolatedSection ? null : ( */}
        <Flex
          {...stickyProps}
          UNSAFE_className={
            isIsolatedSection ? 'hide-when-isolated' : undefined
          }
          top="calc(100vh - 40px)"
          marginTop={-32}
          marginEnd={hasMultipleThemes ? -234 : 0}
        >
          <GotoTopButton />
        </Flex>
        {/* )} */}

        <Typograpy />

        <SampleMenuCategory data-menu-category="Colors" />
        <Colors />
        <ThemeColors />

        <SampleMenuCategory data-menu-category="Layout" />
        <GoldenLayout />

        <SampleMenuCategory data-menu-category="Components" />
        <Buttons />
        <Progress />
        <Inputs />
        <ListViews />
        <Pickers />
        <ItemListInputs />
        <DraggableLists />
        <TimeSliderInputs />
        <Dialog />
        <Modals />
        <ContextMenus />
        <DropdownMenus />
        <Navigations />
        <Tooltips />
        <Icons />
        <Editors />
        <Grids />
        <Charts />
        <ContextMenuRoot />
        <RandomAreaPlotAnimation />

        <SampleMenuCategory data-menu-category="Spectrum Components" />
        <SpectrumComponents />

        <SampleMenuCategory data-menu-category="Spectrum Comparison" />
        <SpectrumComparison />
<<<<<<< HEAD
        <XComponents />
=======
>>>>>>> bd3e944a
        <ErrorViews />
      </div>
    </div>
  );
}

export default StyleGuide;<|MERGE_RESOLUTION|>--- conflicted
+++ resolved
@@ -37,10 +37,7 @@
 import { RandomAreaPlotAnimation } from './RandomAreaPlotAnimation';
 import SpectrumComparison from './SpectrumComparison';
 import Pickers from './Pickers';
-<<<<<<< HEAD
 import XComponents from './XComponents';
-=======
->>>>>>> bd3e944a
 import ListViews from './ListViews';
 import ErrorViews from './ErrorViews';
 
@@ -144,10 +141,7 @@
 
         <SampleMenuCategory data-menu-category="Spectrum Comparison" />
         <SpectrumComparison />
-<<<<<<< HEAD
         <XComponents />
-=======
->>>>>>> bd3e944a
         <ErrorViews />
       </div>
     </div>
