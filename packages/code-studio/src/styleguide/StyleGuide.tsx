/* eslint-disable react/jsx-props-no-spreading */
import React from 'react';
import { Flex } from '@adobe/react-spectrum';
import { ContextMenuRoot, ThemePicker, useTheme } from '@deephaven/components';

import Buttons from './Buttons';
import Charts from './Charts';
import Colors from './Colors';
import ContextMenus from './ContextMenus';
import Dialog from './Dialog';
import DropdownMenus from './DropdownMenus';
import Editors from './Editors';
import Grids from './Grids';
import Icons from './Icons';
import Inputs from './Inputs';
import ItemListInputs from './ItemListInputs';
import Modals from './Modals';
import Progress from './Progress';
import TimeSliderInputs from './TimeSliderInputs';
import Tooltips from './Tooltips';
import Typograpy from './Typography';
import './StyleGuide.scss';
import DraggableLists from './DraggableLists';
import Navigations from './Navigations';
import ThemeColors from './ThemeColors';
import SpectrumComponents from './SpectrumComponents';
import SamplesMenu, { SampleMenuCategory } from './SamplesMenu';
import GotoTopButton from './GotoTopButton';
import { HIDE_FROM_E2E_TESTS_CLASS } from './utils';
import { GoldenLayout } from './GoldenLayout';
import { RandomAreaPlotAnimation } from './RandomAreaPlotAnimation';

const stickyProps = {
  position: 'sticky',
  justifyContent: 'end',
  zIndex: 1,
  UNSAFE_style: {
    float: 'right',
  },
} as const;

function StyleGuide(): React.ReactElement {
  const isolateSection = window.location.search.includes('isolateSection=true');
  const { themes } = useTheme();
  const hasMultipleThemes = themes.length > 1;

  return (
    // Needs a tabindex to capture focus on popper blur
    // AppMainContainer has a tabindex of -1 in the app itself
    <div tabIndex={-1} role="main">
      <div className="container style-guide-container">
        {/* For e2e tests this allows us to isolate sections for snapshots. This 
      mitigates an issue where a change to a section in the styleguide can cause
      subtle pixel shifts in other sections */}
        {isolateSection && (
          <style>
            {`.${HIDE_FROM_E2E_TESTS_CLASS}, .sample-section:not(${window.location.hash}), :not(.sample-section) > h2 {
          display: none;
        }`}
          </style>
        )}
        <Flex
          justifyContent="space-between"
          alignItems="center"
          marginTop="2rem"
          marginBottom="1rem"
        >
          <h1 style={{ paddingTop: '2rem' }}>Deephaven UI Components</h1>
        </Flex>

        <Flex
          {...stickyProps}
          UNSAFE_className={HIDE_FROM_E2E_TESTS_CLASS}
          marginTop={-56}
          top={20}
          gap={10}
          alignItems="end"
        >
          {hasMultipleThemes ? <ThemePicker /> : null}
          <SamplesMenu />
        </Flex>
        <Flex
          {...stickyProps}
          UNSAFE_className={HIDE_FROM_E2E_TESTS_CLASS}
          top="calc(100vh - 40px)"
          marginTop={-32}
          marginEnd={hasMultipleThemes ? -234 : 0}
        >
          <GotoTopButton />
        </Flex>

        <Typograpy />

        <SampleMenuCategory data-menu-category="Colors" />
        <Colors />
        <ThemeColors />

        <SampleMenuCategory data-menu-category="Layout" />
        <GoldenLayout />

<<<<<<< HEAD
        <SampleMenuCategory data-menu-category="Components" />
        <Buttons />
        <Progress />
        <Alerts />
        <Inputs />
        <ItemListInputs />
        <DraggableLists />
        <TimeSliderInputs />
        <Dialog />
        <Modals />
        <ContextMenus />
        <DropdownMenus />
        <Navigations />
        <Tooltips />
        <Icons />
        <Editors />
        <Grids />
        <Charts />
        <ContextMenuRoot />
=======
      <SampleMenuCategory data-menu-category="Components" />
      <Buttons />
      <Progress />
      <Inputs />
      <ItemListInputs />
      <DraggableLists />
      <TimeSliderInputs />
      <Dialog />
      <Modals />
      <ContextMenus />
      <DropdownMenus />
      <Navigations />
      <Tooltips />
      <Icons />
      <Editors />
      <Grids />
      <Charts />
      <ContextMenuRoot />
      <RandomAreaPlotAnimation />
>>>>>>> 88bcae02

        <SampleMenuCategory data-menu-category="Spectrum Components" />
        <SpectrumComponents />
      </div>
    </div>
  );
}

export default StyleGuide;<|MERGE_RESOLUTION|>--- conflicted
+++ resolved
@@ -98,11 +98,9 @@
         <SampleMenuCategory data-menu-category="Layout" />
         <GoldenLayout />
 
-<<<<<<< HEAD
         <SampleMenuCategory data-menu-category="Components" />
         <Buttons />
         <Progress />
-        <Alerts />
         <Inputs />
         <ItemListInputs />
         <DraggableLists />
@@ -118,27 +116,7 @@
         <Grids />
         <Charts />
         <ContextMenuRoot />
-=======
-      <SampleMenuCategory data-menu-category="Components" />
-      <Buttons />
-      <Progress />
-      <Inputs />
-      <ItemListInputs />
-      <DraggableLists />
-      <TimeSliderInputs />
-      <Dialog />
-      <Modals />
-      <ContextMenus />
-      <DropdownMenus />
-      <Navigations />
-      <Tooltips />
-      <Icons />
-      <Editors />
-      <Grids />
-      <Charts />
-      <ContextMenuRoot />
-      <RandomAreaPlotAnimation />
->>>>>>> 88bcae02
+        <RandomAreaPlotAnimation />
 
         <SampleMenuCategory data-menu-category="Spectrum Components" />
         <SpectrumComponents />
