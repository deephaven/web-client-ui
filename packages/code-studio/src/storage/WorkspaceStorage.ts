--- conflicted
+++ resolved
@@ -1,8 +1,4 @@
-<<<<<<< HEAD
-import { FormattingRule } from '@deephaven/iris-grid';
-=======
 import { FormattingRule } from '@deephaven/jsapi-utils';
->>>>>>> 4c8a29d2
 
 export type WorkspaceSettings = {
   defaultDateTimeFormat: string;
