--- conflicted
+++ resolved
@@ -175,8 +175,6 @@
   await waitForLoadingDone(page);
 }
 
-<<<<<<< HEAD
-=======
 /**
  * Open the specified table option in the table sidebar
  * @param page Test page to execute on
@@ -192,15 +190,11 @@
   await expect(page.getByText('Table Options')).toHaveCount(0);
 }
 
->>>>>>> d1ce1407
 export default {
   generateVarName,
   pasteInMonaco,
   typeInMonaco,
   waitForLoadingDone,
   dragComponent,
-<<<<<<< HEAD
-=======
   openTableOption,
->>>>>>> d1ce1407
 };