import { test, expect, Page } from '@playwright/test';
import { makeTableCommand, pasteInMonaco, TableTypes } from './utils';

// Run tests serially since they all use the same table
test.describe.configure({ mode: 'serial' });

async function openSimpleTable(page: Page) {
  const consoleInput = page.locator('.console-input');
  await consoleInput.click();

  const command = makeTableCommand();

  await pasteInMonaco(consoleInput, command);
  await page.keyboard.press('Enter');

  // Wait for the panel to show
  await expect(page.locator('.iris-grid-panel')).toHaveCount(1);

  // Wait until it's done loading
  await expect(page.locator('.iris-grid-panel .loading-spinner')).toHaveCount(
    0
  );

  // Model is loaded, need to make sure table data is also loaded
  await waitForLoadingDone(page);
}

async function waitForLoadingDone(page: Page) {
  await expect(
    page.locator('.iris-grid .iris-grid-loading-status')
  ).toHaveCount(0);
}

async function changeCondFormatComparison(
  page: Page,
  condition: string,
  column: string = ''
) {
  const formattingRule = page.locator('.formatting-item');
  const conditionSelect = page.locator('data-testid=condition-select');
  const highlightCell = page.getByRole('button', { name: 'Conditional' });
  const doneButton = page.getByRole('button', { name: 'Done' });
  const columnSelect = page
    .locator('.conditional-rule-editor')
    .getByRole('button')
    .first();

  await expect(formattingRule).toHaveCount(1);
  await expect(conditionSelect).toHaveCount(0);
  await expect(highlightCell).toHaveCount(0);

  await formattingRule.click();

  await expect(formattingRule).toHaveCount(0);
  await expect(conditionSelect).toHaveCount(1);
  await expect(highlightCell).toHaveCount(1);
  await expect(columnSelect).toHaveCount(1);

  await highlightCell.click();
  if (column !== '') {
    await columnSelect.click();
    await page.getByRole('button', { name: column, exact: true }).click();

    await page.locator('.style-editor').click();
    await page
      .locator('.style-options')
      .getByRole('button', { name: 'Positive' })
      .click();
  }
  await conditionSelect.selectOption(condition);
  await doneButton.click();

  await expect(formattingRule).toHaveCount(1);
  await expect(conditionSelect).toHaveCount(0);
  await expect(highlightCell).toHaveCount(0);
  await expect(columnSelect).toHaveCount(0);
  await waitForLoadingDone(page);
}

async function changeCondFormatHighlight(page: Page) {
  const formattingRule = page.locator('.formatting-item');
  const highlightRow = page.getByRole('button', { name: 'Rows' });
  const doneButton = page.getByRole('button', { name: 'Done' });

  await expect(formattingRule).toHaveCount(1);
  await expect(highlightRow).toHaveCount(0);
  await expect(doneButton).toHaveCount(0);

  await formattingRule.click();

  await expect(highlightRow).toHaveCount(1);
  await expect(doneButton).toHaveCount(1);

  await highlightRow.click();
  await doneButton.click();

  await expect(formattingRule).toHaveCount(1);
  await expect(highlightRow).toHaveCount(0);
  await expect(doneButton).toHaveCount(0);
  await waitForLoadingDone(page);
}

test('can open a simple table', async ({ page }) => {
  await page.goto('');
  await openSimpleTable(page);

  // Now we should be able to check the snapshot
  await expect(page.locator('.iris-grid-panel .iris-grid')).toHaveScreenshot();
});

test('can open a table with column header groups', async ({ page }) => {
  await page.goto('');
  const consoleInput = page.locator('.console-input');
  await consoleInput.click();

  const command = `${makeTableCommand('column_header_group')}
column_groups = [{ 'name': 'YandZ', 'children': ['y', 'z'] }, { 'name': 'All', 'children': ['x', 'YandZ'], 'color': 'white' }]
column_header_group = column_header_group.layout_hints(column_groups=column_groups)`;

  await pasteInMonaco(consoleInput, command);
  await page.keyboard.press('Enter');

  // Wait for the panel to show
  await expect(page.locator('.iris-grid-panel')).toHaveCount(1);

  // Wait until it's done loading
  await expect(page.locator('.iris-grid-panel .loading-spinner')).toHaveCount(
    0
  );

  // Model is loaded, need to make sure table data is also loaded
  await waitForLoadingDone(page);

  // Now we should be able to check the snapshot
  await expect(page.locator('.iris-grid-panel .iris-grid')).toHaveScreenshot();
});

test('can open a table with column header groups and hidden columns', async ({
  page,
}) => {
  await page.goto('');
  const consoleInput = page.locator('.console-input');
  await consoleInput.click();

  const command = `${makeTableCommand('column_header_group')}
column_groups = [{ 'name': 'YandZ', 'children': ['y', 'z'] }, { 'name': 'All', 'children': ['x', 'YandZ'], 'color': 'white' }]
column_header_group = column_header_group.layout_hints(column_groups=column_groups, hide=['y', 'z'])`;

  await pasteInMonaco(consoleInput, command);
  await page.keyboard.press('Enter');

  // Wait for the panel to show
  await expect(page.locator('.iris-grid-panel')).toHaveCount(1);

  // Wait until it's done loading
  await expect(page.locator('.iris-grid-panel .loading-spinner')).toHaveCount(
    0
  );

  // Model is loaded, need to make sure table data is also loaded
  await waitForLoadingDone(page);

  // Now we should be able to check the snapshot
  await expect(page.locator('.iris-grid-panel .iris-grid')).toHaveScreenshot();
});
test.describe('tests complex table operations', () => {
  let page: Page;

  test.beforeEach(async ({ browser }) => {
    page = await browser.newPage();
    await page.goto('');

    const consoleInput = page.locator('.console-input');
    await consoleInput.click();

<<<<<<< HEAD
    const command = `${makeTableCommand(undefined, TableTypes.ManyColumns)}`;
=======
    const command = `${makeTableCommand(undefined, TableTypes.AllTypes)}`;
>>>>>>> 02b8d4fc

    await pasteInMonaco(consoleInput, command);
    await page.keyboard.press('Enter');

    // Wait for the panel to show
    await expect(page.locator('.iris-grid-panel')).toHaveCount(1);

    // Wait until it's done loading
    await expect(page.locator('.iris-grid-panel .loading-spinner')).toHaveCount(
      0
    );

    // Model is loaded, need to make sure table data is also loaded
<<<<<<< HEAD
    await expect(
      page.locator('.iris-grid .iris-grid-loading-status')
    ).toHaveCount(0);
    // await page.waitForTimeout(delayForGridRender);
=======
    await waitForLoadingDone(page);
>>>>>>> 02b8d4fc

    const tableOperationsMenu = page.locator(
      'data-testid=btn-iris-grid-settings-button-table'
    );
    await tableOperationsMenu.click();

    // Wait for Table Options menu to show
    await expect(page.locator('.table-sidebar')).toHaveCount(1);
  });

  test('can select distinct values', async () => {
    // open Select Distinct panel
    await page.locator('data-testid=menu-item-Select Distinct Values').click();

    const columnSelect = page.getByRole('combobox');
    await expect(columnSelect).toHaveCount(1);

    await columnSelect.selectOption('String');

    // Check snapshot
    await expect(page.locator('.iris-grid-column')).toHaveScreenshot();
  });

  test('can search', async () => {
    // open Search Bar panel
    await page.locator('data-testid=menu-item-Search Bar').click();
<<<<<<< HEAD

    const searchBar = page.getByPlaceholder('Search Data...');
    await expect(searchBar).toHaveCount(1);

    await searchBar.click();
    await page.keyboard.type('2');

    // Wait until it's done loading
    await expect(
      page.locator('.iris-grid .iris-grid-loading-status')
    ).toHaveCount(0);

    await expect(searchBar).toHaveValue('2');

    // Check snapshot
    await expect(page.locator('.iris-grid-column')).toHaveScreenshot();

    // Clear search query
    await page.keyboard.press('Backspace');

    await expect(searchBar).toHaveValue('');

    // Wait until it's done loading
    await expect(
      page.locator('.iris-grid .iris-grid-loading-status')
    ).toHaveCount(0);

    // Check snapshot
    await expect(page.locator('.iris-grid-column')).toHaveScreenshot();
  });

  test('can custom column', async () => {
    // open Custom Columns panel
    await page.locator('data-testid=menu-item-Custom Columns').click();

    // Create 1st Custom Column
    const columnName = page.getByPlaceholder('Column Name');
    await expect(columnName).toHaveCount(1);
    await columnName.click();
    await page.keyboard.type('Test');

    const columnFormula = page.locator('.editor-container');
    await expect(columnFormula).toHaveCount(1);
    await columnFormula.click({ force: true });
    await page.keyboard.type('Double * 2');

    // Create 2nd Custom Column from 1st
    const addColumnButton = page.getByRole('button', {
      name: 'Add Another Column',
    });
    await addColumnButton.click();

    const newColumnName = page.getByPlaceholder('Column Name').nth(1);
    await newColumnName.click();
    await page.keyboard.type('Test2');

    const newColumnFormula = page.locator('.editor-container').nth(1);
    await newColumnFormula.click();
    await page.keyboard.type('Test * 2');

    const saveButton = page.getByRole('button', { name: 'Save Column' });
    await saveButton.click();

    await expect(
      page.locator('.iris-grid .iris-grid-loading-status')
    ).toHaveCount(0);
    await expect(page.locator('.iris-grid-column')).toHaveScreenshot();

    // Drag
    await addColumnButton.click();

    const dragColumn = page.getByPlaceholder('Column Name').nth(2);
    await dragColumn.click();
    await page.keyboard.type('Drag');

    const dragColumnFormula = page.locator('.editor-container').nth(2);
    await dragColumnFormula.click();
    await page.keyboard.type('String');
=======
>>>>>>> 02b8d4fc

    const reorderButton = page
      .getByRole('button', { name: 'Drag column to re-order' })
      .nth(2);
    const [x, y] = await reorderButton
      .boundingBox()
      .then(pos => (pos && pos.x && pos.y ? [pos.x, pos.y - 100] : [0, 0]));
    await reorderButton.hover();
    await page.mouse.down();
    await page.mouse.move(x, y, { steps: 500 });
    await page.mouse.up();

<<<<<<< HEAD
    await saveButton.click();
=======
    await searchBar.click();
    await page.keyboard.type('2');

    await expect(searchBar).toHaveValue('2');

    // Wait until it's done loading
    await waitForLoadingDone(page);
>>>>>>> 02b8d4fc

    await expect(
      page.locator('.iris-grid .iris-grid-loading-status')
    ).toHaveCount(0);
    await expect(page.locator('.iris-grid-column')).toHaveScreenshot();

<<<<<<< HEAD
    // Delete
    const deleteLastColumnButton = page
      .getByRole('button', { name: 'Delete custom column' })
      .nth(1);
    await deleteLastColumnButton.click();
    await saveButton.click();

    await expect(
      page.locator('.iris-grid .iris-grid-loading-status')
    ).toHaveCount(0);
=======
    // Clear search query
    await page.keyboard.press('Backspace');

    await expect(searchBar).toHaveValue('');

    // Wait until it's done loading
    await waitForLoadingDone(page);

    // Check snapshot
>>>>>>> 02b8d4fc
    await expect(page.locator('.iris-grid-column')).toHaveScreenshot();
  });

  test('can conditional format', async () => {
    await page.locator('data-testid=menu-item-Conditional Formatting').click();

    await test.step(' Setup new formatting rule', async () => {
      await page.getByRole('button', { name: 'Add New Rule' }).click();
      await page.locator('.style-editor').click();
      await page.getByRole('button', { name: 'Positive' }).click();
      await page.getByRole('button', { name: 'Done' }).click();
    });

    await test.step('Is null', async () => {
      await changeCondFormatComparison(page, 'is-null');
      await expect(page.locator('.iris-grid-column')).toHaveScreenshot();

      await changeCondFormatHighlight(page);
      await expect(page.locator('.iris-grid-column')).toHaveScreenshot();
    });

    await test.step('Is not null', async () => {
      await changeCondFormatComparison(page, 'is-not-null');
      await expect(page.locator('.iris-grid-column')).toHaveScreenshot();

      await changeCondFormatHighlight(page);
      await expect(page.locator('.iris-grid-column')).toHaveScreenshot();
    });

    await test.step('Change column', async () => {
      await changeCondFormatComparison(page, 'is-not-null', 'Int');
      await expect(page.locator('.iris-grid-column')).toHaveScreenshot();

      await changeCondFormatHighlight(page);
      await expect(page.locator('.iris-grid-column')).toHaveScreenshot();
    });

    await test.step('Cancel', async () => {
      const formattingRule = page.locator('.formatting-item');
      const conditionSelect = page.locator('data-testid=condition-select');

      await expect(conditionSelect).toHaveCount(0);

      await formattingRule.click();
      await conditionSelect.selectOption('is-null');
      await page.getByRole('button', { name: 'Cancel' }).first().click();

      await waitForLoadingDone(page);
      await expect(page.locator('.iris-grid-column')).toHaveScreenshot();
    });

    await test.step('Delete', async () => {
      await page.getByRole('button', { name: 'Delete rule' }).click();

      await waitForLoadingDone(page);
      await expect(page.locator('.iris-grid-column')).toHaveScreenshot();
    });
  });

  test('can organize columns', async () => {
    await page.locator('data-testid=menu-item-Organize Columns').click();

    await test.step('Search', async () => {
      await page.getByPlaceholder('Search').click();
      await page.keyboard.type('dou');

      await expect(
        page.locator('.visibility-ordering-builder')
      ).toHaveScreenshot();
    });

    await test.step('Move Selection Down', async () => {
      await page
        .getByRole('button', { name: 'Move selection down' })
        .click({ clickCount: 2 });

      await expect(page.locator('.iris-grid-column')).toHaveScreenshot();
    });

    await test.step('Move Selection Up', async () => {
      await page.getByRole('button', { name: 'Move selection up' }).click();

      await expect(page.locator('.iris-grid-column')).toHaveScreenshot();
    });

    await test.step('Move Selection to Bottom', async () => {
      await page
        .getByRole('button', { name: 'Move selection to bottom' })
        .click();

      await expect(page.locator('.iris-grid-column')).toHaveScreenshot();
    });

    await test.step('Move Selection to Top', async () => {
      await page.getByRole('button', { name: 'Move selection to top' }).click();

      await expect(page.locator('.iris-grid-column')).toHaveScreenshot();
    });

    await test.step('Sort Descending', async () => {
      await page.getByRole('button', { name: 'Sort descending' }).click();

      await expect(page.locator('.iris-grid-column')).toHaveScreenshot();
    });

    await test.step('Sort Ascending', async () => {
      await page.getByRole('button', { name: 'Sort ascending' }).click();

      await expect(page.locator('.iris-grid-column')).toHaveScreenshot();
    });

    await test.step('Hide Selected', async () => {
      await page.getByRole('button', { name: 'Hide Selected' }).click();

      await expect(page.locator('.iris-grid-column')).toHaveScreenshot();
    });

    await test.step('Reset', async () => {
      await page.getByRole('button', { name: 'Reset' }).click();

      await expect(page.locator('.iris-grid-column')).toHaveScreenshot();
    });

    await test.step('Drag', async () => {
      const dragColumnButton = page.getByRole('button', {
        name: 'Toggle visibility Float',
      });
      const [x, y] = await dragColumnButton
        .boundingBox()
        .then(pos =>
          pos && pos.x != null && pos.y != null ? [pos.x, pos.y - 50] : [0, 0]
        );
      await dragColumnButton.hover();
      await page.mouse.down();
      await page.mouse.move(x, y, { steps: 50 });
      await page.mouse.up();

      await expect(page.locator('.iris-grid-column')).toHaveScreenshot();
    });

    await test.step('Create Group', async () => {
      await page
        .getByRole('button', { name: 'Toggle visibility String' })
        .click();
      await page.getByRole('button', { name: 'Group' }).click();
      await page.getByPlaceholder('Group Name').click();
      await page.keyboard.type('test');
      await page.keyboard.press('Enter');

      const dragColumnButton = page.getByRole('button', {
        name: 'Toggle visibility Long',
      });
      const [x, y] = await dragColumnButton
        .boundingBox()
        .then(pos =>
          pos && pos.x != null && pos.y != null
            ? [pos.x + 200, pos.y - 75]
            : [0, 0]
        );
      await dragColumnButton.hover();
      await page.mouse.down();
      await page.mouse.move(x, y, { steps: 50 });
      await page.mouse.up();

      await expect(page.locator('.iris-grid-column')).toHaveScreenshot();

      // Edit Group Name
      await page.getByRole('button', { name: 'Edit', exact: true }).click();
      await page.keyboard.type('new_test');
      await page.keyboard.press('Enter');

      await expect(page.locator('.iris-grid-column')).toHaveScreenshot();

      // Delete Group
      await page
        .getByRole('button', { name: 'Delete group', exact: true })
        .click();

      await expect(page.locator('.iris-grid-column')).toHaveScreenshot();
    });

    await test.step('Toggle Visibility', async () => {
      await page
        .getByRole('button', { name: 'Toggle visibility Double' })
        .getByRole('button', { name: 'Toggle visibility' })
        .click();

      await expect(page.locator('.iris-grid-column')).toHaveScreenshot();
    });
  });
});

test.describe('tests simple table operations', () => {
  let page: Page;

  test.beforeAll(async ({ browser }) => {
    page = await browser.newPage();
    await page.goto('');
    await openSimpleTable(page);
  });
  test.beforeEach(async () => {
    const tableOperationsMenu = page.locator(
      'data-testid=btn-iris-grid-settings-button-table'
    );
    await tableOperationsMenu.click();

    // Wait for Table Options menu to show
    await expect(page.locator('.table-sidebar')).toHaveCount(1);
  });

  test.afterEach(async () => {
    // Close the table operations sidebar
    await page
      .locator('.iris-grid')
      .locator('data-testid=btn-page-close')
      .click();

    await expect(page.locator('.iris-grid .table-sidebar')).toHaveCount(0);
  });

  test('can download table successfully', async () => {
    // open Download CSV panel
    await page.locator('data-testid=menu-item-Download CSV').click();

    const downloadButton = page.locator(
      'data-testid=btn-csv-exporter-download'
    );
    expect(downloadButton).toHaveCount(1);

    // try renaming file before downloading
    const fileNameInputField = page.locator(
      'data-testid=input-csv-exporter-file-name'
    );
    // Triple click to highlight current, autogenerated name
    await fileNameInputField.click({ clickCount: 3 });
    await page.keyboard.type('sin-and-cos.csv');
    await expect(fileNameInputField).toHaveValue('sin-and-cos.csv');

    downloadButton.click();

    // Wait for download to complete
    await expect(
      page.locator('.progress.progress-bar-striped.progress-bar-animated')
    ).toHaveCount(0);

    await expect(
      page.locator('.progress .progress-bar.bg-success')
    ).toHaveCount(1);
  });

  test('go to', async () => {
    // open with sidepanel button
    await page.locator('data-testid=menu-item-Go to').click();

    const gotoBar = page.locator('.iris-grid-bottom-bar.goto-row');
    const gotoBarInputField = gotoBar.getByPlaceholder('Row number');

    // wait for panel to open
    await expect(gotoBarInputField).toHaveCount(1);

    // test invalid row index
    await gotoBarInputField.click();
    await page.keyboard.type('641');
    await expect(gotoBar.locator('.goto-row-wrapper .text-danger')).toHaveCount(
      1
    );

    // test valid row index (row 64)
    await page.keyboard.press('Backspace');
    await expect(gotoBar.locator('.goto-row-wrapper .text-danger')).toHaveCount(
      0
    );

    // Check snapshot
    await expect(page.locator('.iris-grid-column')).toHaveScreenshot();

    // close with sidepanel button
    await page.locator('data-testid=menu-item-Go to').click();

    await expect(gotoBar).toHaveCount(0);
  });

  test('advanced filters', async () => {
    // turn quick filters on
    const quickFiltersItem = page.locator(
      'data-testid=menu-item-Quick Filters'
    );
    await quickFiltersItem.click();

    // wait for toggle to switch to 'on'
    await expect(
      quickFiltersItem.locator('.btn.btn-switch.active')
    ).toHaveCount(1);

    // Open the Advanced Filters panel from the table (pick the 'y' column)
    // Note: This may click in the wrong place if the browser size is changed
    await page
      .locator('.iris-grid .grid-wrapper')
      .click({ position: { x: 100, y: 35 } });

    // wait for the panel to open
    await expect(page.locator('.advanced-filter-creator')).toHaveCount(1);

    // Apply filter (greater than 0)
    const selectionMenu = page
      .locator('.advanced-filter-creator')
      .locator('select');
    await selectionMenu.click();
    await selectionMenu.selectOption('greaterThan');
    await page
      .locator('.advanced-filter-creator')
      .getByPlaceholder('Enter value')
      .click();
    await page.keyboard.type('0');

    // wait for filter adding to appear
    const addFilterItem = page.locator(
      '.advanced-filter-creator .add-filter-item'
    );
    await expect(addFilterItem).toHaveCount(1);

    // Apply additional filter (OR equal to 0)
    const selectionMenu2 = selectionMenu.nth(1);
    await addFilterItem.locator('button:has-text("OR")').click();
    await selectionMenu2.click();
    await selectionMenu2.selectOption('eq');
    await page
      .locator('.advanced-filter-creator')
      .getByPlaceholder('Enter value')
      .nth(1)
      .click();
    await page.keyboard.type('0');

    await page
      .locator('.advanced-filter-creator')
      .locator('button:has-text("Done")')
      .click();

    // Wait until it's done loading
    await expect(page.locator('.iris-grid .iris-grid-loading')).toHaveCount(0);

    // Check snapshot
    await expect(page.locator('.iris-grid-column')).toHaveScreenshot();
  });

  test('quick filters (with the advanced filters in above test applied)', async () => {
    // check if quick filters are still on
    await expect(
      page
        .locator('data-testid=menu-item-Quick Filters')
        .locator('.btn.btn-switch.active')
    ).toHaveCount(1);

    // Click the quick filter box (x column)
    // Note: This may click in the wrong place if the browser size is changed
    await page
      .locator('.iris-grid .grid-wrapper')
      .click({ position: { x: 20, y: 35 } });

    // Apply filter (greater 37)
    await page.keyboard.type('>37');

    // Wait until it's done loading
    await waitForLoadingDone(page);

    // Check snapshot
    await expect(page.locator('.iris-grid-column')).toHaveScreenshot();
  });
});<|MERGE_RESOLUTION|>--- conflicted
+++ resolved
@@ -173,11 +173,7 @@
     const consoleInput = page.locator('.console-input');
     await consoleInput.click();
 
-<<<<<<< HEAD
-    const command = `${makeTableCommand(undefined, TableTypes.ManyColumns)}`;
-=======
     const command = `${makeTableCommand(undefined, TableTypes.AllTypes)}`;
->>>>>>> 02b8d4fc
 
     await pasteInMonaco(consoleInput, command);
     await page.keyboard.press('Enter');
@@ -191,14 +187,7 @@
     );
 
     // Model is loaded, need to make sure table data is also loaded
-<<<<<<< HEAD
-    await expect(
-      page.locator('.iris-grid .iris-grid-loading-status')
-    ).toHaveCount(0);
-    // await page.waitForTimeout(delayForGridRender);
-=======
     await waitForLoadingDone(page);
->>>>>>> 02b8d4fc
 
     const tableOperationsMenu = page.locator(
       'data-testid=btn-iris-grid-settings-button-table'
@@ -225,7 +214,6 @@
   test('can search', async () => {
     // open Search Bar panel
     await page.locator('data-testid=menu-item-Search Bar').click();
-<<<<<<< HEAD
 
     const searchBar = page.getByPlaceholder('Search Data...');
     await expect(searchBar).toHaveCount(1);
@@ -233,12 +221,10 @@
     await searchBar.click();
     await page.keyboard.type('2');
 
+    await expect(searchBar).toHaveValue('2');
+
     // Wait until it's done loading
-    await expect(
-      page.locator('.iris-grid .iris-grid-loading-status')
-    ).toHaveCount(0);
-
-    await expect(searchBar).toHaveValue('2');
+    await waitForLoadingDone(page);
 
     // Check snapshot
     await expect(page.locator('.iris-grid-column')).toHaveScreenshot();
@@ -249,114 +235,9 @@
     await expect(searchBar).toHaveValue('');
 
     // Wait until it's done loading
-    await expect(
-      page.locator('.iris-grid .iris-grid-loading-status')
-    ).toHaveCount(0);
+    await waitForLoadingDone(page);
 
     // Check snapshot
-    await expect(page.locator('.iris-grid-column')).toHaveScreenshot();
-  });
-
-  test('can custom column', async () => {
-    // open Custom Columns panel
-    await page.locator('data-testid=menu-item-Custom Columns').click();
-
-    // Create 1st Custom Column
-    const columnName = page.getByPlaceholder('Column Name');
-    await expect(columnName).toHaveCount(1);
-    await columnName.click();
-    await page.keyboard.type('Test');
-
-    const columnFormula = page.locator('.editor-container');
-    await expect(columnFormula).toHaveCount(1);
-    await columnFormula.click({ force: true });
-    await page.keyboard.type('Double * 2');
-
-    // Create 2nd Custom Column from 1st
-    const addColumnButton = page.getByRole('button', {
-      name: 'Add Another Column',
-    });
-    await addColumnButton.click();
-
-    const newColumnName = page.getByPlaceholder('Column Name').nth(1);
-    await newColumnName.click();
-    await page.keyboard.type('Test2');
-
-    const newColumnFormula = page.locator('.editor-container').nth(1);
-    await newColumnFormula.click();
-    await page.keyboard.type('Test * 2');
-
-    const saveButton = page.getByRole('button', { name: 'Save Column' });
-    await saveButton.click();
-
-    await expect(
-      page.locator('.iris-grid .iris-grid-loading-status')
-    ).toHaveCount(0);
-    await expect(page.locator('.iris-grid-column')).toHaveScreenshot();
-
-    // Drag
-    await addColumnButton.click();
-
-    const dragColumn = page.getByPlaceholder('Column Name').nth(2);
-    await dragColumn.click();
-    await page.keyboard.type('Drag');
-
-    const dragColumnFormula = page.locator('.editor-container').nth(2);
-    await dragColumnFormula.click();
-    await page.keyboard.type('String');
-=======
->>>>>>> 02b8d4fc
-
-    const reorderButton = page
-      .getByRole('button', { name: 'Drag column to re-order' })
-      .nth(2);
-    const [x, y] = await reorderButton
-      .boundingBox()
-      .then(pos => (pos && pos.x && pos.y ? [pos.x, pos.y - 100] : [0, 0]));
-    await reorderButton.hover();
-    await page.mouse.down();
-    await page.mouse.move(x, y, { steps: 500 });
-    await page.mouse.up();
-
-<<<<<<< HEAD
-    await saveButton.click();
-=======
-    await searchBar.click();
-    await page.keyboard.type('2');
-
-    await expect(searchBar).toHaveValue('2');
-
-    // Wait until it's done loading
-    await waitForLoadingDone(page);
->>>>>>> 02b8d4fc
-
-    await expect(
-      page.locator('.iris-grid .iris-grid-loading-status')
-    ).toHaveCount(0);
-    await expect(page.locator('.iris-grid-column')).toHaveScreenshot();
-
-<<<<<<< HEAD
-    // Delete
-    const deleteLastColumnButton = page
-      .getByRole('button', { name: 'Delete custom column' })
-      .nth(1);
-    await deleteLastColumnButton.click();
-    await saveButton.click();
-
-    await expect(
-      page.locator('.iris-grid .iris-grid-loading-status')
-    ).toHaveCount(0);
-=======
-    // Clear search query
-    await page.keyboard.press('Backspace');
-
-    await expect(searchBar).toHaveValue('');
-
-    // Wait until it's done loading
-    await waitForLoadingDone(page);
-
-    // Check snapshot
->>>>>>> 02b8d4fc
     await expect(page.locator('.iris-grid-column')).toHaveScreenshot();
   });
 
@@ -547,6 +428,85 @@
       await expect(page.locator('.iris-grid-column')).toHaveScreenshot();
     });
   });
+
+  test('can custom column', async () => {
+    // open Custom Columns panel
+    await page.locator('data-testid=menu-item-Custom Columns').click();
+
+    // Create 1st Custom Column
+    const columnName = page.getByPlaceholder('Column Name');
+    await expect(columnName).toHaveCount(1);
+    await columnName.click();
+    await page.keyboard.type('Test');
+
+    const columnFormula = page.locator('.editor-container');
+    await expect(columnFormula).toHaveCount(1);
+    await columnFormula.click({ force: true });
+    await page.keyboard.type('Double * 2');
+
+    // Create 2nd Custom Column from 1st
+    const addColumnButton = page.getByRole('button', {
+      name: 'Add Another Column',
+    });
+    await addColumnButton.click();
+
+    const newColumnName = page.getByPlaceholder('Column Name').nth(1);
+    await newColumnName.click();
+    await page.keyboard.type('Test2');
+
+    const newColumnFormula = page.locator('.editor-container').nth(1);
+    await newColumnFormula.click();
+    await page.keyboard.type('Test * 2');
+
+    const saveButton = page.getByRole('button', { name: 'Save Column' });
+    await saveButton.click();
+
+    await expect(
+      page.locator('.iris-grid .iris-grid-loading-status')
+    ).toHaveCount(0);
+    await expect(page.locator('.iris-grid-column')).toHaveScreenshot();
+
+    // Drag
+    await addColumnButton.click();
+
+    const dragColumn = page.getByPlaceholder('Column Name').nth(2);
+    await dragColumn.click();
+    await page.keyboard.type('Drag');
+
+    const dragColumnFormula = page.locator('.editor-container').nth(2);
+    await dragColumnFormula.click();
+    await page.keyboard.type('String');
+
+    const reorderButton = page
+      .getByRole('button', { name: 'Drag column to re-order' })
+      .nth(2);
+    const [x, y] = await reorderButton
+      .boundingBox()
+      .then(pos => (pos && pos.x && pos.y ? [pos.x, pos.y - 100] : [0, 0]));
+    await reorderButton.hover();
+    await page.mouse.down();
+    await page.mouse.move(x, y, { steps: 500 });
+    await page.mouse.up();
+
+    await saveButton.click();
+
+    await expect(
+      page.locator('.iris-grid .iris-grid-loading-status')
+    ).toHaveCount(0);
+    await expect(page.locator('.iris-grid-column')).toHaveScreenshot();
+
+    // Delete
+    const deleteLastColumnButton = page
+      .getByRole('button', { name: 'Delete custom column' })
+      .nth(1);
+    await deleteLastColumnButton.click();
+    await saveButton.click();
+
+    await expect(
+      page.locator('.iris-grid .iris-grid-loading-status')
+    ).toHaveCount(0);
+    await expect(page.locator('.iris-grid-column')).toHaveScreenshot();
+  });
 });
 
 test.describe('tests simple table operations', () => {
