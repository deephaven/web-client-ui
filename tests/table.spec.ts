--- conflicted
+++ resolved
@@ -173,11 +173,7 @@
     const consoleInput = page.locator('.console-input');
     await consoleInput.click();
 
-<<<<<<< HEAD
-    const command = `${makeTableCommand(undefined, TableTypes.ManyColumns)}`;
-=======
     const command = `${makeTableCommand(undefined, TableTypes.AllTypes)}`;
->>>>>>> 6a60422a
 
     await pasteInMonaco(consoleInput, command);
     await page.keyboard.press('Enter');
@@ -225,34 +221,26 @@
     await searchBar.click();
     await page.keyboard.type('2');
 
-<<<<<<< HEAD
+    await expect(searchBar).toHaveValue('2');
+
     // Wait until it's done loading
     await waitForLoadingDone(page);
 
-    await expect(searchBar).toHaveValue('2');
-=======
-    await expect(searchBar).toHaveValue('2');
+    // Check snapshot
+    await expect(page.locator('.iris-grid-column')).toHaveScreenshot();
+
+    // Clear search query
+    await page.keyboard.press('Backspace');
+
+    await expect(searchBar).toHaveValue('');
 
     // Wait until it's done loading
     await waitForLoadingDone(page);
->>>>>>> 6a60422a
 
     // Check snapshot
     await expect(page.locator('.iris-grid-column')).toHaveScreenshot();
-
-    // Clear search query
-    await page.keyboard.press('Backspace');
-
-    await expect(searchBar).toHaveValue('');
-
-    // Wait until it's done loading
-    await waitForLoadingDone(page);
-
-    // Check snapshot
-    await expect(page.locator('.iris-grid-column')).toHaveScreenshot();
-  });
-
-<<<<<<< HEAD
+  });
+
   test('can conditional format', async () => {
     await page.locator('data-testid=menu-item-Conditional Formatting').click();
 
@@ -305,7 +293,10 @@
       await page.getByRole('button', { name: 'Delete rule' }).click();
 
       await waitForLoadingDone(page);
-=======
+      await expect(page.locator('.iris-grid-column')).toHaveScreenshot();
+    });
+  });
+
   test('can organize columns', async () => {
     await page.locator('data-testid=menu-item-Organize Columns').click();
 
@@ -381,7 +372,7 @@
         );
       await dragColumnButton.hover();
       await page.mouse.down();
-      await page.mouse.move(x, y, { steps: 500 });
+      await page.mouse.move(x, y, { steps: 50 });
       await page.mouse.up();
 
       await expect(page.locator('.iris-grid-column')).toHaveScreenshot();
@@ -408,7 +399,7 @@
         );
       await dragColumnButton.hover();
       await page.mouse.down();
-      await page.mouse.move(x, y, { steps: 500 });
+      await page.mouse.move(x, y, { steps: 50 });
       await page.mouse.up();
 
       await expect(page.locator('.iris-grid-column')).toHaveScreenshot();
@@ -434,7 +425,6 @@
         .getByRole('button', { name: 'Toggle visibility' })
         .click();
 
->>>>>>> 6a60422a
       await expect(page.locator('.iris-grid-column')).toHaveScreenshot();
     });
   });
