import { test, expect, Page } from '@playwright/test';
import { makeTableCommand, pasteInMonaco, TableTypes } from './utils';

// Run tests serially since they all use the same table
test.describe.configure({ mode: 'serial' });

async function openSimpleTable(page: Page) {
  const consoleInput = page.locator('.console-input');
  await consoleInput.click();

  const command = makeTableCommand();

  await pasteInMonaco(consoleInput, command);
  await page.keyboard.press('Enter');

  // Wait for the panel to show
  await expect(page.locator('.iris-grid-panel')).toHaveCount(1);

  // Wait until it's done loading
  await expect(page.locator('.iris-grid-panel .loading-spinner')).toHaveCount(
    0
  );

  // Model is loaded, need to make sure table data is also loaded
  await expect(
    page.locator('.iris-grid .iris-grid-loading-status')
  ).toHaveCount(0);
}

async function changeCondFormatComparison(page: Page, condition: string) {
  const formattingRule = page.locator('.formatting-item');
  const conditionSelect = page.locator('data-testid=condition-select');
  const highlightCell = page.getByRole('button', { name: 'Conditional' });

  await expect(formattingRule).toHaveCount(1);
  await expect(conditionSelect).toHaveCount(0);
  await expect(highlightCell).toHaveCount(0);

  await formattingRule.click();
  await highlightCell.click();

  await conditionSelect.selectOption(condition);
  if (condition === 'is-between') {
    const startInput = page.getByPlaceholder('Start value');
    const endInput = page.getByPlaceholder('end value');

    expect(startInput).toHaveCount(1);
    expect(endInput).toHaveCount(1);

    await startInput.click();
    await page.keyboard.type('3');
    await endInput.click();
    await page.keyboard.type('10');
  }

  await page.getByRole('button', { name: 'Done' }).click();
}

async function changeCondFormatHighlight(page: Page) {
  const formattingRule = page.locator('.formatting-item');
  const highlightRow = page.getByRole('button', { name: 'Rows' });

  await expect(formattingRule).toHaveCount(1);
  await expect(highlightRow).toHaveCount(0);

  await formattingRule.click();
  await highlightRow.click();
  await page.getByRole('button', { name: 'Done' }).click();
}

test('can open a simple table', async ({ page }) => {
  await page.goto('');
  await openSimpleTable(page);

  // Now we should be able to check the snapshot
  await expect(page.locator('.iris-grid-panel .iris-grid')).toHaveScreenshot();
});

test('can open a table with column header groups', async ({ page }) => {
  await page.goto('');
  const consoleInput = page.locator('.console-input');
  await consoleInput.click();

  const command = `${makeTableCommand('column_header_group')}
column_groups = [{ 'name': 'YandZ', 'children': ['y', 'z'] }, { 'name': 'All', 'children': ['x', 'YandZ'], 'color': 'white' }]
column_header_group = column_header_group.layout_hints(column_groups=column_groups)`;

  await pasteInMonaco(consoleInput, command);
  await page.keyboard.press('Enter');

  // Wait for the panel to show
  await expect(page.locator('.iris-grid-panel')).toHaveCount(1);

  // Wait until it's done loading
  await expect(page.locator('.iris-grid-panel .loading-spinner')).toHaveCount(
    0
  );

  // Model is loaded, need to make sure table data is also loaded
  await expect(
    page.locator('.iris-grid .iris-grid-loading-status')
  ).toHaveCount(0);

  // Now we should be able to check the snapshot
  await expect(page.locator('.iris-grid-panel .iris-grid')).toHaveScreenshot();
});

test('can open a table with column header groups and hidden columns', async ({
  page,
}) => {
  await page.goto('');
  const consoleInput = page.locator('.console-input');
  await consoleInput.click();

  const command = `${makeTableCommand('column_header_group')}
column_groups = [{ 'name': 'YandZ', 'children': ['y', 'z'] }, { 'name': 'All', 'children': ['x', 'YandZ'], 'color': 'white' }]
column_header_group = column_header_group.layout_hints(column_groups=column_groups, hide=['y', 'z'])`;

  await pasteInMonaco(consoleInput, command);
  await page.keyboard.press('Enter');

  // Wait for the panel to show
  await expect(page.locator('.iris-grid-panel')).toHaveCount(1);

  // Wait until it's done loading
  await expect(page.locator('.iris-grid-panel .loading-spinner')).toHaveCount(
    0
  );

  // Model is loaded, need to make sure table data is also loaded
  await expect(
    page.locator('.iris-grid .iris-grid-loading-status')
  ).toHaveCount(0);

  // Now we should be able to check the snapshot
  await expect(page.locator('.iris-grid-panel .iris-grid')).toHaveScreenshot();
});
test.describe('tests complex table operations', () => {
  let page: Page;

  test.beforeEach(async ({ browser }) => {
    page = await browser.newPage();
    await page.goto('');

    const consoleInput = page.locator('.console-input');
    await consoleInput.click();

    const command = `${makeTableCommand(undefined, TableTypes.ManyColumns)}`;

    await pasteInMonaco(consoleInput, command);
    await page.keyboard.press('Enter');

    // Wait for the panel to show
    await expect(page.locator('.iris-grid-panel')).toHaveCount(1);

    // Wait until it's done loading
    await expect(page.locator('.iris-grid-panel .loading-spinner')).toHaveCount(
      0
    );

    // Model is loaded, need to make sure table data is also loaded
    await expect(
      page.locator('.iris-grid .iris-grid-loading-status')
    ).toHaveCount(0);
    // await page.waitForTimeout(delayForGridRender);

    const tableOperationsMenu = page.locator(
      'data-testid=btn-iris-grid-settings-button-table'
    );
    await tableOperationsMenu.click();

    // Wait for Table Options menu to show
    await expect(page.locator('.table-sidebar')).toHaveCount(1);
  });

  test('can select distinct values', async () => {
    // open Select Distinct panel
    await page.locator('data-testid=menu-item-Select Distinct Values').click();

    const columnSelect = page.getByRole('combobox');
    await expect(columnSelect).toHaveCount(1);

    await columnSelect.selectOption('String');

    // Check snapshot
    await expect(page.locator('.iris-grid-column')).toHaveScreenshot();
  });

  test('can search', async () => {
<<<<<<< HEAD
    // open Select Distinct panel
=======
    // open Search Bar panel
>>>>>>> 2eaf6bca
    await page.locator('data-testid=menu-item-Search Bar').click();

    const searchBar = page.getByPlaceholder('Search Data...');
    await expect(searchBar).toHaveCount(1);

    await searchBar.click();
<<<<<<< HEAD
    await page.keyboard.type('C');
    // await pasteInMonaco(searchBar, 'Creating');
=======
    await page.keyboard.type('2');

    // Wait until it's done loading
    await expect(
      page.locator('.iris-grid .iris-grid-loading-status')
    ).toHaveCount(0);

    await expect(searchBar).toHaveValue('2');
>>>>>>> 2eaf6bca

    // Check snapshot
    await expect(page.locator('.iris-grid-column')).toHaveScreenshot();

    // Clear search query
    await page.keyboard.press('Backspace');

    await expect(searchBar).toHaveValue('');

    // Wait until it's done loading
    await expect(
      page.locator('.iris-grid .iris-grid-loading-status')
    ).toHaveCount(0);

    // Check snapshot
    await expect(page.locator('.iris-grid-column')).toHaveScreenshot();
  });

<<<<<<< HEAD
  test('can conditional format', async () => {
    // Open Conditional Formatting Panel
    await page.locator('data-testid=menu-item-Conditional Formatting').click();

    // Setup New Formatting Rule
    await page.getByRole('button', { name: 'Add New Rule' }).click();
    await page.locator('.style-editor').click();
    await page.getByRole('button', { name: 'Positive' }).click();
    await page.getByPlaceholder('Enter value').click();
    await page.keyboard.type('3');
    await page.getByRole('button', { name: 'Done' }).click();

    // Is Equal To
    await expect(page.locator('.iris-grid-column')).toHaveScreenshot();

    await changeCondFormatHighlight(page);
    await expect(page.locator('.iris-grid-column')).toHaveScreenshot();

    // Is Not Equal To
    await changeCondFormatComparison(page, 'is-not-equal');
    await expect(page.locator('.iris-grid-column')).toHaveScreenshot();

    await changeCondFormatHighlight(page);
    await expect(page.locator('.iris-grid-column')).toHaveScreenshot();

    // Cancel
    const formattingRule = page.locator('.formatting-item');
    const conditionSelect = page.locator('data-testid=condition-select');

    await expect(conditionSelect).toHaveCount(0);

    await formattingRule.click();
    await conditionSelect.selectOption('is-null');
    await page.getByRole('button', { name: 'Cancel' }).first().click();
    await expect(page.locator('.iris-grid-column')).toHaveScreenshot();

    // Delete
    await page.getByRole('button', { name: 'Delete rule' }).click();
    await expect(page.locator('.iris-grid-column')).toHaveScreenshot();
=======
  test('can organize columns', async () => {
    await page.locator('data-testid=menu-item-Organize Columns').click();

    await test.step('Search', async () => {
      await page.getByPlaceholder('Search').click();
      await page.keyboard.type('dou');

      await expect(
        page.locator('.visibility-ordering-builder')
      ).toHaveScreenshot();
    });

    await test.step('Move Selection Down', async () => {
      await page
        .getByRole('button', { name: 'Move selection down' })
        .click({ clickCount: 2 });

      await expect(page.locator('.iris-grid-column')).toHaveScreenshot();
    });

    await test.step('Move Selection Up', async () => {
      await page.getByRole('button', { name: 'Move selection up' }).click();

      await expect(page.locator('.iris-grid-column')).toHaveScreenshot();
    });

    await test.step('Move Selection to Bottom', async () => {
      await page
        .getByRole('button', { name: 'Move selection to bottom' })
        .click();

      await expect(page.locator('.iris-grid-column')).toHaveScreenshot();
    });

    await test.step('Move Selection to Top', async () => {
      await page.getByRole('button', { name: 'Move selection to top' }).click();

      await expect(page.locator('.iris-grid-column')).toHaveScreenshot();
    });

    await test.step('Sort Descending', async () => {
      await page.getByRole('button', { name: 'Sort descending' }).click();

      await expect(page.locator('.iris-grid-column')).toHaveScreenshot();
    });

    await test.step('Sort Ascending', async () => {
      await page.getByRole('button', { name: 'Sort ascending' }).click();

      await expect(page.locator('.iris-grid-column')).toHaveScreenshot();
    });

    await test.step('Hide Selected', async () => {
      await page.getByRole('button', { name: 'Hide Selected' }).click();

      await expect(page.locator('.iris-grid-column')).toHaveScreenshot();
    });

    await test.step('Reset', async () => {
      await page.getByRole('button', { name: 'Reset' }).click();

      await expect(page.locator('.iris-grid-column')).toHaveScreenshot();
    });

    await test.step('Drag', async () => {
      const dragColumnButton = page.getByRole('button', {
        name: 'Toggle visibility Float',
      });
      const [x, y] = await dragColumnButton
        .boundingBox()
        .then(pos => (pos && pos.x && pos.y ? [pos.x, pos.y - 50] : [0, 0]));
      await dragColumnButton.hover();
      await page.mouse.down();
      await page.mouse.move(x, y, { steps: 500 });
      await page.mouse.up();

      await expect(page.locator('.iris-grid-column')).toHaveScreenshot();
    });

    await test.step('Create Group', async () => {
      await page
        .getByRole('button', { name: 'Toggle visibility String' })
        .click();
      await page.getByRole('button', { name: 'Group' }).click();
      await page.getByPlaceholder('Group Name').click();
      await page.keyboard.type('test');
      await page.keyboard.press('Enter');

      const dragColumnButton = page.getByRole('button', {
        name: 'Toggle visibility Long',
      });
      const [x, y] = await dragColumnButton
        .boundingBox()
        .then(pos =>
          pos && pos.x && pos.y ? [pos.x + 200, pos.y - 75] : [0, 0]
        );
      await dragColumnButton.hover();
      await page.mouse.down();
      await page.mouse.move(x, y, { steps: 500 });
      await page.mouse.up();

      await expect(page.locator('.iris-grid-column')).toHaveScreenshot();

      // Edit Group Name
      await page.getByRole('button', { name: 'Edit', exact: true }).click();
      await page.keyboard.type('new_test');
      await page.keyboard.press('Enter');

      await expect(page.locator('.iris-grid-column')).toHaveScreenshot();

      // Delete Group
      await page
        .getByRole('button', { name: 'Delete group', exact: true })
        .click();

      await expect(page.locator('.iris-grid-column')).toHaveScreenshot();
    });

    await test.step('Toggle Visibility', async () => {
      await page
        .getByRole('button', { name: 'Toggle visibility Double' })
        .getByRole('button', { name: 'Toggle visibility' })
        .click();

      await expect(page.locator('.iris-grid-column')).toHaveScreenshot();
    });
>>>>>>> 2eaf6bca
  });
});

test.describe('tests simple table operations', () => {
  let page: Page;

  test.beforeAll(async ({ browser }) => {
    page = await browser.newPage();
    await page.goto('');
    await openSimpleTable(page);
  });
  test.beforeEach(async () => {
    const tableOperationsMenu = page.locator(
      'data-testid=btn-iris-grid-settings-button-table'
    );
    await tableOperationsMenu.click();

    // Wait for Table Options menu to show
    await expect(page.locator('.table-sidebar')).toHaveCount(1);
  });

  test.afterEach(async () => {
    // Close the table operations sidebar
    await page
      .locator('.iris-grid')
      .locator('data-testid=btn-page-close')
      .click();

    await expect(page.locator('.iris-grid .table-sidebar')).toHaveCount(0);
  });

  test('can download table successfully', async () => {
    // open Download CSV panel
    await page.locator('data-testid=menu-item-Download CSV').click();

    const downloadButton = page.locator(
      'data-testid=btn-csv-exporter-download'
    );
    expect(downloadButton).toHaveCount(1);

    // try renaming file before downloading
    const fileNameInputField = page.locator(
      'data-testid=input-csv-exporter-file-name'
    );
    // Triple click to highlight current, autogenerated name
    await fileNameInputField.click({ clickCount: 3 });
    await page.keyboard.type('sin-and-cos.csv');
    await expect(fileNameInputField).toHaveValue('sin-and-cos.csv');

    downloadButton.click();

    // Wait for download to complete
    await expect(
      page.locator('.progress.progress-bar-striped.progress-bar-animated')
    ).toHaveCount(0);

    await expect(
      page.locator('.progress .progress-bar.bg-success')
    ).toHaveCount(1);
  });

  test('go to', async () => {
    // open with sidepanel button
    await page.locator('data-testid=menu-item-Go to').click();

    const gotoBar = page.locator('.iris-grid-bottom-bar.goto-row');
    const gotoBarInputField = gotoBar.getByPlaceholder('Row number');

    // wait for panel to open
    await expect(gotoBarInputField).toHaveCount(1);

    // test invalid row index
    await gotoBarInputField.click();
    await page.keyboard.type('641');
    await expect(gotoBar.locator('.goto-row-wrapper .text-danger')).toHaveCount(
      1
    );

    // test valid row index (row 64)
    await page.keyboard.press('Backspace');
    await expect(gotoBar.locator('.goto-row-wrapper .text-danger')).toHaveCount(
      0
    );

    // Check snapshot
    await expect(page.locator('.iris-grid-column')).toHaveScreenshot();

    // close with sidepanel button
    await page.locator('data-testid=menu-item-Go to').click();

    await expect(gotoBar).toHaveCount(0);
  });

  test('advanced filters', async () => {
    // turn quick filters on
    const quickFiltersItem = page.locator(
      'data-testid=menu-item-Quick Filters'
    );
    await quickFiltersItem.click();

    // wait for toggle to switch to 'on'
    await expect(
      quickFiltersItem.locator('.btn.btn-switch.active')
    ).toHaveCount(1);

    // Open the Advanced Filters panel from the table (pick the 'y' column)
    // Note: This may click in the wrong place if the browser size is changed
    await page
      .locator('.iris-grid .grid-wrapper')
      .click({ position: { x: 100, y: 35 } });

    // wait for the panel to open
    await expect(page.locator('.advanced-filter-creator')).toHaveCount(1);

    // Apply filter (greater than 0)
    const selectionMenu = page
      .locator('.advanced-filter-creator')
      .locator('select');
    await selectionMenu.click();
    await selectionMenu.selectOption('greaterThan');
    await page
      .locator('.advanced-filter-creator')
      .getByPlaceholder('Enter value')
      .click();
    await page.keyboard.type('0');

    // wait for filter adding to appear
    const addFilterItem = page.locator(
      '.advanced-filter-creator .add-filter-item'
    );
    await expect(addFilterItem).toHaveCount(1);

    // Apply additional filter (OR equal to 0)
    const selectionMenu2 = selectionMenu.nth(1);
    await addFilterItem.locator('button:has-text("OR")').click();
    await selectionMenu2.click();
    await selectionMenu2.selectOption('eq');
    await page
      .locator('.advanced-filter-creator')
      .getByPlaceholder('Enter value')
      .nth(1)
      .click();
    await page.keyboard.type('0');

    await page
      .locator('.advanced-filter-creator')
      .locator('button:has-text("Done")')
      .click();

    // Wait until it's done loading
    await expect(page.locator('.iris-grid .iris-grid-loading')).toHaveCount(0);

    // Check snapshot
    await expect(page.locator('.iris-grid-column')).toHaveScreenshot();
  });

  test('quick filters (with the advanced filters in above test applied)', async () => {
    // check if quick filters are still on
    await expect(
      page
        .locator('data-testid=menu-item-Quick Filters')
        .locator('.btn.btn-switch.active')
    ).toHaveCount(1);

    // Click the quick filter box (x column)
    // Note: This may click in the wrong place if the browser size is changed
    await page
      .locator('.iris-grid .grid-wrapper')
      .click({ position: { x: 20, y: 35 } });

    // Apply filter (greater 37)
    await page.keyboard.type('>37');

    // Wait until it's done loading
    await expect(
      page.locator('.iris-grid .iris-grid-loading-status')
    ).toHaveCount(0);

    // Check snapshot
    await expect(page.locator('.iris-grid-column')).toHaveScreenshot();
  });
});<|MERGE_RESOLUTION|>--- conflicted
+++ resolved
@@ -187,21 +187,13 @@
   });
 
   test('can search', async () => {
-<<<<<<< HEAD
-    // open Select Distinct panel
-=======
     // open Search Bar panel
->>>>>>> 2eaf6bca
     await page.locator('data-testid=menu-item-Search Bar').click();
 
     const searchBar = page.getByPlaceholder('Search Data...');
     await expect(searchBar).toHaveCount(1);
 
     await searchBar.click();
-<<<<<<< HEAD
-    await page.keyboard.type('C');
-    // await pasteInMonaco(searchBar, 'Creating');
-=======
     await page.keyboard.type('2');
 
     // Wait until it's done loading
@@ -210,7 +202,6 @@
     ).toHaveCount(0);
 
     await expect(searchBar).toHaveValue('2');
->>>>>>> 2eaf6bca
 
     // Check snapshot
     await expect(page.locator('.iris-grid-column')).toHaveScreenshot();
@@ -229,7 +220,6 @@
     await expect(page.locator('.iris-grid-column')).toHaveScreenshot();
   });
 
-<<<<<<< HEAD
   test('can conditional format', async () => {
     // Open Conditional Formatting Panel
     await page.locator('data-testid=menu-item-Conditional Formatting').click();
@@ -269,134 +259,6 @@
     // Delete
     await page.getByRole('button', { name: 'Delete rule' }).click();
     await expect(page.locator('.iris-grid-column')).toHaveScreenshot();
-=======
-  test('can organize columns', async () => {
-    await page.locator('data-testid=menu-item-Organize Columns').click();
-
-    await test.step('Search', async () => {
-      await page.getByPlaceholder('Search').click();
-      await page.keyboard.type('dou');
-
-      await expect(
-        page.locator('.visibility-ordering-builder')
-      ).toHaveScreenshot();
-    });
-
-    await test.step('Move Selection Down', async () => {
-      await page
-        .getByRole('button', { name: 'Move selection down' })
-        .click({ clickCount: 2 });
-
-      await expect(page.locator('.iris-grid-column')).toHaveScreenshot();
-    });
-
-    await test.step('Move Selection Up', async () => {
-      await page.getByRole('button', { name: 'Move selection up' }).click();
-
-      await expect(page.locator('.iris-grid-column')).toHaveScreenshot();
-    });
-
-    await test.step('Move Selection to Bottom', async () => {
-      await page
-        .getByRole('button', { name: 'Move selection to bottom' })
-        .click();
-
-      await expect(page.locator('.iris-grid-column')).toHaveScreenshot();
-    });
-
-    await test.step('Move Selection to Top', async () => {
-      await page.getByRole('button', { name: 'Move selection to top' }).click();
-
-      await expect(page.locator('.iris-grid-column')).toHaveScreenshot();
-    });
-
-    await test.step('Sort Descending', async () => {
-      await page.getByRole('button', { name: 'Sort descending' }).click();
-
-      await expect(page.locator('.iris-grid-column')).toHaveScreenshot();
-    });
-
-    await test.step('Sort Ascending', async () => {
-      await page.getByRole('button', { name: 'Sort ascending' }).click();
-
-      await expect(page.locator('.iris-grid-column')).toHaveScreenshot();
-    });
-
-    await test.step('Hide Selected', async () => {
-      await page.getByRole('button', { name: 'Hide Selected' }).click();
-
-      await expect(page.locator('.iris-grid-column')).toHaveScreenshot();
-    });
-
-    await test.step('Reset', async () => {
-      await page.getByRole('button', { name: 'Reset' }).click();
-
-      await expect(page.locator('.iris-grid-column')).toHaveScreenshot();
-    });
-
-    await test.step('Drag', async () => {
-      const dragColumnButton = page.getByRole('button', {
-        name: 'Toggle visibility Float',
-      });
-      const [x, y] = await dragColumnButton
-        .boundingBox()
-        .then(pos => (pos && pos.x && pos.y ? [pos.x, pos.y - 50] : [0, 0]));
-      await dragColumnButton.hover();
-      await page.mouse.down();
-      await page.mouse.move(x, y, { steps: 500 });
-      await page.mouse.up();
-
-      await expect(page.locator('.iris-grid-column')).toHaveScreenshot();
-    });
-
-    await test.step('Create Group', async () => {
-      await page
-        .getByRole('button', { name: 'Toggle visibility String' })
-        .click();
-      await page.getByRole('button', { name: 'Group' }).click();
-      await page.getByPlaceholder('Group Name').click();
-      await page.keyboard.type('test');
-      await page.keyboard.press('Enter');
-
-      const dragColumnButton = page.getByRole('button', {
-        name: 'Toggle visibility Long',
-      });
-      const [x, y] = await dragColumnButton
-        .boundingBox()
-        .then(pos =>
-          pos && pos.x && pos.y ? [pos.x + 200, pos.y - 75] : [0, 0]
-        );
-      await dragColumnButton.hover();
-      await page.mouse.down();
-      await page.mouse.move(x, y, { steps: 500 });
-      await page.mouse.up();
-
-      await expect(page.locator('.iris-grid-column')).toHaveScreenshot();
-
-      // Edit Group Name
-      await page.getByRole('button', { name: 'Edit', exact: true }).click();
-      await page.keyboard.type('new_test');
-      await page.keyboard.press('Enter');
-
-      await expect(page.locator('.iris-grid-column')).toHaveScreenshot();
-
-      // Delete Group
-      await page
-        .getByRole('button', { name: 'Delete group', exact: true })
-        .click();
-
-      await expect(page.locator('.iris-grid-column')).toHaveScreenshot();
-    });
-
-    await test.step('Toggle Visibility', async () => {
-      await page
-        .getByRole('button', { name: 'Toggle visibility Double' })
-        .getByRole('button', { name: 'Toggle visibility' })
-        .click();
-
-      await expect(page.locator('.iris-grid-column')).toHaveScreenshot();
-    });
->>>>>>> 2eaf6bca
   });
 });
 
