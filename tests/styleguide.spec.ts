/* eslint-disable no-await-in-loop */
import { Page, expect, test } from '@playwright/test';

const isolatedSampleSectionIds: string[] = [
  'grids-grid',
  'navigations',
  'icons',
  'editors',
];

const sampleSectionIds: string[] = [
  'typography',
  'colors',
  'theme-color-palette',
  'semantic-colors',
  'chart-colors',
  'editor-colors',
  'grid-colors',
  'component-colors',
  'golden-layout',
  'buttons-regular',
  'buttons-outline',
  'buttons-inline',
  'buttons-socketed',
  'links',
  'progress',
  'inputs',
  'item-list-inputs',
  'draggable-lists',
  'time-slider-inputs',
  'dialog',
  'modals',
  'context-menus',
  'dropdown-menus',
  'tooltips',
  'grids-static',
  'grids-data-bar',
  'grids-quadrillion',
  'grids-async',
  'grids-tree',
  'grids-iris',
  'charts',
  'spectrum-buttons',
  'spectrum-collections',
  'spectrum-content',
  'spectrum-forms',
  'spectrum-overlays',
  'spectrum-well',
];
const buttonSectionIds: string[] = [
  'buttons-regular',
  'buttons-outline',
  'buttons-inline',
  'buttons-socketed',
];

test.describe.configure({
  mode: process.env.CI === 'true' ? 'serial' : 'parallel',
});

let page: Page;

<<<<<<< HEAD
async function isolateAndGetSection(sectionId: string) {
  await page.goto(`/ide/styleguide?isolatesection=true#${sectionId}`);
=======
  await expect(sampleSections).toHaveCount(sampleSectionIds.length, {
    timeout: 45000,
  });
});
>>>>>>> 5558cad0

  const section = page.locator(`#sample-section-${sectionId}`);
  await expect(section).toHaveCount(1);
  const sectionBox = await section.boundingBox();
  expect(sectionBox?.height).toBeGreaterThan(0);
  return section;
}

test.beforeAll(async ({ browser }) => {
  page = await browser.newPage();
  await page.goto('/ide/styleguide?isolatesection=true');
  await expect(
    page.locator('.iris-grid .iris-grid-loading-status')
  ).toHaveCount(0);
});

<<<<<<< HEAD
test.afterAll(async () => {
  await page.close();
=======
  await expect(buttonSections).toHaveCount(buttonSectionIds.length, {
    timeout: 45000,
  });
>>>>>>> 5558cad0
});

test('Styleguide section count', async () => {
  const sampleSections = page.locator(
    '.sample-section:not(.sample-section-e2e-ignore)'
  );
  await expect(sampleSections).toHaveCount(
    sampleSectionIds.length + isolatedSampleSectionIds.length
  );
});

test('Styleguide button section count', async () => {
  const buttonSections = await page.locator('[id^="sample-section-buttons-"]');
  await expect(buttonSections).toHaveCount(buttonSectionIds.length);
});

<<<<<<< HEAD
test.describe('Styleguide section', () => {
  // Iterate over all sample sections and take a screenshot of each one.
  isolatedSampleSectionIds.forEach(id => {
    test(id, async ({ page: page2 }) => {
      await page2.goto(`/ide/styleguide?isolatesection=true#${id}`);
      const sampleSection = page2.locator(`#sample-section-${id}`);
      await expect(sampleSection).toHaveCount(1);
      await expect(sampleSection).toHaveScreenshot(`${id}.png`);
    });
  });
  sampleSectionIds.forEach(id => {
    test(id, async () => {
      const sampleSection = await isolateAndGetSection(id);
      await expect.soft(sampleSection).toHaveScreenshot(`${id}.png`);
    });
=======
    await expect(sampleSection).toHaveScreenshot(
      `${id.replace(/^sample-section-/, '')}.png`,
      { timeout: 45000 }
    );
>>>>>>> 5558cad0
  });
});

test.describe('Buttons regression test', () => {
  buttonSectionIds.forEach((id, i) => {
    test(id, async () => {
      const buttonSection = await isolateAndGetSection(id);

      const buttons = buttonSection.locator('button');
      await expect(buttons, `Button section: '${id}'`).not.toHaveCount(0);

<<<<<<< HEAD
      const buttonCount = await buttons.count();
=======
    const buttons = sampleSection.locator('button');
    await expect(buttons, `Button section: '${id}'`).not.toHaveCount(0, {
      timeout: 45000,
    });
>>>>>>> 5558cad0

      expect(buttonCount, `Button section: '${id}'`).toBeGreaterThan(0);

      for (let j = 0; j < buttonCount; j += 1) {
        const button = buttons.nth(j);

        const { hasTextContent, isDisabled } = await button.evaluate(
          (el: HTMLButtonElement) => ({
            hasTextContent: el.textContent !== '',
            isDisabled: el.hasAttribute('disabled'),
          })
        );

        const isIconOnlyButton =
          id === 'buttons-inline' && !isDisabled && !hasTextContent;

        // Focus
        await button.focus();
        await expect(buttonSection).toHaveScreenshot(
          `buttons-focus-section-${i}-${j}${isDisabled ? '-disabled' : ''}.png`
        );

        if (!isDisabled) {
          await button.blur();
        }

        // Hover
        await button.hover();

        if (isIconOnlyButton) {
          await expect(page.locator('.tooltip-content')).toHaveCount(1);
        }

        await expect(buttonSection).toHaveScreenshot(
          `buttons-hover-section-${i}-${j}${isDisabled ? '-disabled' : ''}.png`
        );
        await page.mouse.move(0, 0);

        if (!isDisabled) {
          await button.blur();
        }
      }
    });
  });
});

test('Inputs regression test', async () => {
  await isolateAndGetSection('inputs');
  const columns = page.locator('#sample-section-inputs .col');

  await expect(columns).toHaveCount(7, { timeout: 45000 });

  // Test focus state for each enabled input
  const columnsCount = await columns.count();
  for (let i = 0; i < columnsCount; i += 1) {
    const column = columns.nth(i);
    const inputs = column.locator('input,select,button');

    const inputsCount = await inputs.count();
    for (let j = 0; j < inputsCount; j += 1) {
      const input = inputs.nth(j);

      const [tagName, type, isDisabled] = await input.evaluate(el => [
        el.tagName.toLowerCase(),
        el.getAttribute('type'),
        el.hasAttribute('disabled'),
      ]);

      const label = tagName === 'input' ? type ?? 'text' : tagName;

      await input.focus();

      await expect(column).toHaveScreenshot(
        `inputs-focus-col${i}-row${j}-${label}${
          isDisabled ? '-disabled' : ''
        }.png`
      );

      if (!isDisabled) {
        await input.blur();
      }
    }
  }
});<|MERGE_RESOLUTION|>--- conflicted
+++ resolved
@@ -60,15 +60,8 @@
 
 let page: Page;
 
-<<<<<<< HEAD
 async function isolateAndGetSection(sectionId: string) {
   await page.goto(`/ide/styleguide?isolatesection=true#${sectionId}`);
-=======
-  await expect(sampleSections).toHaveCount(sampleSectionIds.length, {
-    timeout: 45000,
-  });
-});
->>>>>>> 5558cad0
 
   const section = page.locator(`#sample-section-${sectionId}`);
   await expect(section).toHaveCount(1);
@@ -85,14 +78,8 @@
   ).toHaveCount(0);
 });
 
-<<<<<<< HEAD
 test.afterAll(async () => {
   await page.close();
-=======
-  await expect(buttonSections).toHaveCount(buttonSectionIds.length, {
-    timeout: 45000,
-  });
->>>>>>> 5558cad0
 });
 
 test('Styleguide section count', async () => {
@@ -109,7 +96,6 @@
   await expect(buttonSections).toHaveCount(buttonSectionIds.length);
 });
 
-<<<<<<< HEAD
 test.describe('Styleguide section', () => {
   // Iterate over all sample sections and take a screenshot of each one.
   isolatedSampleSectionIds.forEach(id => {
@@ -125,12 +111,6 @@
       const sampleSection = await isolateAndGetSection(id);
       await expect.soft(sampleSection).toHaveScreenshot(`${id}.png`);
     });
-=======
-    await expect(sampleSection).toHaveScreenshot(
-      `${id.replace(/^sample-section-/, '')}.png`,
-      { timeout: 45000 }
-    );
->>>>>>> 5558cad0
   });
 });
 
@@ -142,14 +122,7 @@
       const buttons = buttonSection.locator('button');
       await expect(buttons, `Button section: '${id}'`).not.toHaveCount(0);
 
-<<<<<<< HEAD
       const buttonCount = await buttons.count();
-=======
-    const buttons = sampleSection.locator('button');
-    await expect(buttons, `Button section: '${id}'`).not.toHaveCount(0, {
-      timeout: 45000,
-    });
->>>>>>> 5558cad0
 
       expect(buttonCount, `Button section: '${id}'`).toBeGreaterThan(0);
 
