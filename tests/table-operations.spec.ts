--- conflicted
+++ resolved
@@ -108,13 +108,6 @@
   await gotoPage(page, '');
 
   // Fail quickly if console errors are detected
-<<<<<<< HEAD
-  // page.on('console', msg => {
-  //   if (msg.type() === 'error') {
-  //     throw new Error(msg.text());
-  //   }
-  // });
-=======
   page.on('console', msg => {
     if (msg.type() === 'error') {
       throw new Error(msg.text());
@@ -123,7 +116,6 @@
   page.on('pageerror', error => {
     throw error;
   });
->>>>>>> f7fe8ad5
 
   await openTable(page, 'all_types');
 
